--- conflicted
+++ resolved
@@ -412,13 +412,8 @@
   by type piracy. In order to be invariant to the underlying `Set` datatype as well as
   omitting type piracy, ([#835][github-835]) implemented `isequal` and `hash` for `BoundaryIndex` datatypes.
 
-<<<<<<< HEAD
 - **VTK export**: Ferrite no longer extends `WriteVTK.vtk_grid` and associated functions,
   instead the new type `VTKGridFile` should be used instead. New methods exists for writing to
-=======
-- **VTK export**: Ferrite no longer extends methods from `WriteVTK.jl`, instead the new types
-  `VTKGridFile` and `VTKFileCollection` should be used instead. New methods exists for writing to
->>>>>>> 81b987ae
   a `VTKGridFile`, e.g. `write_solution`, `write_cell_data`, `write_node_data`, and `write_projection`.
   See [#692][github-692].
 
