--- conflicted
+++ resolved
@@ -299,13 +299,9 @@
     "                end\n",
     "            end\n",
     "        end\n",
-<<<<<<< HEAD
-    "        celldofs!(global_dofs, cell)\n",
+
+    "        global_dofs = celldofs(cell)\n",
     "        assemble!(assembler, global_dofs, fe, Ke)\n",
-=======
-    "        global_dofs = celldofs(cell)\n",
-    "        assemble!(assembler, fe, Ke, global_dofs)\n",
->>>>>>> 75816409
     "        end # timer\n",
     "    end\n",
     "    return K, f\n",
