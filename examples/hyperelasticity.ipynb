--- conflicted
+++ resolved
@@ -324,12 +324,7 @@
     "\n",
     "    apply!(un, dbc)\n",
     "\n",
-<<<<<<< HEAD
     "    K = sparsity_pattern(dh)\n",
-=======
-    "    K = create_sparsity_pattern(dh) # tangent stiffness matrix\n",
-    "    f = zeros(ndofs(dh))            # residual\n",
->>>>>>> 75816409
     "\n",
     "    newton_itr = -1\n",
     "    NEWTON_TOL = 1e-8\n",
