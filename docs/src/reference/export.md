--- conflicted
+++ resolved
@@ -13,13 +13,13 @@
 project
 ```
 
-<<<<<<< HEAD
+
 # Postprocessing
 ```@docs
 PointEvalHandler
 get_point_values
-=======
+```
+
 ```@docs
 reshape_to_nodes
->>>>>>> c0a2bc00
 ```