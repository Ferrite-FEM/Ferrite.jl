--- conflicted
+++ resolved
@@ -57,16 +57,12 @@
 ```
 
 ## Mesh Reading
-<<<<<<< HEAD
+
 Currently, there are two registered packages for reading in meshes into `Ferrite.jl`: [`FerriteGmsh.jl`](https://github.com/Ferrite-FEM/FerriteGmsh.jl) and [`FerriteMeshParser.jl`](https://github.com/Ferrite-FEM/FerriteMeshParser.jl).
 Their functionalities are briefly described below.
 
 ### FerriteGmsh
-=======
 
-### FerriteGmsh
-
->>>>>>> 4014a0d0
 `FerriteGmsh.jl` supports all defined cells with an alias in [`Ferrite.jl`](https://github.com/Ferrite-FEM/Ferrite.jl/blob/master/src/Grid/grid.jl#L39-L54) as well as the 3D Serendipity `Cell{3,20,6}`.
 Either, a mesh is created on the fly with the gmsh API or a mesh in `.msh` or `.geo` format can be read and translated with the `FerriteGmsh.togrid` function.
 ```@docs
@@ -87,6 +83,7 @@
 The reordering of nodes is necessary if the Gmsh ordering doesn't match the one from Ferrite. Gmsh ordering is documented [here](https://gmsh.info/doc/texinfo/gmsh.html#Node-ordering).
 
 ### FerriteMeshParser
+
 `FerriteMeshParser.jl` converts the mesh in an Abaqus input file (`.inp`) to a `Ferrite.Grid` with its function `get_ferrite_grid`. 
 The translations for most of Abaqus' standard 2d and 3d continuum elements to a `Ferrite.Cell` are defined. 
 Custom translations can be given as input, which can be used to import other (custom) elements or to override the default translation.
