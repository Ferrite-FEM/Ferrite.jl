--- conflicted
+++ resolved
@@ -2,7 +2,6 @@
 DocTestSetup = :(using Ferrite)
 ```
 
-<<<<<<< HEAD
 # Grid & AbstractGrid
 
 ## Grid
@@ -48,6 +47,12 @@
 addfaceset!
 addnodeset!
 ```
+
+### Multithreaded Assembly
+```@docs
+create_coloring
+```
+
 
 ## AbstractGrid
 
@@ -107,11 +112,4 @@
 
 Now, you would be able to assemble the heat equation example over the new custom `SmallGrid` type.
 Note that this particular subtype isn't able to handle boundary entity sets and so, you can't describe boundaries with it.
-In order to use boundaries, e.g. for Dirichlet constraints in the ConstraintHandler, you would need to dispatch the `AbstractGrid` sets utility functions on `SmallGrid`.
-=======
-# Grid
-## Multithreaded Assembly
-```@docs
-create_coloring
-```
->>>>>>> bd44c89c
+In order to use boundaries, e.g. for Dirichlet constraints in the ConstraintHandler, you would need to dispatch the `AbstractGrid` sets utility functions on `SmallGrid`.