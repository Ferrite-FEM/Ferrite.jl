--- conflicted
+++ resolved
@@ -98,26 +98,6 @@
 # Required packages
 using Ferrite, FerriteMeshParser, Tensors
 
-<<<<<<< HEAD
-=======
-# Temporary overload
-function FerriteMeshParser.create_faceset(grid::Grid, nodeset::Ferrite.OrderedSet{Int}, cellset=1:getncells(grid))
-    faceset = sizehint!(Set{FaceIndex}(), length(nodeset))
-    for (cellid, cell) in enumerate(getcells(grid))
-        cellid ∈ cellset || continue
-        if any(n-> n ∈ nodeset, cell.nodes)
-            for (faceid, face) in enumerate(Ferrite.facets(cell))
-                if all(n -> n ∈ nodeset, face)
-                    push!(faceset, FaceIndex(cellid, faceid))
-                end
-            end
-        end
-    end
-    return faceset
-end
-
-#
->>>>>>> c015df09
 # ### Elasticity
 # We start by defining the elastic material type, containing the elastic stiffness,
 # for the linear elastic impermeable solid aggregates.
