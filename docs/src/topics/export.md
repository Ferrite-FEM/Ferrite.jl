--- conflicted
+++ resolved
@@ -10,11 +10,7 @@
 When the problem is solved, and the solution vector `u` is known we typically
 want to visualize it. The simplest way to do this is to write the solution to a
 VTK-file, which can be viewed in e.g. [`Paraview`](https://www.paraview.org/).
-<<<<<<< HEAD
-To write VTK-files, Ferrite comes with an export interface with a 
-=======
 To write VTK-files, Ferrite comes with an export interface with a
->>>>>>> c956e705
 [`WriteVTK.jl`](https://github.com/jipolanco/WriteVTK.jl) backend to simplify
 the exporting.
 
@@ -24,11 +20,7 @@
     write_solution(vtk, dh, u)
 end;
 ```
-<<<<<<< HEAD
-where `write_solution` is just one example of the following functions that can be used 
-=======
 where `write_solution` is just one example of the following functions that can be used
->>>>>>> c956e705
 
 * [`write_solution`](@ref)
 * [`write_cell_data`](@ref)
@@ -47,16 +39,6 @@
 close(vtk);
 ```
 
-<<<<<<< HEAD
-The data written by `write_solution`, `write_cell_data`, `write_node_data`, and `write_projection` may be either scalar (`Vector{<:Number}`) or tensor (`Vector{<:AbstractTensor}`) data. 
-
-For simulations with multiple time steps, typically one `VTK` (`.vtu`) file is written 
-for each time step. In order to connect the actual time with each of these files,
-a `VTKFileCollection` can be used, which will write one paraview datafile (`.pvd`)
-file and one `VTKFile` (`.vtu`) for each time step. 
-
-```@example export 
-=======
 The data written by `write_solution`, `write_cell_data`, `write_node_data`, and `write_projection` may be either scalar (`Vector{<:Number}`) or tensor (`Vector{<:AbstractTensor}`) data.
 
 For simulations with multiple time steps, typically one `VTK` (`.vtu`) file is written
@@ -65,7 +47,6 @@
 file and one `VTKFile` (`.vtu`) for each time step.
 
 ```@example export
->>>>>>> c956e705
 pvd = VTKFileCollection("my_results", grid)
 for t in range(0, 1, 5)
     # Do calculations to update u
