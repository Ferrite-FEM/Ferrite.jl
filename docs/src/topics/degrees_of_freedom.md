--- conflicted
+++ resolved
@@ -27,13 +27,8 @@
 indicate that it is a vector field with 2 components (for a 2D problem).
 
 ```@example dofs
-<<<<<<< HEAD
 add!(dh, :p, Lagrange{RefTriangle, 1}())
 add!(dh, :u, Lagrange{RefTriangle, 1}()^2)
-=======
-add!(dh, :u, Lagrange{RefTriangle, 1}()^2)
-add!(dh, :p, Lagrange{RefTriangle, 1}())
->>>>>>> e31e220b
 # hide
 ```
 
@@ -45,29 +40,6 @@
 close!(dh)
 ```
 
-<<<<<<< HEAD
-=======
-### Specifying interpolation for a field
-
-In the example above we did not specify which interpolation should be used for our fields
-`:u` and `:p`. By default iso-parametric elements will be used meaning that the
-interpolation that matches the grid will be used -- for a linear grid a linear
-interpolation will be used etc. It is sometimes useful to separate the grid interpolation
-from the interpolation that is used to approximate our fields
-(e.g. sub- and super-parametric elements).
-
-We can specify which interpolation that should be used for the approximation when we add
-the fields to the dofhandler. For example, here we add our vector field `:u` with a
-quadratic interpolation, and our `:p` field with a linear approximation.
-
-```@example dofs
-dh = DofHandler(grid) # hide
-add!(dh, :u, Lagrange{RefTriangle, 2}()^2)
-add!(dh, :p, Lagrange{RefTriangle, 1}())
-# hide
-```
-
->>>>>>> e31e220b
 ## Ordering of Dofs
 
 ordered in the same order as we add to dofhandler
