# # Postprocessing
#
# ![](heat_square_fluxes.png)
#
# *Figure 1*: Heat flux computed from the solution to the heat equation on
# the unit square, see previous example: [Heat Equation](@ref).
#
#-
#md # !!! tip
#md #     This example is also available as a Jupyter notebook:
#md #     [`postprocessing.ipynb`](@__NBVIEWER_ROOT_URL__/examples/postprocessing.ipynb).
#-
#
# ## Introduction
#
# After running a simulation, we usually want to visualize the results in different ways.
# The `L2Projector` and the `PointEvalHandler` build a pipeline for doing so. With the `L2Projector`,
# integration point quantities can be projected to the nodes. The `PointEvalHandler` enables evaluation of
# the finite element approximated function in any coordinate in the domain. Thus with the combination of both functionalities,
# both nodal quantities and integration point quantities can be evaluated in any coordinate, allowing for example
# cut-planes through 3D structures or cut-lines through 2D-structures.
#
# This example continues from the Heat equation example, where the temperature field was
# determined on a square domain. In this example, we first compute the heat flux in each
# integration point (based on the solved temperature field) and then we do an L2-projection
# of the fluxes to the nodes of the mesh. By doing this, we can more easily visualize
# integration points quantities. Finally, we visualize the temperature field and the heat fluxes along a cut-line.
#
# The L2-projection is defined as follows: Find projection ``q(\boldsymbol{x}) \in L_2(\Omega)`` such that
# ```math
# \int v q \ \mathrm{d}\Omega = \int v d \ \mathrm{d}\Omega \quad \forall v \in L_2(\Omega),
# ```
# where ``d`` is the quadrature data to project. Since the flux is a vector the projection function
# will be solved with multiple right hand sides, e.g. with ``d = q_x`` and ``d = q_y`` for this 2D problem.
#
# Ferrite has functionality for doing much of this automatically, as displayed in the code below.
# In particular [`L2Projector`](@ref) for assembling the left hand side, and
# [`project`](@ref) for assembling the right hand sides and solving for the projection.

# ## Implementation
#
# Start by simply running the Heat equation example to solve the problem
include("heat_equation.jl");


# Next we define a function that computes the heat flux for each integration point in the domain.
# Fourier's law is adopted, where the conductivity tensor is assumed to be isotropic with unit
# conductivity ``\lambda = 1 ⇒ q = - \nabla u``, where ``u`` is the temperature.
<<<<<<< HEAD
function compute_heat_fluxes(cellvalues::CellScalarValues{dim,dim,T}, dh::DofHandler, a) where {dim,T}
=======
function compute_heat_fluxes(cellvalues::CellValues, dh::DofHandler, a::AbstractVector{T}) where T
>>>>>>> ee6e26d3

    n = getnbasefunctions(cellvalues)
    cell_dofs = zeros(Int, n)
    nqp = getnquadpoints(cellvalues)

    ## Allocate storage for the fluxes to store
    q = [Vec{2,T}[] for _ in 1:getncells(dh.grid)]

    for (cell_num, cell) in enumerate(CellIterator(dh))
        q_cell = q[cell_num]
        celldofs!(cell_dofs, dh, cell_num)
        aᵉ = a[cell_dofs]
        reinit!(cellvalues, cell)

        for q_point in 1:nqp
            q_qp = - function_gradient(cellvalues, q_point, aᵉ)
            push!(q_cell, q_qp)
        end
    end
    return q
end
#md nothing # hide

# Now call the function to get all the fluxes.
q_gp = compute_heat_fluxes(cellvalues, dh, u);

# Next, create an [`L2Projector`](@ref) using the same interpolation as was used to approximate the
# temperature field. On instantiation, the projector assembles the coefficient matrix `M` and
# computes the Cholesky factorization of it. By doing so, the projector can be reused without
# having to invert `M` every time.
projector = L2Projector(ip, grid);

# Project the integration point values to the nodal values
q_projected = project(projector, q_gp, qr);


# ## Exporting to VTK
# To visualize the heat flux, we export the projected field `q_projected`
# to a VTK-file, which can be viewed in e.g. [ParaView](https://www.paraview.org/).
# The result is also visualized in *Figure 1*.
vtk_grid("heat_equation_flux", grid) do vtk
    vtk_point_data(vtk, projector, q_projected, "q")
end;

# ## Point Evaluation
# ![](heat_square_pointevaluation.png)
#
# *Figure 2*: Visualization of the cut line where we want to compute
# the temperature and heat flux.

# Consider a cut-line through the domain like the black line in *Figure 2* above.
# We will evaluate the temperature and the heat flux distribution along a horizontal line.
points = [Vec((x, 0.75)) for x in range(-1.0, 1.0, length=101)];

# First, we need to generate a `PointEvalHandler`. This will find and store the cells
# containing the input points.
ph = PointEvalHandler(grid, points);

# After the L2-Projection, the heat fluxes `q_projected` are stored in the DoF-ordering
# determined by the projector's internal DoFHandler, so to evaluate the flux `q` at our points
# we give the `PointEvalHandler`, the `L2Projector` and the values `q_projected`.
q_points = get_point_values(ph, projector, q_projected);

# We can also extract the field values, here the temperature, right away from the result
# vector of the simulation, that is stored in `u`. These values are stored in the order of
# our initial DofHandler so the input is not the `PointEvalHandler`, the original `DofHandler`,
# the dof-vector `u`, and (optionally for single-field problems) the name of the field.
# From the `L2Projection`, the values are stored in the order of the degrees of freedom.
u_points = Ferrite.get_point_values(ph, dh, u, :u);

# Now, we can plot the temperature and flux values with the help of any plotting library, e.g. Plots.jl.
# To do this, we need to import the package:
import Plots

# Firstly, we are going to plot the temperature values along the given line.
Plots.plot(getindex.(points,1), u_points, xlabel="x (coordinate)", ylabel="u (temperature)", label=nothing)
# *Figure 3*: Temperature along the cut line from *Figure 2*.

# Secondly, the horizontal heat flux (i.e. the first component of the heat flux vector) is plotted.
Plots.plot(getindex.(points,1), getindex.(q_points,1), xlabel="x (coordinate)", ylabel="q_x (flux in x-direction)", label=nothing)
# *Figure 4*: ``x``-component of the flux along the cut line from *Figure 2*.

#md # ## [Plain program](@id postprocessing-plain-program)
#md #
#md # Here follows a version of the program without any comments.
#md # The file is also available here: [`postprocessing.jl`](postprocessing.jl).
#md #
#md # ```julia
#md # @__CODE__
#md # ```<|MERGE_RESOLUTION|>--- conflicted
+++ resolved
@@ -46,11 +46,7 @@
 # Next we define a function that computes the heat flux for each integration point in the domain.
 # Fourier's law is adopted, where the conductivity tensor is assumed to be isotropic with unit
 # conductivity ``\lambda = 1 ⇒ q = - \nabla u``, where ``u`` is the temperature.
-<<<<<<< HEAD
-function compute_heat_fluxes(cellvalues::CellScalarValues{dim,dim,T}, dh::DofHandler, a) where {dim,T}
-=======
-function compute_heat_fluxes(cellvalues::CellValues, dh::DofHandler, a::AbstractVector{T}) where T
->>>>>>> ee6e26d3
+function compute_heat_fluxes(cellvalues::CellValues{<:ScalarInterpolation}, dh::DofHandler, a::AbstractVector{T}) where T
 
     n = getnbasefunctions(cellvalues)
     cell_dofs = zeros(Int, n)
