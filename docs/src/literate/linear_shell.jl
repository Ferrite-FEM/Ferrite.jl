--- conflicted
+++ resolved
@@ -97,15 +97,9 @@
 for cell in CellIterator(grid)
     fill!(ke, 0.0)
     reinit!(cv, cell)
-
-<<<<<<< HEAD
-    celldofs!(celldofs, dh, cellid)
-    get_cell_coordinates!(cellcoords, grid, cellid)
-=======
     celldofs!(celldofs, dh, cellid(cell))
-    getcoordinates!(cellcoords, grid, cellid(cell))
->>>>>>> 185f8d63
-
+    get_cell_coordinates!(cellcoords, grid, cellid(cell))
+    
     #Call the element routine
     integrate_shell!(ke, cv, qr_ooplane, cellcoords, data)
 
