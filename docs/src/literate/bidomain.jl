# # Bidomain and DifferentialEquations.jl
#
<<<<<<< HEAD
# The Bidomain model in parabolic-elliptic form is given as the following system
=======
# ![](bidomain.gif)
#-
#md # !!! tip
#md #     This example is also available as a Jupyter notebook:
#md #     [`bidomain.ipynb`](@__NBVIEWER_ROOT_URL__/examples/bidomain.ipynb)
#-
# ## Introduction
#
# In this example we will implement the [Bidomain Model](https://en.wikipedia.org/wiki/Bidomain_model).
# This model is used to simulate the electrical activity of the heart. For more information about the derivation,
# check out the linked wikipedia article.
#
# The Bidomain model consists of a set of equations, namely:
# ```math
# \chi  C_{\textrm{m}} \frac{\partial \varphi_{\textrm{m}}}{\partial t} = \nabla \cdot (\mathbf{\kappa}_{\textrm{i}} \nabla \varphi_{\textrm{m}}) + \nabla \cdot (\mathbf{\kappa}_{\textrm{i}} \nabla \varphi_{\textrm{e}}) - \chi I_{\textrm{ion}}(\varphi_{\textrm{m}}, \mathbf{s}) - \chi I_{\textrm{stim}}(t) \qquad \textrm{on} : \Omega_{\mathbb{H}} \times (0,T]  
# ```
>>>>>>> aa9eb50b
#
# ```math
# \begin{aligned}
# 	\chi  C_{\textrm{m}} \frac{\partial \varphi_{\textrm{m}}}{\partial t} &= \nabla \cdot (\bm{\kappa}_{\textrm{i}} \nabla \varphi_{\textrm{m}}) + \nabla \cdot (\bm{\kappa}_{\textrm{i}} \nabla \varphi_{\textrm{e}}) - \chi I_{\textrm{ion}}(\varphi_{\textrm{m}}, \mathbf{s}) - \chi I_{\textrm{stim}}(t) & \textrm{on} \: \Omega \times (0,T] \\
# 	0 &= \nabla \cdot (\bm{\kappa}_{\textrm{i}} \nabla \varphi_{\textrm{m}}) + \nabla \cdot (\bm{\kappa}_e + \bm{\kappa}_{\textrm{i}}) \nabla \varphi_{\textrm{e}} & \textrm{on} \: \Omega \times (0,T] \\
# 	\frac{\partial \mathbf{s}}{\partial t} &= \mathbf{g}(\varphi_{\textrm{m}}, \mathbf{s}) & \textrm{on} \: \Omega \times (0,T]
# \end{aligned}
# ```
#
# For the scope of this example we utilize the FitzHugh-Nagumo neuronal cell cell model, given by
#
# ```math
# \begin{aligned}
# 	I_{\textrm{ion}}(\varphi_{\textrm{m}}, \mathbf{s}) &= -c (\varphi_m - \frac{1}{3} \varphi_m^3 + s) \\
# 	g(\varphi_{\textrm{m}}, \mathbf{s}) &= -\frac{1}{c}(\varphi_m - a + b s)
# \end{aligned}
# ```
#
# To utilize DifferentialEquations.jl we first have to discretize the system with JuAFEM into a system of ordinary differential equations (ODEs) in mass matrix form. Therefore we have first to transform it into a weak form
#
# ```math
# \begin{aligned}
# 	\int_\Omega \chi  C_{\textrm{m}} \frac{\partial \varphi_{\textrm{m}}}{\partial t} v_1 \textrm{d}\Omega &= \int_\Omega (\bm{\kappa}_{\textrm{i}} \nabla \varphi_{\textrm{m}} + \bm{\kappa}_{\textrm{i}} \nabla \varphi_{\textrm{e}}) \cdot \nabla v_1 \textrm{d}\Omega - \int_\Omega \chi (I_{\textrm{stim}}(t) -c (\varphi_m - \frac{1}{3} \varphi_m^3 + s)) v_1 \textrm{d}\Omega \\
# 	0 &= \int_\Omega (\bm{\kappa}_{\textrm{i}} \nabla \varphi_{\textrm{m}} + (\bm{\kappa}_e + \bm{\kappa}_{\textrm{i}}) \nabla \varphi_{\textrm{e}}) \cdot \nabla v_2 \textrm{d}\Omega \\
# 	\int_\Omega \frac{\partial s}{\partial t} v_3 \textrm{d}\Omega &= -\int_\Omega \frac{1}{c}(\varphi_m - a + b s) v_3 \textrm{d}\Omega
# \end{aligned}
# ```
#
# Please note that technically speaking we obtain a system of differential-algebraic equations (DAEs), so note that we cannot apply all ODE solvers to the resulting system. However, DifferentialEquations.jl expects for some solvers to state the DAE as an ODE in mass matrix form and because this form arises naturally in finite element methods for many common problems, let us stick with it. In this example the required Jacobians for the ODE solver are computed via automatic differentiation, but in optimized implementations they can also be manually provided.
#
# Discretizing this weak form yields a semi-linear system of ODEs in mass matrix form:
#
# ```math
# \mathcal{M}
# \begin{bmatrix}
#   \frac{\partial\tilde{\varphi}_\textrm{m}}{\partial t} \\
#   \frac{\partial\tilde{\varphi}_\textrm{e}}{\partial t} \\
#   \frac{\partial \tilde{s}}{\partial t}
# \end{bmatrix}
# =
# \mathcal{L}
# \begin{bmatrix}
#   \tilde{\varphi}_\textrm{m} \\
#   \tilde{\varphi}_\textrm{e} \\
#   \tilde{s}
# \end{bmatrix}
# +
# \mathcal{N}(
#   \tilde{\varphi}_\textrm{m},
#   \tilde{\varphi}_\textrm{e},
#   \tilde{s})
# ```
<<<<<<< HEAD
=======
#-
# ## Commented Program
>>>>>>> aa9eb50b
#
using JuAFEM, SparseArrays, BlockArrays
# Instead of using a self written time integrator, 
# we will use in this example a time integrator of [DifferentialEquations.jl](https://github.com/SciML/DifferentialEquations.jl)
# [DifferentialEquations.jl](https://github.com/SciML/DifferentialEquations.jl) is a powerful package, from which we will use
# adaptive time stepping. Besides this, almost any ODE solver you can imagine is available.
# In order to use it, we first need to `import` it. 
import DifferentialEquations
<<<<<<< HEAD

grid = generate_grid(Quadrilateral, (5, 5));
=======
#
# Now, we define the computational domain and cellvalues. We exploit the fact that all fields of
# the Bidomain model are approximated with the same Ansatz. Hence, we use one CellScalarValues struct for all three fields.
grid = generate_grid(Quadrilateral, (20, 20))
>>>>>>> aa9eb50b
dim = 2
ip = Lagrange{dim, RefCube, 1}()
qr = QuadratureRule{dim, RefCube}(2)
cellvalues = CellScalarValues(qr, ip);
#
# We need to intialize a DofHandler. The DofHandler needs to be aware of three different fields
# which are all first order approximations. After pushing all fields into the DofHandler, we `close`
# it and thereby distribute the dofs of the problem.
dh = DofHandler(grid)
push!(dh, :ϕₘ, 1)
push!(dh, :ϕₑ, 1)
push!(dh, :s, 1)
close!(dh);
# 
# The linear parts of the Bidomain equations contribute to the stiffness and mass matrix, respectively.
# So, we create a sparsity pattern for those terms.
K = create_sparsity_pattern(dh)
M = create_sparsity_pattern(dh);
#
# Material related parameters are stored in the struct `FHNParameters`
Base.@kwdef struct FHNParameters
    a::Float64 = 0.7
    b::Float64 = 0.8
    c::Float64 = 3.0
end
#
# Within the equations of the model, spatial dependent parameters occur such as κₑ, κᵢ, Cₘ and χ.
# For the sake of simplicity we kept them constant.
# Nonetheless, we show how one can model spatial dependent coefficients. Hence, the unused function argument `x`
function κₑ(x)
    return SymmetricTensor{2,2,Float64}((0.22, 0, 0.13))
end
#
function κᵢ(x)
    return SymmetricTensor{2,2,Float64}((0.28, 0, 0.026))
end
#
function Cₘ(x)
    return 1.0
end
#
function χ(x)
    return 1.0
end
# The function `Iₛₜᵢₘ` models the stimulus and can be interpreted as a source term.
function Iₛₜᵢₘ(x, t)
    if norm(x) < 0.25 && t < 5
        return 1.0
    else
        return 0
    end
end
#
# Boundary conditions are added to the problem in the usual way. 
# Please check out the other examples for an in depth explanation.
ch = ConstraintHandler(dh)
∂Ω = getfaceset(grid, "left")
dbc = Dirichlet(:ϕₑ, ∂Ω, (x, t) -> 0)
add!(ch, dbc)
close!(ch)
update!(ch, 0.0);
<<<<<<< HEAD

#
# We first write a helper to assemble the linear parts. Note that we can precompute and cache linear parts.
#
# ```math
# \mathcal{M}
# =
# \begin{bmatrix}
#   M_{\chi C_\textrm{m}} & 0 & 0 \\
#   0 & 0 & 0 \\
#   0 & 0 & M
# \end{bmatrix}
# \qquad
# \mathcal{L}
# =
# \begin{bmatrix}
#   M_{c\chi}-K_{\bm{\kappa}_{\textrm{i}}} & -K_{\bm{\kappa}_{\textrm{i}}} & M_{\chi} \\
#   -K_{\bm{\kappa}_{\textrm{i}}} & -K_{\bm{\kappa}_{\textrm{i}}+\bm{\kappa}_{\textrm{e}}} & 0 \\
#   -M_{1/c} & 0 & -M_{b/c}
# \end{bmatrix}
# ```
=======
#
# In the following function, `doassemble_linear!`, we assemble all linear parts of the system that stay same over all time steps.
# This follows from the used Method of Lines, where we first discretize in space and afterwards in time.
>>>>>>> aa9eb50b
function doassemble_linear!(cellvalues::CellScalarValues{dim}, K::SparseMatrixCSC, M::SparseMatrixCSC, dh::DofHandler; params::FHNParameters = FHNParameters()) where {dim}
    n_ϕₘ = getnbasefunctions(cellvalues)
    n_ϕₑ = getnbasefunctions(cellvalues)
    n_s = getnbasefunctions(cellvalues)
    ntotal = n_ϕₘ + n_ϕₑ + n_s
    n_basefuncs = getnbasefunctions(cellvalues)
<<<<<<< HEAD

=======
    #We use PseudoBlockArrays to write into the right places of Ke    
>>>>>>> aa9eb50b
    Ke = PseudoBlockArray(zeros(ntotal, ntotal), [n_ϕₘ, n_ϕₑ, n_s], [n_ϕₘ, n_ϕₑ, n_s])
    Me = PseudoBlockArray(zeros(ntotal, ntotal), [n_ϕₘ, n_ϕₑ, n_s], [n_ϕₘ, n_ϕₑ, n_s])

    assembler_K = start_assemble(K)
    assembler_M = start_assemble(M)

    #Here the block indices of the variables are defined.
    ϕₘ▄, ϕₑ▄, s▄ = 1, 2, 3

    #Now we iterate over all cells of the grid
    @inbounds for cell in CellIterator(dh)
        fill!(Ke, 0)
        fill!(Me, 0)
        #get the coordinates of the current cell
        coords = getcoordinates(cell)

        reinit!(cellvalues, cell)
        #loop over all Gauss points
        for q_point in 1:getnquadpoints(cellvalues)
            #get the spatial coordinates of the current gauss point
            coords_qp = spatial_coordinate(cellvalues, q_point, coords)
            #based on the gauss point coordinates, we get the spatial dependent
            #material parameters
            κₑ_loc = κₑ(coords_qp)
            κᵢ_loc = κᵢ(coords_qp)
            Cₘ_loc = Cₘ(coords_qp)
            χ_loc = χ(coords_qp)
            dΩ = getdetJdV(cellvalues, q_point)
            for i in 1:n_basefuncs
                Nᵢ = shape_value(cellvalues, q_point, i)
                ∇Nᵢ = shape_gradient(cellvalues, q_point, i)
                for j in 1:n_basefuncs
                    Nⱼ = shape_value(cellvalues, q_point, j)
                    ∇Nⱼ = shape_gradient(cellvalues, q_point, j)
<<<<<<< HEAD
                    ## diffusion parts
=======
                    #diffusion parts
>>>>>>> aa9eb50b
                    Ke[BlockIndex((ϕₘ▄,ϕₘ▄),(i,j))] -= ((κᵢ_loc ⋅ ∇Nᵢ) ⋅ ∇Nⱼ) * dΩ
                    Ke[BlockIndex((ϕₘ▄,ϕₑ▄),(i,j))] -= ((κᵢ_loc ⋅ ∇Nᵢ) ⋅ ∇Nⱼ) * dΩ
                    Ke[BlockIndex((ϕₑ▄,ϕₘ▄),(i,j))] -= ((κᵢ_loc ⋅ ∇Nᵢ) ⋅ ∇Nⱼ) * dΩ
                    Ke[BlockIndex((ϕₑ▄,ϕₑ▄),(i,j))] -= (((κₑ_loc + κᵢ_loc) ⋅ ∇Nᵢ) ⋅ ∇Nⱼ) * dΩ
<<<<<<< HEAD
                    ## linear reaction parts
                    Ke[BlockIndex((ϕₘ▄,ϕₘ▄),(i,j))] += params.c * Nᵢ * Nⱼ * dΩ
                    Ke[BlockIndex((ϕₘ▄,s▄),(i,j))]  += params.c * Nᵢ * Nⱼ * dΩ
                    Ke[BlockIndex((s▄,ϕₘ▄),(i,j))]  -= 1.0/params.c * Nᵢ * Nⱼ * dΩ
                    Ke[BlockIndex((s▄,s▄),(i,j))]   -=  params.b/params.c * Nᵢ * Nⱼ * dΩ
                    ## mass matrices
=======
                    #linear reaction parts
                    Ke[BlockIndex((ϕₘ▄,ϕₘ▄),(i,j))] += params.c * Nᵢ * Nⱼ * dΩ 
                    Ke[BlockIndex((ϕₘ▄,s▄),(i,j))]  += params.c * Nᵢ * Nⱼ * dΩ 
                    Ke[BlockIndex((s▄,ϕₘ▄),(i,j))]  -= 1.0/params.c * Nᵢ * Nⱼ * dΩ 
                    Ke[BlockIndex((s▄,s▄),(i,j))]   -=  params.b/params.c * Nᵢ * Nⱼ * dΩ 
                    #mass matrices
>>>>>>> aa9eb50b
                    Me[BlockIndex((ϕₘ▄,ϕₘ▄),(i,j))] += Cₘ_loc * χ_loc * Nᵢ * Nⱼ * dΩ
                    Me[BlockIndex((s▄,s▄),(i,j))]   += Nᵢ * Nⱼ * dΩ
                end
            end
        end

        assemble!(assembler_K, celldofs(cell), Ke)
        assemble!(assembler_M, celldofs(cell), Me)
    end
    return K, M
end
<<<<<<< HEAD

# Regarding the non-linear parts, while the affine term could be cached, for the sake of simplicity we simply recompute it in each call to the right hand side of the system.
# ```math
# \mathcal{N}(
#   \tilde{\varphi}_\textrm{m},
#   \tilde{\varphi}_\textrm{e},
#   \tilde{s})
# =
# \begin{bmatrix}
#   -(\int_\Omega \frac{\chi c}{3} ((\sum_i \tilde{\varphi}_{m,i} u_{1,i})^3 + I_{\textrm{stim}}(t))v_{1,j} \textrm{d}\Omega)_j \\
#   0 \\
#   (\int_\Omega \frac{a}{c} v_{3,j} \textrm{d}\Omega)_j
# \end{bmatrix}
# ```
# It is important to note, that we have to sneak in the boundary conditions into the evaluation of the non-linear term.

=======
#
# TODO cleanup
# The function `apply_nonlinear!` describes the nonlinear change of the system.
# It takes the change vector `du`, the current available solution `u`, the generic storage
# vector `p` and the current time `t`. The storage vector will be used to pass the `dh::DofHandler`, 
# `ch::ConstraintHandler`, stiffness matrix `K` and constant material parameters `FHNParameters()`
>>>>>>> aa9eb50b
function apply_nonlinear!(du, u, p, t)
    dh = p[2]
    ch = p[3]
    ip = Lagrange{2, RefCube, 1}()
    qr = QuadratureRule{2, RefCube}(2)
    cellvalues = CellScalarValues(qr, ip);
    n_basefuncs = getnquadpoints(cellvalues)

    for cell in CellIterator(dh)
        reinit!(cellvalues, cell)
        _celldofs = celldofs(cell)
        ϕₘ_celldofs = _celldofs[dof_range(dh, :ϕₘ)]
        s_celldofs = _celldofs[dof_range(dh, :s)]
        ϕₘe = u[ϕₘ_celldofs]
        se = u[s_celldofs]
        coords = getcoordinates(cell)
        for q_point in 1:getnquadpoints(cellvalues)
            x_qp = spatial_coordinate(cellvalues, q_point, coords)
            χ_loc = χ(x_qp)
            dΩ = getdetJdV(cellvalues, q_point)
            nl_contrib = function_value(cellvalues, q_point, ϕₘe)^3
            for j in 1:n_basefuncs
                Nⱼ = shape_value(cellvalues, q_point, j)
                du[ϕₘ_celldofs[j]] -= p[4].c * (1/3 * nl_contrib + χ_loc*Iₛₜᵢₘ(x_qp,t)) * Nⱼ * dΩ
                du[s_celldofs[j]] += p[4].a/p[4].c * Nⱼ * dΩ
            end
        end
    end
    apply_zero!(du, ch)
end
#
# We assemble the linear parts into `K` and `M`, respectively.
K, M = doassemble_linear!(cellvalues, K, M, dh);
# Now we apply *once* the boundary conditions to these parts.
apply!(K, ch)
apply!(M, ch);
#
# In the function `bidomain!` we model the actual time dependent DAE problem. This function takes
# the same parameters as `apply_nonlinear!`, which is essentially the defined interface by
# DifferentialEquations.jl
function bidomain!(du,u,p,t)
    du .= K * u
    println("Solving for timestep t=$t")
    apply_nonlinear!(du, u, p, t)
end
#
Δt = 0.01
T = 1
f = DifferentialEquations.ODEFunction(bidomain!,mass_matrix=M)
# In the following code block we define the initial condition of the problem. We first
# initialize a zero vector of length `ndofs(dh)` and fill it afterwards in a for loop over all cells.
u₀ = zeros(ndofs(dh));
for cell in CellIterator(dh)
    _celldofs = celldofs(cell)
    ϕₘ_celldofs = _celldofs[dof_range(dh, :ϕₘ)]
    s_celldofs = _celldofs[dof_range(dh, :s)]
    u₀[ϕₘ_celldofs] .= 1.19941300
    u₀[s_celldofs]  .= -0.6242615997254787
end
<<<<<<< HEAD

prob_mm = DifferentialEquations.ODEProblem(f,u₀,(0.0,T),[K, dh, ch, FHNParameters()])
sol = DifferentialEquations.solve(prob_mm,DifferentialEquations.QBDF(),reltol=1e-3,abstol=1e-4, adaptive=true, dt=Δt)

pvd = paraview_collection("bidomain.pvd")

for (solution,t) in zip(sol.u, sol.t)
    ##compress=false flag because otherwise each vtk is stuck in the memory
=======
# We can now state the `ODEProblem`
prob_mm = DifferentialEquations.ODEProblem(f,u₀,(0.0,T),[K, dh, ch, FHNParameters()])
# and solve it.
sol = DifferentialEquations.solve(prob_mm,DifferentialEquations.QBDF(),reltol=1e-3,abstol=1e-4, adaptive=true, dt=Δt)
#
# We instantiate a paraview collection file.
pvd = paraview_collection("bidomain.pvd")
# Now, we loop over all timesteps and solution vectors, in order to append them to the paraview collection.
for (solution,t) in zip(sol.u, sol.t)
    #compress=false flag because otherwise each vtk file will be stored in memory
>>>>>>> aa9eb50b
    vtk_grid("bidomain-$t.vtu", dh; compress=false) do vtk
        vtk_point_data(vtk,dh,solution)
        vtk_save(vtk)
        pvd[t] = vtk
    end
end
# Finally, we save the paraview collection.
vtk_save(pvd)
#md # ## [Plain Program](@id bidomain-plain-program)
#md #
#md # Below follows a version of the program without any comments.
#md # The file is also available here: [bidomain.jl](bidomain.jl)
#md #
#md # ```julia
#md # @__CODE__
#md # ```<|MERGE_RESOLUTION|>--- conflicted
+++ resolved
@@ -1,8 +1,5 @@
 # # Bidomain and DifferentialEquations.jl
 #
-<<<<<<< HEAD
-# The Bidomain model in parabolic-elliptic form is given as the following system
-=======
 # ![](bidomain.gif)
 #-
 #md # !!! tip
@@ -15,11 +12,10 @@
 # This model is used to simulate the electrical activity of the heart. For more information about the derivation,
 # check out the linked wikipedia article.
 #
-# The Bidomain model consists of a set of equations, namely:
+# The Bidomain model in parabolic-elliptic form is given as the following system
 # ```math
 # \chi  C_{\textrm{m}} \frac{\partial \varphi_{\textrm{m}}}{\partial t} = \nabla \cdot (\mathbf{\kappa}_{\textrm{i}} \nabla \varphi_{\textrm{m}}) + \nabla \cdot (\mathbf{\kappa}_{\textrm{i}} \nabla \varphi_{\textrm{e}}) - \chi I_{\textrm{ion}}(\varphi_{\textrm{m}}, \mathbf{s}) - \chi I_{\textrm{stim}}(t) \qquad \textrm{on} : \Omega_{\mathbb{H}} \times (0,T]  
 # ```
->>>>>>> aa9eb50b
 #
 # ```math
 # \begin{aligned}
@@ -72,11 +68,8 @@
 #   \tilde{\varphi}_\textrm{e},
 #   \tilde{s})
 # ```
-<<<<<<< HEAD
-=======
 #-
 # ## Commented Program
->>>>>>> aa9eb50b
 #
 using JuAFEM, SparseArrays, BlockArrays
 # Instead of using a self written time integrator, 
@@ -85,15 +78,10 @@
 # adaptive time stepping. Besides this, almost any ODE solver you can imagine is available.
 # In order to use it, we first need to `import` it. 
 import DifferentialEquations
-<<<<<<< HEAD
-
-grid = generate_grid(Quadrilateral, (5, 5));
-=======
 #
 # Now, we define the computational domain and cellvalues. We exploit the fact that all fields of
 # the Bidomain model are approximated with the same Ansatz. Hence, we use one CellScalarValues struct for all three fields.
 grid = generate_grid(Quadrilateral, (20, 20))
->>>>>>> aa9eb50b
 dim = 2
 ip = Lagrange{dim, RefCube, 1}()
 qr = QuadratureRule{dim, RefCube}(2)
@@ -155,8 +143,6 @@
 add!(ch, dbc)
 close!(ch)
 update!(ch, 0.0);
-<<<<<<< HEAD
-
 #
 # We first write a helper to assemble the linear parts. Note that we can precompute and cache linear parts.
 #
@@ -177,22 +163,16 @@
 #   -M_{1/c} & 0 & -M_{b/c}
 # \end{bmatrix}
 # ```
-=======
 #
 # In the following function, `doassemble_linear!`, we assemble all linear parts of the system that stay same over all time steps.
 # This follows from the used Method of Lines, where we first discretize in space and afterwards in time.
->>>>>>> aa9eb50b
 function doassemble_linear!(cellvalues::CellScalarValues{dim}, K::SparseMatrixCSC, M::SparseMatrixCSC, dh::DofHandler; params::FHNParameters = FHNParameters()) where {dim}
     n_ϕₘ = getnbasefunctions(cellvalues)
     n_ϕₑ = getnbasefunctions(cellvalues)
     n_s = getnbasefunctions(cellvalues)
     ntotal = n_ϕₘ + n_ϕₑ + n_s
     n_basefuncs = getnbasefunctions(cellvalues)
-<<<<<<< HEAD
-
-=======
     #We use PseudoBlockArrays to write into the right places of Ke    
->>>>>>> aa9eb50b
     Ke = PseudoBlockArray(zeros(ntotal, ntotal), [n_ϕₘ, n_ϕₑ, n_s], [n_ϕₘ, n_ϕₑ, n_s])
     Me = PseudoBlockArray(zeros(ntotal, ntotal), [n_ϕₘ, n_ϕₑ, n_s], [n_ϕₘ, n_ϕₑ, n_s])
 
@@ -227,30 +207,17 @@
                 for j in 1:n_basefuncs
                     Nⱼ = shape_value(cellvalues, q_point, j)
                     ∇Nⱼ = shape_gradient(cellvalues, q_point, j)
-<<<<<<< HEAD
-                    ## diffusion parts
-=======
                     #diffusion parts
->>>>>>> aa9eb50b
                     Ke[BlockIndex((ϕₘ▄,ϕₘ▄),(i,j))] -= ((κᵢ_loc ⋅ ∇Nᵢ) ⋅ ∇Nⱼ) * dΩ
                     Ke[BlockIndex((ϕₘ▄,ϕₑ▄),(i,j))] -= ((κᵢ_loc ⋅ ∇Nᵢ) ⋅ ∇Nⱼ) * dΩ
                     Ke[BlockIndex((ϕₑ▄,ϕₘ▄),(i,j))] -= ((κᵢ_loc ⋅ ∇Nᵢ) ⋅ ∇Nⱼ) * dΩ
                     Ke[BlockIndex((ϕₑ▄,ϕₑ▄),(i,j))] -= (((κₑ_loc + κᵢ_loc) ⋅ ∇Nᵢ) ⋅ ∇Nⱼ) * dΩ
-<<<<<<< HEAD
-                    ## linear reaction parts
-                    Ke[BlockIndex((ϕₘ▄,ϕₘ▄),(i,j))] += params.c * Nᵢ * Nⱼ * dΩ
-                    Ke[BlockIndex((ϕₘ▄,s▄),(i,j))]  += params.c * Nᵢ * Nⱼ * dΩ
-                    Ke[BlockIndex((s▄,ϕₘ▄),(i,j))]  -= 1.0/params.c * Nᵢ * Nⱼ * dΩ
-                    Ke[BlockIndex((s▄,s▄),(i,j))]   -=  params.b/params.c * Nᵢ * Nⱼ * dΩ
-                    ## mass matrices
-=======
                     #linear reaction parts
                     Ke[BlockIndex((ϕₘ▄,ϕₘ▄),(i,j))] += params.c * Nᵢ * Nⱼ * dΩ 
                     Ke[BlockIndex((ϕₘ▄,s▄),(i,j))]  += params.c * Nᵢ * Nⱼ * dΩ 
                     Ke[BlockIndex((s▄,ϕₘ▄),(i,j))]  -= 1.0/params.c * Nᵢ * Nⱼ * dΩ 
                     Ke[BlockIndex((s▄,s▄),(i,j))]   -=  params.b/params.c * Nᵢ * Nⱼ * dΩ 
                     #mass matrices
->>>>>>> aa9eb50b
                     Me[BlockIndex((ϕₘ▄,ϕₘ▄),(i,j))] += Cₘ_loc * χ_loc * Nᵢ * Nⱼ * dΩ
                     Me[BlockIndex((s▄,s▄),(i,j))]   += Nᵢ * Nⱼ * dΩ
                 end
@@ -262,7 +229,6 @@
     end
     return K, M
 end
-<<<<<<< HEAD
 
 # Regarding the non-linear parts, while the affine term could be cached, for the sake of simplicity we simply recompute it in each call to the right hand side of the system.
 # ```math
@@ -278,15 +244,12 @@
 # \end{bmatrix}
 # ```
 # It is important to note, that we have to sneak in the boundary conditions into the evaluation of the non-linear term.
-
-=======
 #
 # TODO cleanup
 # The function `apply_nonlinear!` describes the nonlinear change of the system.
 # It takes the change vector `du`, the current available solution `u`, the generic storage
 # vector `p` and the current time `t`. The storage vector will be used to pass the `dh::DofHandler`, 
 # `ch::ConstraintHandler`, stiffness matrix `K` and constant material parameters `FHNParameters()`
->>>>>>> aa9eb50b
 function apply_nonlinear!(du, u, p, t)
     dh = p[2]
     ch = p[3]
@@ -346,16 +309,7 @@
     u₀[ϕₘ_celldofs] .= 1.19941300
     u₀[s_celldofs]  .= -0.6242615997254787
 end
-<<<<<<< HEAD
-
-prob_mm = DifferentialEquations.ODEProblem(f,u₀,(0.0,T),[K, dh, ch, FHNParameters()])
-sol = DifferentialEquations.solve(prob_mm,DifferentialEquations.QBDF(),reltol=1e-3,abstol=1e-4, adaptive=true, dt=Δt)
-
-pvd = paraview_collection("bidomain.pvd")
-
-for (solution,t) in zip(sol.u, sol.t)
-    ##compress=false flag because otherwise each vtk is stuck in the memory
-=======
+
 # We can now state the `ODEProblem`
 prob_mm = DifferentialEquations.ODEProblem(f,u₀,(0.0,T),[K, dh, ch, FHNParameters()])
 # and solve it.
@@ -366,7 +320,6 @@
 # Now, we loop over all timesteps and solution vectors, in order to append them to the paraview collection.
 for (solution,t) in zip(sol.u, sol.t)
     #compress=false flag because otherwise each vtk file will be stored in memory
->>>>>>> aa9eb50b
     vtk_grid("bidomain-$t.vtu", dh; compress=false) do vtk
         vtk_point_data(vtk,dh,solution)
         vtk_save(vtk)
