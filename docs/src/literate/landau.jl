--- conflicted
+++ resolved
@@ -60,11 +60,7 @@
     gradconf         ::GC
     hessconf         ::HC
 end
-<<<<<<< HEAD
-function ThreadCache(dpc::Int, nodespercell, cvP::CellValues{DIM, DIM, T}, modelparams, elpotential) where {DIM, T}
-=======
 function ThreadCache(dpc::Int, nodespercell, cvP::CellValues, modelparams, elpotential)
->>>>>>> ee6e26d3
     element_indices  = zeros(Int, dpc)
     element_dofs     = zeros(dpc)
     element_gradient = zeros(dpc)
