--- conflicted
+++ resolved
@@ -145,7 +145,6 @@
 
 ---
 
-<<<<<<< HEAD
 #### [Tutorial 10: Reactive Surface](@ref tutorial-reactive-surface)
 
 In this tutorial a reaction diffusion system on a sphere surface embedded in 3D is solved.
@@ -154,11 +153,8 @@
 
 **Keywords**: embedded elements, operator splitting
 
-
 ---
 
-=======
->>>>>>> e806ed96
 #### [Tutorial 11: Linear shell](@ref tutorial-linear-shell)
 
 In this tutorial a linear shell element formulation is set up as a two-dimensional domain
@@ -166,14 +162,11 @@
 Ferrite can be used for non-standard things and how to add "hacks" that build on top of
 Ferrite.
 
-<<<<<<< HEAD
 **Keywords**: shell elements, automatic differentiation
-=======
-**Keywords**: embedding, automatic differentiation
 
 ---
 
-#### [Tutorial 11: Discontinuous Galerkin heat equation](@ref tutorial-dg-heat-equation)
+#### [Tutorial 12: Discontinuous Galerkin heat equation](@ref tutorial-dg-heat-equation)
 
 This tutorial guides you through the process of solving the linear stationary heat equation
 (i.e. Poisson's equation) on a unit square with inhomogeneous Dirichlet and Neumann boundary
@@ -184,5 +177,4 @@
 Galerkin Infrastructure For the finite element toolbox
 Ferrite.jl"](https://summerofcode.withgoogle.com/programs/2023/projects/SLGbRNI5).
 
-**Keywords**: scalar-valued solution, Dirichlet boundary conditions, Discontinuous Galerkin, Interior penalty.
->>>>>>> e806ed96
+**Keywords**: scalar-valued solution, Dirichlet boundary conditions, Discontinuous Galerkin, Interior penalty