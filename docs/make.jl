--- conflicted
+++ resolved
@@ -39,17 +39,10 @@
             "tutorials/hyperelasticity.md",
             "tutorials/plasticity.md",
             "tutorials/transient_heat_equation.md",
-<<<<<<< HEAD
-            "tutorials/landau.md",
-            "tutorials/reactive_surface.md",
-            "tutorials/linear_shell.md",
-            "tutorials/quasi_incompressible_hyperelasticity.md",
-            "tutorials/ns_vs_diffeq.md",
-=======
->>>>>>> 8c9f6111
             "tutorials/computational_homogenization.md",
             "tutorials/stokes-flow.md",
             "tutorials/ns_vs_diffeq.md",
+            "tutorials/reactive_surface.md",
             "tutorials/linear_shell.md",
         ],
         "Topic guides" => [
