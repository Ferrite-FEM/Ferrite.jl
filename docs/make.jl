using TimerOutputs

dto = TimerOutput()
reset_timer!(dto)

const liveserver = "liveserver" in ARGS

if liveserver
    using Revise
    @timeit dto "Revise.revise()" Revise.revise()
end

using Documenter, Ferrite, FerriteGmsh, FerriteMeshParser

const is_ci = haskey(ENV, "GITHUB_ACTIONS")

# Generate tutorials and how-to guides
include("generate.jl")

<<<<<<< HEAD
GENERATEDEXAMPLES = [joinpath("examples", f) for f in (
    "heat_equation.md",
    "postprocessing.md",
    "helmholtz.md",
    "incompressible_elasticity.md",
    "hyperelasticity.md",
    "threaded_assembly.md",
    "plasticity.md",
    "transient_heat_equation.md",
    "landau.md",
    "linear_shell.md",
    "reactive_surface.md",
    "quasi_incompressible_hyperelasticity.md",
    "ns_vs_diffeq.md",
    "computational_homogenization.md",
    "stokes-flow.md",
	"topology_optimization.md",
    )]

=======
>>>>>>> ccb68638
# Build documentation.
@timeit dto "makedocs" makedocs(
    format = Documenter.HTML(
        assets = ["assets/custom.css", "assets/favicon.ico"],
        canonical = "https://ferrite-fem.github.io/Ferrite.jl/stable",
        collapselevel = 1,
    ),
    sitename = "Ferrite.jl",
    doctest = false,
    # strict = VERSION.minor == 6 && sizeof(Int) == 8, # only strict mode on 0.6 and Int64
    strict = false,
    draft = liveserver,
    pages = Any[
        "Home" => "index.md",
        "Tutorials" => [
            "Tutorials overview" => "tutorials/index.md",
            "tutorials/heat_equation.md",
            "tutorials/postprocessing.md",
            "tutorials/helmholtz.md",
            "tutorials/incompressible_elasticity.md",
            "tutorials/hyperelasticity.md",
            "tutorials/threaded_assembly.md",
            "tutorials/plasticity.md",
            "tutorials/transient_heat_equation.md",
            "tutorials/landau.md",
            "tutorials/linear_shell.md",
            "tutorials/quasi_incompressible_hyperelasticity.md",
            "tutorials/ns_vs_diffeq.md",
            "tutorials/computational_homogenization.md",
            "tutorials/stokes-flow.md",
            "tutorials/topology_optimization.md",
        ],
        "Topic guides" => [
            "Topic guide overview" => "topics/index.md",
            "topics/fe_intro.md",
            "topics/degrees_of_freedom.md",
            "topics/assembly.md",
            "topics/boundary_conditions.md",
            "topics/constraints.md",
            "topics/grid.md",
            "topics/export.md"
        ],
        "Reference" => [
            "Reference overview" => "reference/index.md",
            "reference/quadrature.md",
            "reference/interpolations.md",
            "reference/fevalues.md",
            "reference/dofhandler.md",
            "reference/assembly.md",
            "reference/boundary_conditions.md",
            "reference/grid.md",
            "reference/export.md",
            "reference/utils.md",
        ],
        "How-to guides" => [
            "How-to guide overview" => "howto/index.md",
        ],
        "devdocs/index.md",
        ],
)

# make sure there are no *.vtu files left around from the build
@timeit dto "remove vtk files" cd(joinpath(@__DIR__, "build", "tutorials")) do
    foreach(file -> endswith(file, ".vtu") && rm(file), readdir())
end


# Deploy built documentation
if !liveserver
    @timeit dto "deploydocs" deploydocs(
        repo = "github.com/Ferrite-FEM/Ferrite.jl.git",
        push_preview=true,
        versions = [
            "stable" => "v^",
            "v#.#",
            "v0.3.13",
            "v0.3.12",
            "v0.3.11",
            "v0.3.10",
            "v0.3.9",
            "v0.3.8",
            "v0.3.7",
            "v0.3.6",
            "v0.3.5",
            "dev" => "dev"
        ]
    )
end

print_timer(dto)<|MERGE_RESOLUTION|>--- conflicted
+++ resolved
@@ -17,28 +17,6 @@
 # Generate tutorials and how-to guides
 include("generate.jl")
 
-<<<<<<< HEAD
-GENERATEDEXAMPLES = [joinpath("examples", f) for f in (
-    "heat_equation.md",
-    "postprocessing.md",
-    "helmholtz.md",
-    "incompressible_elasticity.md",
-    "hyperelasticity.md",
-    "threaded_assembly.md",
-    "plasticity.md",
-    "transient_heat_equation.md",
-    "landau.md",
-    "linear_shell.md",
-    "reactive_surface.md",
-    "quasi_incompressible_hyperelasticity.md",
-    "ns_vs_diffeq.md",
-    "computational_homogenization.md",
-    "stokes-flow.md",
-	"topology_optimization.md",
-    )]
-
-=======
->>>>>>> ccb68638
 # Build documentation.
 @timeit dto "makedocs" makedocs(
     format = Documenter.HTML(
@@ -64,6 +42,7 @@
             "tutorials/plasticity.md",
             "tutorials/transient_heat_equation.md",
             "tutorials/landau.md",
+            "tutorials/reactive_surface.md",
             "tutorials/linear_shell.md",
             "tutorials/quasi_incompressible_hyperelasticity.md",
             "tutorials/ns_vs_diffeq.md",
