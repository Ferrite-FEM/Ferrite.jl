--- conflicted
+++ resolved
@@ -31,12 +31,9 @@
     "quasi_incompressible_hyperelasticity.md",
     "ns_vs_diffeq.md",
     "computational_homogenization.md",
-<<<<<<< HEAD
-    "porous_media.md"
-=======
+    "porous_media.md",
     "stokes-flow.md",
 	"topology_optimization.md",
->>>>>>> f9237113
     )]
 
 # Build documentation.
