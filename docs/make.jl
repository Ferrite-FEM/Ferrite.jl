--- conflicted
+++ resolved
@@ -54,13 +54,9 @@
             "tutorials/transient_heat_equation.md",
             "tutorials/computational_homogenization.md",
             "tutorials/stokes-flow.md",
-<<<<<<< HEAD
-            "tutorials/topology_optimization.md",
             "tutorials/porous_media.md",
-=======
             "tutorials/ns_vs_diffeq.md",
             "tutorials/linear_shell.md",
->>>>>>> 3ffb34f5
         ],
         "Topic guides" => [
             "Topic guide overview" => "topics/index.md",
