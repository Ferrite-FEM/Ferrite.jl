--- conflicted
+++ resolved
@@ -17,21 +17,6 @@
 # Generate tutorials and how-to guides
 include("generate.jl")
 
-<<<<<<< HEAD
-GENERATEDEXAMPLES = [joinpath("examples", f) for f in (
-    "heat_equation.md",
-    "l2_projection.md",
-    "helmholtz.md",
-    "incompressible_elasticity.md",
-    "hyperelasticity.md",
-    "threaded_assembly.md",
-    "plasticity.md",
-    "transient_heat_equation.md",
-    "bidomain.md"
-    "landau.md",
-    "linear_shell.md"
-    )]
-=======
 # Changelog
 include("changelog.jl")
 create_documenter_changelog()
@@ -40,7 +25,6 @@
     joinpath(@__DIR__, "src", "assets", "references.bib"),
     style=:numeric
 )
->>>>>>> f6a7d3d1
 
 # Build documentation.
 @timeit dto "makedocs" makedocs(
@@ -71,6 +55,7 @@
             "tutorials/computational_homogenization.md",
             "tutorials/stokes-flow.md",
             "tutorials/porous_media.md",
+            "tutorials/bidomain.md",
             "tutorials/ns_vs_diffeq.md",
             "tutorials/linear_shell.md",
             "tutorials/dg_heat_equation.md",
