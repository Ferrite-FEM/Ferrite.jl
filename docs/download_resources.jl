# Download some assets necessary for docs/testing not stored in the repo
import Downloads

# Tutorials
const directory = joinpath(@__DIR__, "src", "tutorials")
mkpath(directory)

for (file, url) in [
        "periodic-rve.msh" => "https://raw.githubusercontent.com/Ferrite-FEM/Ferrite.jl/gh-pages/assets/periodic-rve.msh",
        "periodic-rve-coarse.msh" => "https://raw.githubusercontent.com/Ferrite-FEM/Ferrite.jl/gh-pages/assets/periodic-rve-coarse.msh",
        "transient_heat.gif" => "https://raw.githubusercontent.com/Ferrite-FEM/Ferrite.jl/gh-pages/assets/transient_heat.gif",
        "transient_heat_colorbar.svg" => "https://raw.githubusercontent.com/Ferrite-FEM/Ferrite.jl/gh-pages/assets/transient_heat_colorbar.svg",
        "porous_media.gif" => "https://raw.githubusercontent.com/Ferrite-FEM/Ferrite.jl/gh-pages/assets/porous_media.gif",
        "porous_media_0p25.inp" => "https://raw.githubusercontent.com/Ferrite-FEM/Ferrite.jl/gh-pages/assets/porous_media_0p25.inp",
        "reactive_surface.gif" => "https://raw.githubusercontent.com/Ferrite-FEM/Ferrite.jl/gh-pages/assets/reactive_surface.gif",
        "nsdiffeq.gif" => "https://raw.githubusercontent.com/Ferrite-FEM/Ferrite.jl/gh-pages/assets/nsdiffeq.gif",
        "linear_elasticity.svg" => "https://raw.githubusercontent.com/Ferrite-FEM/Ferrite.jl/gh-pages/assets/linear_elasticity.svg",
        "linear_elasticity_stress.png" => "https://raw.githubusercontent.com/Ferrite-FEM/Ferrite.jl/gh-pages/assets/linear_elasticity_stress.png",
    ]
    afile = joinpath(directory, file)
    if !isfile(afile)
        Downloads.download(url, afile)
    end
end

<<<<<<< HEAD
const howto_directory = joinpath(@__DIR__, "src", "howto")
mkpath(howto_directory)

for (file, url) in [
        "L2flux_mesh.png" => "https://raw.githubusercontent.com/Ferrite-FEM/Ferrite.jl/refs/heads/gh-pages/assets/L2flux_mesh.png",
        "L2flux_temperature.png" => "https://raw.githubusercontent.com/Ferrite-FEM/Ferrite.jl/refs/heads/gh-pages/assets/L2flux_temperature.png",
        "L2flux.png" => "https://raw.githubusercontent.com/Ferrite-FEM/Ferrite.jl/refs/heads/gh-pages/assets/L2flux.png",
    ]
    afile = joinpath(howto_directory, file)
    if !isfile(afile)
        Downloads.download(url, afile)
    end
=======
# Topics
const topics_directory = joinpath(@__DIR__, "src", "topics", "downloaded_assets")
mkpath(topics_directory)

for (file, url) in [
        "ProjectedDirichlet.svg" => "https://raw.githubusercontent.com/Ferrite-FEM/Ferrite.jl/gh-pages/assets/ProjectedDirichlet.svg",
    ]
    afile = joinpath(topics_directory, file)
    isfile(afile) || Downloads.download(url, afile)
>>>>>>> 71c8112f
end<|MERGE_RESOLUTION|>--- conflicted
+++ resolved
@@ -23,7 +23,6 @@
     end
 end
 
-<<<<<<< HEAD
 const howto_directory = joinpath(@__DIR__, "src", "howto")
 mkpath(howto_directory)
 
@@ -36,7 +35,8 @@
     if !isfile(afile)
         Downloads.download(url, afile)
     end
-=======
+end
+
 # Topics
 const topics_directory = joinpath(@__DIR__, "src", "topics", "downloaded_assets")
 mkpath(topics_directory)
@@ -46,5 +46,4 @@
     ]
     afile = joinpath(topics_directory, file)
     isfile(afile) || Downloads.download(url, afile)
->>>>>>> 71c8112f
 end