--- conflicted
+++ resolved
@@ -7,12 +7,9 @@
 for (file, url) in [
         "periodic-rve.msh" => "https://raw.githubusercontent.com/Ferrite-FEM/Ferrite.jl/gh-pages/assets/periodic-rve.msh",
         "periodic-rve-coarse.msh" => "https://raw.githubusercontent.com/Ferrite-FEM/Ferrite.jl/gh-pages/assets/periodic-rve-coarse.msh",
-<<<<<<< HEAD
         "porous_media_0p25.inp" => "https://raw.githubusercontent.com/Ferrite-FEM/Ferrite.jl/kam/MixedDofHandlerExample/docs/src/literate/porous_media_0p25.inp",
-=======
         "transient_heat.gif" => "https://raw.githubusercontent.com/Ferrite-FEM/Ferrite.jl/gh-pages/assets/transient_heat.gif",
         "transient_heat_colorbar.svg" => "https://raw.githubusercontent.com/Ferrite-FEM/Ferrite.jl/gh-pages/assets/transient_heat_colorbar.svg",
->>>>>>> f9237113
     ]
     afile = joinpath(directory, file)
     if !isfile(afile)
