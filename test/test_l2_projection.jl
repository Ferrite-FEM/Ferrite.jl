
# Tests a L2-projection of integration point values (to nodal values),
# determined from the function y = 1 + x[1]^2 + (2x[2])^2
function test_projection(order, refshape)
    element = refshape == RefQuadrilateral ? Quadrilateral : Triangle
    grid = generate_grid(element, (1, 1), Vec((0.,0.)), Vec((1.,1.)))

    ip = Lagrange{refshape, order}()
    ip_geom = Lagrange{refshape, 1}()
    qr = Ferrite._mass_qr(ip)
    cv = CellValues(qr, ip, ip_geom)

    # Create node values for the cell
    f(x) = 1 + x[1]^2 + (2x[2])^2
    # Nodal approximations for this simple grid when using linear interpolation
    f_approx(i) = refshape == RefQuadrilateral ?
        [0.1666666666666664, 1.166666666666667, 5.166666666666667, 4.166666666666666][i] :
        [0.444444444444465, 1.0277777777778005, 4.027777777777753, 5.444444444444435][i]

    # analytical values
    function analytical(f)
        qp_values = []
        for cell in CellIterator(grid)
            reinit!(cv, cell)
            r = [f(spatial_coordinate(cv, qp, get_cell_coordinates(cell))) for qp in 1:getnquadpoints(cv)]
            push!(qp_values, r)
        end
        return identity.(qp_values) # Tighten the type
    end

    qp_values = analytical(f)

    # Now recover the nodal values using a L2 projection.
    proj = L2Projector(ip, grid; geom_ip=ip_geom)
    point_vars = project(proj, qp_values, qr)
    qp_values_matrix = reduce(hcat, qp_values)
    point_vars_2 = project(proj, qp_values_matrix, qr)
    if order == 1
        # A linear approximation can not recover a quadratic solution,
        # so projected values will be different from the analytical ones
        ae = [f_approx(i) for i in 1:4]
    elseif order == 2
        # For a quadratic approximation the analytical solution is recovered
        ae = zeros(length(point_vars))
        apply_analytical!(ae, proj.dh, :_, f)
    end
    @test point_vars ≈ point_vars_2 ≈ ae

    # Vec
    f_vector(x) = Vec{1,Float64}((f(x),))
    qp_values = analytical(f_vector)
    point_vars = project(proj, qp_values, qr)
    if order == 1
        ae = [Vec{1,Float64}((f_approx(j),)) for j in 1:4]
    elseif order == 2
        ae = zeros(length(point_vars))
        apply_analytical!(ae, proj.dh, :_, x -> f_vector(x)[1])
        ae = reinterpret(Vec{1,Float64}, ae)
    end
    @test point_vars ≈ ae

    # Tensor
    f_tensor(x) = Tensor{2,2,Float64}((f(x),2*f(x),3*f(x),4*f(x)))
    qp_values = analytical(f_tensor)
    qp_values_matrix = reduce(hcat, qp_values)::Matrix
    point_vars = project(proj, qp_values, qr)
    point_vars_2 = project(proj, qp_values_matrix, qr)
    if order == 1
        ae = [Tensor{2,2,Float64}((f_approx(i),2*f_approx(i),3*f_approx(i),4*f_approx(i))) for i in 1:4]
    elseif order == 2
        ae = zeros(4, length(point_vars))
        for i in 1:4
            apply_analytical!(@view(ae[i, :]), proj.dh, :_, x -> f_tensor(x)[i])
        end
        ae = reinterpret(reshape, Tensor{2,2,Float64,4}, ae)
    end
    @test point_vars ≈ point_vars_2 ≈ ae

    # SymmetricTensor
    f_stensor(x) = SymmetricTensor{2,2,Float64}((f(x),2*f(x),3*f(x)))
    qp_values = analytical(f_stensor)
    qp_values_matrix = reduce(hcat, qp_values)
    point_vars = project(proj, qp_values, qr)
    point_vars_2 = project(proj, qp_values_matrix, qr)
    if order == 1
        ae = [SymmetricTensor{2,2,Float64}((f_approx(i),2*f_approx(i),3*f_approx(i))) for i in 1:4]
    elseif order == 2
        ae = zeros(3, length(point_vars))
        for i in 1:3
            apply_analytical!(@view(ae[i, :]), proj.dh, :_, x -> f_stensor(x).data[i])
        end
        ae = reinterpret(reshape, SymmetricTensor{2,2,Float64,3}, ae)
    end
    @test point_vars ≈ point_vars_2 ≈ ae

    # Test error-path with bad qr
    if refshape == RefTriangle && order == 2
        bad_order = 2
    else
        bad_order = 1
    end
    @test_throws LinearAlgebra.PosDefException L2Projector(ip, grid; qr_lhs=QuadratureRule{refshape}(bad_order), geom_ip=ip_geom)
end

# Test a mixed grid, where only a subset of the cells contains a field
function test_projection_mixedgrid()
    # generate a mesh with 1 quadrilateral and 2 triangular elements
    dim = 2
    nodes = Node{dim, Float64}[]
    push!(nodes, Node((0.0, 0.0)))
    push!(nodes, Node((1.0, 0.0)))
    push!(nodes, Node((2.0, 0.0)))
    push!(nodes, Node((0.0, 1.0)))
    push!(nodes, Node((1.0, 1.0)))
    push!(nodes, Node((2.0, 1.0)))

    cells = Ferrite.AbstractCell[]
    push!(cells, Quadrilateral((1,2,5,4)))
    push!(cells, Triangle((2,3,6)))
    push!(cells, Triangle((2,6,5)))

    quadset = 1:1
    triaset = 2:3
    mesh = Grid(cells, nodes)

    order = 2
    ip = Lagrange{RefQuadrilateral, order}()
    ip_geom = Lagrange{RefQuadrilateral, 1}()
    qr = QuadratureRule{RefQuadrilateral}(order+1)
    cv = CellValues(qr, ip, ip_geom)

    # Create node values for the 1st cell
    # use a SymmetricTensor here for testing the symmetric version of project
    f(x) = SymmetricTensor{2,2,Float64}((1 + x[1]^2, 2x[2]^2, x[1]*x[2]))
<<<<<<< HEAD
    xe = get_cell_coordinates(mesh, 1)
    ae = compute_vertex_values(mesh, f)
=======
    xe = getcoordinates(mesh, 1)
>>>>>>> 185f8d63
    # analytical values
    qp_values = [[f(spatial_coordinate(cv, qp, xe)) for qp in 1:getnquadpoints(cv)]]
    qp_values_matrix = reduce(hcat, qp_values)

    # Now recover the nodal values using a L2 projection.
    # Assume f would only exist on the first cell, we project it to the nodes of the
    # 1st cell while ignoring the rest of the domain. NaNs should be stored in all
    # nodes that do not belong to the 1st cell
    proj = L2Projector(ip, mesh; geom_ip=ip_geom, set=quadset)
    point_vars = project(proj, qp_values, qr)
    point_vars_2 = project(proj, qp_values_matrix, qr)

    ae = zeros(3, length(point_vars))
    for i in 1:3
        apply_analytical!(@view(ae[i, :]), proj.dh, :_, x -> f(x).data[i], quadset)
    end
    ae = reinterpret(reshape, SymmetricTensor{2,2,Float64,3}, ae)
    @test point_vars ≈ point_vars_2 ≈ ae

    # Do the same thing but for the triangle set
    order = 2
    ip = Lagrange{RefTriangle, order}()
    ip_geom = Lagrange{RefTriangle, 1}()
    qr = QuadratureRule{RefTriangle}(4)
    cv = CellValues(qr, ip, ip_geom)
    nqp = getnquadpoints(cv)

    qp_values_tria = [zeros(SymmetricTensor{2,2}, nqp) for _ in triaset]
    qp_values_matrix_tria = [zero(SymmetricTensor{2,2}) for _ in 1:nqp, _ in triaset]
    for (ic, cellid) in enumerate(triaset)
<<<<<<< HEAD
        xe = get_cell_coordinates(mesh, cellid)
        ae = compute_vertex_values(mesh, f)
=======
        xe = getcoordinates(mesh, cellid)
>>>>>>> 185f8d63
        # analytical values
        qp_values = [f(spatial_coordinate(cv, qp, xe)) for qp in 1:getnquadpoints(cv)]
        qp_values_tria[ic] = qp_values
        qp_values_matrix_tria[:, ic] .= qp_values
    end

    #tria
    proj = L2Projector(ip, mesh; geom_ip=ip_geom, set=triaset)
    point_vars = project(proj, qp_values_tria, qr)
    point_vars_2 = project(proj, qp_values_matrix_tria, qr)
    ae = zeros(3, length(point_vars))
    for i in 1:3
        apply_analytical!(@view(ae[i, :]), proj.dh, :_, x -> f(x).data[i], triaset)
    end
<<<<<<< HEAD

end

function test_node_reordering()
    grid = generate_grid(Quadrilateral, (1, 1), Vec((0.,0.)), Vec((2.,2.)))
    dim = 2
    ip = Lagrange{dim, RefCube, 2}()
    ip_geo = Lagrange{dim, RefCube,1}()
    qr = QuadratureRule{dim, RefCube}(3)
    cv = CellScalarValues(qr, ip, ip_geo)

    f(x) = x[1]+x[2]

    qp_values = [[f(spatial_coordinate(cv, qp, get_cell_coordinates(cell))) for qp in 1:getnquadpoints(cv)] for cell in CellIterator(grid)]

    projector = L2Projector(ip, grid)
    projected_vals_nodes = project(projector, qp_values, qr)
    projected_vals_dofs = project(projector, qp_values, qr; project_to_nodes=false)

    tol = 1e-12
    @test all(projected_vals_nodes - [0.0, 2.0, 2.0, 4.0] .< tol)
    @test all(projected_vals_dofs - [0., 2., 4., 2., 1., 3., 3., 1., 2.] .< tol)
=======
    ae = reinterpret(reshape, SymmetricTensor{2,2,Float64,3}, ae)
    @test point_vars ≈ point_vars_2 ≈ ae
>>>>>>> 185f8d63
end

function test_export(;subset::Bool)
    grid = generate_grid(Quadrilateral, (2, 1))
    qr = QuadratureRule{RefQuadrilateral}(2)
    ip = Lagrange{RefQuadrilateral,1}()
    cv = CellValues(qr, ip)
    nqp = getnquadpoints(cv)
    qpdata_scalar = [zeros(nqp) for _ in 1:getncells(grid)]
    qpdata_vec = [zeros(Vec{2}, nqp) for _ in 1:getncells(grid)]
    qpdata_tens = [zeros(Tensor{2,2}, nqp) for _ in 1:getncells(grid)]
    qpdata_stens = [zeros(SymmetricTensor{2,2}, nqp) for _ in 1:getncells(grid)]
    function f(x)
        if subset && x[1] > 0.001
            return NaN
        else
            return 2x[1] + x[2]
        end
    end
    for cell in CellIterator(grid)
        reinit!(cv, cell)
        xh = get_cell_coordinates(cell)
        for qp in 1:getnquadpoints(cv)
            x = spatial_coordinate(cv, qp, xh)
            qpdata_scalar[cellid(cell)][qp] = f(x)
            qpdata_vec[cellid(cell)][qp] = Vec{2}(i -> i * f(x))
            qpdata_tens[cellid(cell)][qp] = Tensor{2,2}((i,j) -> i * j * f(x))
            qpdata_stens[cellid(cell)][qp] = SymmetricTensor{2,2}((i,j) -> i * j * f(x))
        end
    end
    p = subset ? L2Projector(ip, grid; set=1:1) : L2Projector(ip, grid)
    p_scalar = project(p, qpdata_scalar, qr)::Vector{Float64}
    p_vec = project(p, qpdata_vec, qr)::Vector{<:Vec{2}}
    p_tens = project(p, qpdata_tens, qr)::Vector{<:Tensor{2,2}}
    p_stens = project(p, qpdata_stens, qr)::Vector{<:SymmetricTensor{2,2}}

    # reshaping for export with evaluate_at_grid_nodes
    fnodes = [f(x.x) for x in grid.nodes]
    nindex = isnan.(fnodes)
    findex = (!isnan).(fnodes)
    let r = evaluate_at_grid_nodes(p, p_scalar),
        rv = Ferrite._evaluate_at_grid_nodes(p, p_scalar, Val(true))
        @test size(r) == (6,)
        @test all(isnan, r[nindex])
        @test all(isnan, rv[nindex])
        @test r[findex] ≈ fnodes[findex]
        @test rv isa Matrix{Float64}
        @test r isa Vector{Float64}
        @test r[findex] == vec(rv)[findex]
    end
    let r = evaluate_at_grid_nodes(p, p_vec),
        rv = Ferrite._evaluate_at_grid_nodes(p, p_vec, Val(true))
        @test size(r) == (6,)
        @test getindex.(r[findex], 1) ≈  fnodes[findex]
        @test getindex.(r[findex], 2) ≈ 2fnodes[findex]
        @test all(y -> all(isnan, y), r[nindex])
        @test rv[1:2, findex] ≈ reshape(reinterpret(Float64, r), (2, 6))[:, findex]
        @test all(iszero, rv[3:3, findex])
        @test all(isnan, rv[:, nindex])
    end
    let r = evaluate_at_grid_nodes(p, p_tens),
        rv = Ferrite._evaluate_at_grid_nodes(p, p_tens, Val(true))
        @test size(r) == (6,)
        @test getindex.(r[findex], 1) ≈  fnodes[findex] # 11-components
        @test getindex.(r[findex], 2) ≈ 2fnodes[findex] # 12-components
        @test getindex.(r[findex], 3) ≈ 2fnodes[findex] # 21-components
        @test getindex.(r[findex], 4) ≈ 4fnodes[findex] # 22-components
        @test all(y -> all(isnan, y), r[nindex])
        voigt_perm = [1, 4, 3, 2]
        @test rv[voigt_perm, findex] ≈ reshape(reinterpret(Float64, r), (4, 6))[:, findex]
        @test all(isnan, rv[:, nindex])
    end
    let r = evaluate_at_grid_nodes(p, p_stens),
        rv = Ferrite._evaluate_at_grid_nodes(p, p_stens, Val(true))
        @test size(r) == (6,)
        @test getindex.(r[findex], 1) ≈  fnodes[findex] # 11-components
        @test getindex.(r[findex], 2) ≈ 2fnodes[findex] # 21-components
        @test getindex.(r[findex], 3) ≈ 2fnodes[findex] # 12-components
        @test getindex.(r[findex], 4) ≈ 4fnodes[findex] # 22-components
        @test all(y -> all(isnan, y), r[nindex])
        voigt_perm = [1, 3, 2]
        @test rv[voigt_perm, findex] ≈ reshape(reinterpret(Float64, r), (3, 6))[:, findex]
        @test all(isnan, rv[:, nindex])
    end

    mktempdir() do tmp
        fname = vtk_grid(joinpath(tmp, "projected"), grid) do vtk
            vtk_point_data(vtk, p, p_scalar, "p_scalar")
            vtk_point_data(vtk, p, p_vec, "p_vec")
            vtk_point_data(vtk, p, p_tens, "p_tens")
            vtk_point_data(vtk, p, p_stens, "p_stens")
        end
        @test bytes2hex(open(SHA.sha1, fname[1], "r")) in (
            subset ? ("261cfe21de7a478e14f455e783694651a91eeb60", "b3fef3de9f38ca9ddd92f2f67a1606d07ca56d67") :
                     ("3b8ffb444db1b4cee1246a751da88136116fe49b", "bc2ec8f648f9b8bccccf172c1fc48bf03340329b")
        )
    end
end

function test_show()
    grid = generate_grid(Triangle, (2,2))
    ip = Lagrange{RefTriangle, 1}()
    proj = L2Projector(ip, grid)
    @test repr("text/plain", proj) == repr(typeof(proj)) * "\n  projection on:           8/8 cells in grid\n  function interpolation:  Lagrange{RefTriangle, 1}()\n  geometric interpolation: Lagrange{RefTriangle, 1}()\n"
end

@testset "Test L2-Projection" begin
    test_projection(1, RefQuadrilateral)
    test_projection(1, RefTriangle)
    test_projection(2, RefQuadrilateral)
    test_projection(2, RefTriangle)
    test_projection_mixedgrid()
    test_export(subset=false)
    test_export(subset=true)
    test_show()
end<|MERGE_RESOLUTION|>--- conflicted
+++ resolved
@@ -132,12 +132,8 @@
     # Create node values for the 1st cell
     # use a SymmetricTensor here for testing the symmetric version of project
     f(x) = SymmetricTensor{2,2,Float64}((1 + x[1]^2, 2x[2]^2, x[1]*x[2]))
-<<<<<<< HEAD
     xe = get_cell_coordinates(mesh, 1)
-    ae = compute_vertex_values(mesh, f)
-=======
-    xe = getcoordinates(mesh, 1)
->>>>>>> 185f8d63
+    
     # analytical values
     qp_values = [[f(spatial_coordinate(cv, qp, xe)) for qp in 1:getnquadpoints(cv)]]
     qp_values_matrix = reduce(hcat, qp_values)
@@ -168,12 +164,7 @@
     qp_values_tria = [zeros(SymmetricTensor{2,2}, nqp) for _ in triaset]
     qp_values_matrix_tria = [zero(SymmetricTensor{2,2}) for _ in 1:nqp, _ in triaset]
     for (ic, cellid) in enumerate(triaset)
-<<<<<<< HEAD
         xe = get_cell_coordinates(mesh, cellid)
-        ae = compute_vertex_values(mesh, f)
-=======
-        xe = getcoordinates(mesh, cellid)
->>>>>>> 185f8d63
         # analytical values
         qp_values = [f(spatial_coordinate(cv, qp, xe)) for qp in 1:getnquadpoints(cv)]
         qp_values_tria[ic] = qp_values
@@ -188,33 +179,8 @@
     for i in 1:3
         apply_analytical!(@view(ae[i, :]), proj.dh, :_, x -> f(x).data[i], triaset)
     end
-<<<<<<< HEAD
-
-end
-
-function test_node_reordering()
-    grid = generate_grid(Quadrilateral, (1, 1), Vec((0.,0.)), Vec((2.,2.)))
-    dim = 2
-    ip = Lagrange{dim, RefCube, 2}()
-    ip_geo = Lagrange{dim, RefCube,1}()
-    qr = QuadratureRule{dim, RefCube}(3)
-    cv = CellScalarValues(qr, ip, ip_geo)
-
-    f(x) = x[1]+x[2]
-
-    qp_values = [[f(spatial_coordinate(cv, qp, get_cell_coordinates(cell))) for qp in 1:getnquadpoints(cv)] for cell in CellIterator(grid)]
-
-    projector = L2Projector(ip, grid)
-    projected_vals_nodes = project(projector, qp_values, qr)
-    projected_vals_dofs = project(projector, qp_values, qr; project_to_nodes=false)
-
-    tol = 1e-12
-    @test all(projected_vals_nodes - [0.0, 2.0, 2.0, 4.0] .< tol)
-    @test all(projected_vals_dofs - [0., 2., 4., 2., 1., 3., 3., 1., 2.] .< tol)
-=======
     ae = reinterpret(reshape, SymmetricTensor{2,2,Float64,3}, ae)
     @test point_vars ≈ point_vars_2 ≈ ae
->>>>>>> 185f8d63
 end
 
 function test_export(;subset::Bool)
