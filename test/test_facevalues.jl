--- conflicted
+++ resolved
@@ -137,11 +137,7 @@
                 for i in 1:getnquadpoints(fv)
                     vol += getdetJdV(fv, i)
                 end
-<<<<<<< HEAD
-                @test vol ≈ reference_facet_area(RefShape, face)
-=======
                 @test vol ≈ reference_facet_area(RefShape, facet)
->>>>>>> 3d326257
 
                 # Test spatial coordinate (after reinit with ref.coords we should get back the quad_points)
                 # # TODO: Renable somehow after quad rule is no longer stored in FacetValues
