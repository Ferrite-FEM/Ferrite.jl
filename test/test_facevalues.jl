--- conflicted
+++ resolved
@@ -103,12 +103,7 @@
             if hasmethod(pointer, Tuple{typeof(v)})
                 @test pointer(v) != pointer(vc)
             end
-<<<<<<< HEAD
-            v != vc && println(typeof(fv))
-            @test v == vc
-=======
             @test check_equal_or_nan(v, vc)
->>>>>>> a2234af9
         end
     end
 end
