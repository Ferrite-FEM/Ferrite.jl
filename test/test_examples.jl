--- conflicted
+++ resolved
@@ -43,16 +43,9 @@
 module TestComputationalHomogenization
     mktempdir() do dir
         cd(dir) do
-<<<<<<< HEAD
             # Add already downloaded file to allow running test suite offline
             mesh_file = joinpath(@__DIR__, "../docs/src/tutorials/periodic-rve.msh")
             isfile(mesh_file) && cp(mesh_file, joinpath(dir, basename(mesh_file)))
-=======
-            cp(
-                joinpath(@__DIR__, "../docs/src/tutorials/periodic-rve.msh"),
-                joinpath(dir, "periodic-rve.msh")
-            )
->>>>>>> 6a14d7a2
             include(joinpath(@__DIR__, "../docs/src/literate-tutorials/computational_homogenization.jl"))
         end
     end
