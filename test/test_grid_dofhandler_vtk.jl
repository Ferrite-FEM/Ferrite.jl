# to test vtk-files
OVERWRITE_CHECKSUMS = false
checksums_file = joinpath(dirname(@__FILE__), "checksums.sha1")
if OVERWRITE_CHECKSUMS
    csio = open(checksums_file, "w")
else
    csio = open(checksums_file, "r")
end

@testset "Grid, DofHandler, vtk" begin
    for (celltype, dim) in ((Line,                   1),
                            (QuadraticLine,          1),
                            (Quadrilateral,          2),
                            (QuadraticQuadrilateral, 2),
                            (Triangle,               2),
                            (QuadraticTriangle,      2),
                            (Hexahedron,             3),
                            (SerendipityQuadraticHexahedron, 3),
                            (Tetrahedron,            3))

        # create test grid, do some operations on it and then test
        # the resulting sha1 of the stored vtk file
        # after manually checking the exported vtk
        nels = ntuple(x->5, dim)
        right = Vec{dim, Float64}(ntuple(x->1.5, dim))
        left = -right
        grid = generate_grid(celltype, nels, left, right)

        transform_coordinates!(grid, x-> 2x)

        radius = 2*1.5
        addcellset!(grid, "cell-1", [1,])
        addcellset!(grid, "middle-cells", x -> norm(x) < radius)
        addfaceset!(grid, "middle-faceset", x -> norm(x) < radius)
        addfaceset!(grid, "right-faceset", getfaceset(grid, "right"))
        addnodeset!(grid, "middle-nodes", x -> norm(x) < radius)

        gridfilename = "grid-$(repr(celltype))"
        vtk_grid(gridfilename, grid) do vtk
            vtk_cellset(vtk, grid, "cell-1")
            vtk_cellset(vtk, grid, "middle-cells")
            vtk_nodeset(vtk, grid, "middle-nodes")
        end

        # test the sha of the file
        sha = bytes2hex(open(SHA.sha1, gridfilename*".vtu"))
        if OVERWRITE_CHECKSUMS
            write(csio, sha, "\n")
        else
            @test sha in split(chomp(readline(csio)))
            rm(gridfilename*".vtu")
        end

        # Create a DofHandler, add some things, write to file and
        # then check the resulting sha
        dofhandler = DofHandler(grid)
        ip = Ferrite.default_interpolation(celltype)
        add!(dofhandler, :temperature, ip)
        add!(dofhandler, :displacement, ip^dim)
        close!(dofhandler)
        ch = ConstraintHandler(dofhandler)
        dbc = Dirichlet(:temperature, getfaceset(grid, "right-faceset"), (x,t)->1)
        add!(ch, dbc)
        dbc = Dirichlet(:temperature, getfaceset(grid, "left"), (x,t)->4)
        add!(ch, dbc)
        for d in 1:dim
            dbc = Dirichlet(:displacement, union(getfaceset(grid, "left")), (x,t) -> d, d)
            add!(ch, dbc)
        end
        close!(ch)
        update!(ch, 0.0)
        u = zeros(ndofs(dofhandler))
        apply_analytical!(u, dofhandler, :temperature, x -> 2x[1])
        apply_analytical!(u, dofhandler, :displacement, x -> -2x)
        apply!(u, ch)

        dofhandlerfilename = "dofhandler-$(repr(celltype))"
        vtk_grid(dofhandlerfilename, dofhandler) do vtk
            vtk_point_data(vtk, ch)
            vtk_point_data(vtk, dofhandler, u)
        end

        # test the sha of the file
        sha = bytes2hex(open(SHA.sha1, dofhandlerfilename*".vtu"))
        if OVERWRITE_CHECKSUMS
            write(csio, sha, "\n")
        else
            @test sha in split(chomp(readline(csio)))
            rm(dofhandlerfilename*".vtu")
        end

    end

end # of testset

close(csio)

@testset "vtk tensor export" begin
    # open files
    checksums_file_tensors = joinpath(dirname(@__FILE__), "checksums2.sha1")
    if OVERWRITE_CHECKSUMS
        csio = open(checksums_file_tensors, "w")
    else
        csio = open(checksums_file_tensors, "r")
    end

    # 3D grid
    grid = generate_grid(Hexahedron, (1,1,1))

    sym_tensor_data = [SymmetricTensor{2,3}(ntuple(i->i, 6)) for j=1.0:8.0]
    tensor_data = [Tensor{2,3}(ntuple(i->i, 9)) for j=1.0:8.0]
    vector_data = [Vec{3}(ntuple(i->i, 3)) for j=1:8]

    filename_3d = "test_vtk_3d"
    vtk_grid(filename_3d, grid) do vtk_file
        vtk_point_data(vtk_file, sym_tensor_data, "symmetric tensor")
        vtk_point_data(vtk_file, tensor_data, "tensor")
        vtk_point_data(vtk_file, vector_data, "vector")
    end

    # 2D grid
    grid = generate_grid(Quadrilateral, (1,1))

    sym_tensor_data = [SymmetricTensor{2,2}(ntuple(i->i, 3)) for j=1.0:4.0]
    tensor_data = [Tensor{2,2}(ntuple(i->i, 4)) for j=1.0:4.0]
    tensor_data_1D = [SymmetricTensor{2,1}(ntuple(i->i, 1)) for j=1.0:4.0]
    vector_data = [Vec{2}(ntuple(i->i, 2)) for j=1:4]

    filename_2d = "test_vtk_2d"
    vtk_grid(filename_2d, grid) do vtk_file
        vtk_point_data(vtk_file, sym_tensor_data, "symmetric tensor")
        vtk_point_data(vtk_file, tensor_data, "tensor")
        vtk_point_data(vtk_file, tensor_data_1D, "tensor_1d")
        vtk_point_data(vtk_file, vector_data, "vector")
    end

    # test the shas of the files
    files = [filename_3d, filename_2d]
    for filename in files
        sha = bytes2hex(open(SHA.sha1, filename*".vtu"))
        if OVERWRITE_CHECKSUMS
            write(csio, sha, "\n")
        else
            @test sha in split(chomp(readline(csio)))
            rm(filename*".vtu")
        end
    end

    close(csio)
end

@testset "Grid utils" begin

    grid = Ferrite.generate_grid(QuadraticQuadrilateral, (1, 1), Vec((0.,0.)), Vec((1.,1.)))

    addcellset!(grid, "cell_set", [1]);
    node_set = Set(1:getnnodes(grid))
    addnodeset!(grid, "node_set", node_set)

    @test Ferrite.getnodesets(grid) == Dict("node_set" => node_set)

    @test getnodes(grid, [1]) == [getnodes(grid, 1)] # untested

    @test length(getnodes(grid, "node_set")) == 9

    @test collect(get_node_coordinate(getnodes(grid, 5)).data) ≈ [0.5, 0.5]

    @test getcells(grid, "cell_set") == [getcells(grid, 1)]

    # CellIterator on a grid without DofHandler
    grid = generate_grid(Triangle, (4,4))
    n = 0
    ci = CellIterator(grid)
    @test length(ci) == getncells(grid)
    for c in ci
        get_cell_coordinates(c)
        getnodes(c)
        n += cellid(c)
    end
    @test n == div(getncells(grid)*(getncells(grid) + 1), 2)

    # FaceCache
    grid = generate_grid(Triangle, (3,3))
    fc = FaceCache(grid)
    faceindex = first(getfaceset(grid, "left"))
    cell_id, face_id = faceindex
    reinit!(fc, faceindex)
    # @test Ferrite.faceindex(fc) == faceindex
    @test cellid(fc) == cell_id
    # @test Ferrite.faceid(fc) == face_id
    @test getnodes(fc) == collect(getcells(grid, cell_id).nodes)
    @test get_cell_coordinates(fc) == get_cell_coordinates(grid, cell_id)
    @test length(celldofs(fc)) == 0 # Empty because no DofHandler given

    # FaceIterator, also tests `reinit!(fv::FaceValues, fc::FaceCache)`
    for (dim, celltype) in ((1, Line), (2, Quadrilateral), (3, Hexahedron))
        grid = generate_grid(celltype, ntuple(_ -> 3, dim))
        ip = Lagrange{Ferrite.RefHypercube{dim}, 1}()^dim
        fqr = FaceQuadratureRule{Ferrite.RefHypercube{dim}}(2)
        fv = FaceValues(fqr, ip)
        dh = DofHandler(grid); add!(dh, :u, ip); close!(dh)
        faceset = getfaceset(grid, "right")
        for dh_or_grid in (grid, dh)
            @test first(FaceIterator(dh_or_grid, faceset)) isa FaceCache
            area = 0.0
            for face in FaceIterator(dh_or_grid, faceset)
                reinit!(fv, face)
                for q_point in 1:getnquadpoints(fv)
                    area += getdetJdV(fv, q_point)
                end
            end
            dim == 1 && @test area ≈ 1.0
            dim == 2 && @test area ≈ 2.0
            dim == 3 && @test area ≈ 4.0
        end
    end

    # InterfaceCache
    grid = generate_grid(Quadrilateral, (2,1))
    ic = InterfaceCache(grid)
    reinit!(ic, FaceIndex(1,2), FaceIndex(2,4))
    @test interfacedofs(ic) == Int[] # Empty because no DofHandler given
    ip = DiscontinuousLagrange{RefQuadrilateral, 1}()
    dh = DofHandler(grid); add!(dh, :u, ip); close!(dh)
    ic = InterfaceCache(dh)
    reinit!(ic, FaceIndex(1,2), FaceIndex(2,4))
    @test interfacedofs(ic) == collect(1:8)
    # Mixed Elements
    dim = 2
    nodes = [Node((-1.0, 0.0)), Node((0.0, 0.0)), Node((1.0, 0.0)), Node((-1.0, -1.0)), Node((0.0, 1.0))]
    cells = [
                Quadrilateral((1,2,5,4)),
                Triangle((3,5,2)),
            ]
    grid = Grid(cells, nodes)
    ip1 = DiscontinuousLagrange{RefQuadrilateral, 1}()
    ip2 = DiscontinuousLagrange{RefTriangle, 1}()
    dh = DofHandler(grid); 
    sdh1 = SubDofHandler(dh, Set([1])); add!(sdh1, :u, ip1);
    sdh2 = SubDofHandler(dh, Set([2])); add!(sdh2, :u, ip2);
    close!(dh)
    ic = InterfaceCache(dh)
    reinit!(ic, FaceIndex(1,2), FaceIndex(2,3))
    @test interfacedofs(ic) == collect(1:7)
    # Unit test of some utilities
    mixed_grid = Grid([Quadrilateral((1, 2, 3, 4)),Triangle((3, 2, 5))],
                      [Node(coord) for coord in zeros(Vec{2,Float64}, 5)])
    cellset = Set(1:getncells(mixed_grid))
    faceset = Set(FaceIndex(i, 1) for i in 1:getncells(mixed_grid))
    @test_throws ErrorException Ferrite._check_same_celltype(mixed_grid, cellset)
    @test_throws ErrorException Ferrite._check_same_celltype(mixed_grid, faceset)
    std_grid = generate_grid(Quadrilateral, (getncells(mixed_grid),1))
    @test Ferrite._check_same_celltype(std_grid, cellset) === nothing
    @test Ferrite._check_same_celltype(std_grid, faceset) === nothing
end

@testset "Grid sets" begin
    grid = Ferrite.generate_grid(Hexahedron, (1, 1, 1), Vec((0.,0., 0.)), Vec((1.,1.,1.)))

    #Test manual add
    addcellset!(grid, "cell_set", [1]);
    addnodeset!(grid, "node_set", [1])
    addfaceset!(grid, "face_set", [FaceIndex(1,1)])
    addedgeset!(grid, "edge_set", [EdgeIndex(1,1)])
    addvertexset!(grid, "vert_set", [VertexIndex(1,1)])

    #Test function add
    addfaceset!(grid, "left_face", (x)-> x[1] ≈ 0.0)
    addedgeset!(grid, "left_lower_edge", (x)-> x[1] ≈ 0.0 && x[3] ≈ 0.0)
    addvertexset!(grid, "left_corner", (x)-> x[1] ≈ 0.0 && x[2] ≈ 0.0 && x[3] ≈ 0.0)

    @test 1 in Ferrite.getnodeset(grid, "node_set")
    @test FaceIndex(1,5) in getfaceset(grid, "left_face")
    @test EdgeIndex(1,4) in getedgeset(grid, "left_lower_edge")
    @test VertexIndex(1,1) in getvertexset(grid, "left_corner")

end

@testset "Grid topology" begin
#
#      (1) (2) (3) (4)
#       +---+---+---+
#
    linegrid = generate_grid(Line,(3,))
    linetopo = ExclusiveTopology(linegrid)
    @test linetopo.vertex_vertex_neighbor[1,2] == Ferrite.EntityNeighborhood(VertexIndex(2,1))
    @test linetopo.vertex_vertex_neighbor[2,1] == Ferrite.EntityNeighborhood(VertexIndex(1,2))
    @test linetopo.vertex_vertex_neighbor[2,2] == Ferrite.EntityNeighborhood(VertexIndex(3,1))
    @test linetopo.vertex_vertex_neighbor[3,1] == Ferrite.EntityNeighborhood(VertexIndex(2,2))
    linefaceskeleton = Ferrite.faceskeleton(linetopo, linegrid)
    @test length(linefaceskeleton) == 4

#                           (11)
#                   (10)+-----+-----+(12)
#                       |  5  |  6  |
#                   (7) +-----+-----+(9)
#                       |  3  |  4  |
#                   (4) +-----+-----+(6)
#                       |  1  |  2  |
#                   (1) +-----+-----+(3)
#                            (2)
    quadgrid = generate_grid(Quadrilateral,(2,3))
    topology = ExclusiveTopology(quadgrid)
    #test vertex neighbors maps cellid and local vertex id to neighbor id and neighbor local vertex id
    @test topology.vertex_vertex_neighbor[1,3] == Ferrite.EntityNeighborhood(VertexIndex(4,1))
    @test topology.vertex_vertex_neighbor[2,4] == Ferrite.EntityNeighborhood(VertexIndex(3,2))
    @test topology.vertex_vertex_neighbor[3,3] == Ferrite.EntityNeighborhood(VertexIndex(6,1))
    @test topology.vertex_vertex_neighbor[3,2] == Ferrite.EntityNeighborhood(VertexIndex(2,4))
    @test topology.vertex_vertex_neighbor[4,1] == Ferrite.EntityNeighborhood(VertexIndex(1,3))
    @test topology.vertex_vertex_neighbor[4,4] == Ferrite.EntityNeighborhood(VertexIndex(5,2))
    @test topology.vertex_vertex_neighbor[5,2] == Ferrite.EntityNeighborhood(VertexIndex(4,4))
    @test topology.vertex_vertex_neighbor[6,1] == Ferrite.EntityNeighborhood(VertexIndex(3,3))
    #test face neighbor maps cellid and local face id to neighbor id and neighbor local face id
    @test topology.face_face_neighbor[1,2] == Ferrite.EntityNeighborhood(FaceIndex(2,4))
    @test topology.face_face_neighbor[1,3] == Ferrite.EntityNeighborhood(FaceIndex(3,1))
    @test topology.face_face_neighbor[2,3] == Ferrite.EntityNeighborhood(FaceIndex(4,1))
    @test topology.face_face_neighbor[2,4] == Ferrite.EntityNeighborhood(FaceIndex(1,2))
    @test topology.face_face_neighbor[3,1] == Ferrite.EntityNeighborhood(FaceIndex(1,3))
    @test topology.face_face_neighbor[3,2] == Ferrite.EntityNeighborhood(FaceIndex(4,4))
    @test topology.face_face_neighbor[3,3] == Ferrite.EntityNeighborhood(FaceIndex(5,1))
    @test topology.face_face_neighbor[4,1] == Ferrite.EntityNeighborhood(FaceIndex(2,3))
    @test topology.face_face_neighbor[4,3] == Ferrite.EntityNeighborhood(FaceIndex(6,1))
    @test topology.face_face_neighbor[4,4] == Ferrite.EntityNeighborhood(FaceIndex(3,2))
    @test topology.face_face_neighbor[5,1] == Ferrite.EntityNeighborhood(FaceIndex(3,3))
    @test topology.face_face_neighbor[5,2] == Ferrite.EntityNeighborhood(FaceIndex(6,4))
    @test topology.face_face_neighbor[5,3] == Ferrite.EntityNeighborhood(Ferrite.BoundaryIndex[])
    @test topology.face_face_neighbor[5,4] == Ferrite.EntityNeighborhood(Ferrite.BoundaryIndex[])
    @test topology.face_face_neighbor[6,1] == Ferrite.EntityNeighborhood(FaceIndex(4,3))
    @test topology.face_face_neighbor[6,2] == Ferrite.EntityNeighborhood(Ferrite.BoundaryIndex[])
    @test topology.face_face_neighbor[6,3] == Ferrite.EntityNeighborhood(Ferrite.BoundaryIndex[])
    @test topology.face_face_neighbor[6,4] == Ferrite.EntityNeighborhood(FaceIndex(5,2))
#                         (8)
#                (7) +-----+-----+(9)
#                    |  3  |  4  |
#                (4) +-----+-----+(6) bottom view
#                    |  1  |  2  |
#                (1) +-----+-----+(3)
#                         (2)
#                         (15)
#               (16) +-----+-----+(17)
#                    |  3  |  4  |
#               (13) +-----+-----+(15) top view
#                    |  1  |  2  |
#               (10) +-----+-----+(12)
#                        (11)
    hexgrid = generate_grid(Hexahedron,(2,2,1))
    topology = ExclusiveTopology(hexgrid)
    @test topology.edge_edge_neighbor[1,11] == Ferrite.EntityNeighborhood(EdgeIndex(4,9))
    @test Set(getneighborhood(topology,hexgrid,EdgeIndex(1,11),true)) == Set([EdgeIndex(4,9),EdgeIndex(2,12),EdgeIndex(3,10),EdgeIndex(1,11)])
    @test topology.edge_edge_neighbor[2,12] == Ferrite.EntityNeighborhood(EdgeIndex(3,10))
    @test Set(getneighborhood(topology,hexgrid,EdgeIndex(2,12),true)) == Set([EdgeIndex(3,10),EdgeIndex(1,11),EdgeIndex(4,9),EdgeIndex(2,12)])
    @test topology.edge_edge_neighbor[3,10] == Ferrite.EntityNeighborhood(EdgeIndex(2,12))
    @test topology.edge_edge_neighbor[4,9] == Ferrite.EntityNeighborhood(EdgeIndex(1,11))
    @test getneighborhood(topology,hexgrid,FaceIndex((1,3))) == [FaceIndex((2,5))]
    @test getneighborhood(topology,hexgrid,FaceIndex((1,4))) == [FaceIndex((3,2))]
    @test getneighborhood(topology,hexgrid,FaceIndex((2,4))) == [FaceIndex((4,2))]
    @test getneighborhood(topology,hexgrid,FaceIndex((2,5))) == [FaceIndex((1,3))]
    @test getneighborhood(topology,hexgrid,FaceIndex((3,2))) == [FaceIndex((1,4))]
    @test getneighborhood(topology,hexgrid,FaceIndex((3,3))) == [FaceIndex((4,5))]
    @test getneighborhood(topology,hexgrid,FaceIndex((4,2))) == [FaceIndex((2,4))]
    @test getneighborhood(topology,hexgrid,FaceIndex((4,5))) == [FaceIndex((3,3))]

    # regression for https://github.com/Ferrite-FEM/Ferrite.jl/issues/518
    serendipitygrid = generate_grid(SerendipityQuadraticHexahedron,(2,2,1))
    stopology = ExclusiveTopology(serendipitygrid)
    @test all(stopology.face_face_neighbor .== topology.face_face_neighbor)
    @test all(stopology.vertex_vertex_neighbor .== topology.vertex_vertex_neighbor)

#                   +-----+-----+
#                   |\  6 |\  8 |
#                   |  \  |  \  |
#                   |  5 \| 7  \|
#                   +-----+-----+
#                   |\  2 |\  4 |
#                   |  \  |  \  |
#                   |  1 \| 3  \|
#                   +-----+-----+
# test for multiple vertex_neighbors as in e.g. ele 3, local vertex 3 (middle node)
    trigrid = generate_grid(Triangle,(2,2))
    topology = ExclusiveTopology(trigrid)
    @test topology.vertex_vertex_neighbor[3,3] == Ferrite.EntityNeighborhood([VertexIndex(5,2),VertexIndex(6,1),VertexIndex(7,1)])

    quadtrigrid = generate_grid(QuadraticTriangle,(2,2))
    quadtopology = ExclusiveTopology(trigrid)
    # add more regression for https://github.com/Ferrite-FEM/Ferrite.jl/issues/518
    @test all(quadtopology.face_face_neighbor .== topology.face_face_neighbor)
    @test all(quadtopology.vertex_vertex_neighbor .== topology.vertex_vertex_neighbor)

# test mixed grid
    # cells = [
    #     Hexahedron((1, 2, 3, 4, 5, 6, 7, 8)),
    #     Hexahedron((11, 13, 14, 12, 15, 16, 17, 18)),
    #     Quadrilateral((2, 9, 10, 3)),
    #     Quadrilateral((9, 11, 12, 10)),
    #     ]
    # nodes = [Node(coord) for coord in zeros(Vec{2,Float64}, 18)]
    # grid = Grid(cells, nodes)
    # topology = ExclusiveTopology(grid)

    # @test topology.face_face_neighbor[3,4] == Ferrite.EntityNeighborhood(EdgeIndex(1,2))
    # @test topology.edge_edge_neighbor[1,2] == Ferrite.EntityNeighborhood(FaceIndex(3,4))
    # # regression that it doesn't error for boundary faces, see https://github.com/Ferrite-FEM/Ferrite.jl/issues/518
    # @test topology.face_face_neighbor[1,6] == topology.face_face_neighbor[1,1] == zero(Ferrite.EntityNeighborhood{FaceIndex})
    # @test topology.edge_edge_neighbor[1,1] == topology.edge_edge_neighbor[1,3] == zero(Ferrite.EntityNeighborhood{FaceIndex})
    # @test topology.face_face_neighbor[3,1] == topology.face_face_neighbor[3,3] == zero(Ferrite.EntityNeighborhood{FaceIndex})
    # @test topology.face_face_neighbor[4,1] == topology.face_face_neighbor[4,3] == zero(Ferrite.EntityNeighborhood{FaceIndex})

#
#                   +-----+-----+-----+
#                   |  7  |  8  |  9  |
#                   +-----+-----+-----+
#                   |  4  |  5  |  6  |
#                   +-----+-----+-----+
#                   |  1  |  2  |  3  |
#                   +-----+-----+-----+
# test application: form level 1 neighborhood patches of elements
    quadgrid = generate_grid(Quadrilateral,(3,3))
    topology = ExclusiveTopology(quadgrid)
    patches = Vector{Int}[Ferrite.getneighborhood(topology, quadgrid, CellIndex(i)) for i in 1:getncells(quadgrid)]

    @test issubset([4,5,2], patches[1]) # neighbor elements of element 1 are 4 5 and 2
    @test issubset([1,4,5,6,3], patches[2])
    @test issubset([2,5,6], patches[3])
    @test issubset([7,8,5,2,1], patches[4])
    @test issubset([1,2,3,4,6,7,8,9], patches[5])
    @test issubset([3,2,5,8,9], patches[6])
    @test issubset([4,5,8], patches[7])
    @test issubset([7,4,5,6,9], patches[8])
    @test issubset([8,5,6], patches[9])

# test star stencils
    stars = Ferrite.vertex_star_stencils(topology, quadgrid)
    @test Set(Ferrite.getstencil(stars, quadgrid, VertexIndex(1,1))) == Set([VertexIndex(1,2), VertexIndex(1,4), VertexIndex(1,1)])
    @test Set(Ferrite.getstencil(stars, quadgrid, VertexIndex(2,1))) == Set([VertexIndex(1,1), VertexIndex(1,3), VertexIndex(2,2), VertexIndex(2,4), VertexIndex(1,2), VertexIndex(2,1)])
    @test Set(Ferrite.getstencil(stars, quadgrid, VertexIndex(5,4))) == Set([VertexIndex(4,2), VertexIndex(4,4), VertexIndex(5,1), VertexIndex(5,3), VertexIndex(7,1), VertexIndex(7,3), VertexIndex(8,2), VertexIndex(8,4), VertexIndex(4,3), VertexIndex(5,4), VertexIndex(7,2), VertexIndex(8,1)])
    @test Set(Ferrite.toglobal(quadgrid, Ferrite.getstencil(stars, quadgrid, VertexIndex(1,1)))) == Set([1,2,5])
    @test Set(Ferrite.toglobal(quadgrid, Ferrite.getstencil(stars, quadgrid, VertexIndex(2,1)))) == Set([2,1,6,3])
    @test Set(Ferrite.toglobal(quadgrid, Ferrite.getstencil(stars, quadgrid, VertexIndex(5,4)))) == Set([10,6,9,11,14])

    face_skeleton = Ferrite.faceskeleton(topology, quadgrid)
    @test Set(face_skeleton) == Set([FaceIndex(1,1),FaceIndex(1,2),FaceIndex(1,3),FaceIndex(1,4),
                                          FaceIndex(2,1),FaceIndex(2,2),FaceIndex(2,3),
                                          FaceIndex(3,1),FaceIndex(3,2),FaceIndex(3,3),
                                          FaceIndex(4,2),FaceIndex(4,3),FaceIndex(4,4),
                                          FaceIndex(5,2),FaceIndex(5,3),FaceIndex(6,2),FaceIndex(6,3),
                                          FaceIndex(7,2),FaceIndex(7,3),FaceIndex(7,4),
                                          FaceIndex(8,2),FaceIndex(8,3),FaceIndex(9,2),FaceIndex(9,3)])
    @test length(face_skeleton) == 4*3 + 3*4

    quadratic_quadgrid = generate_grid(QuadraticQuadrilateral,(3,3))
    quadgrid_topology = ExclusiveTopology(quadratic_quadgrid)
    quadface_skeleton = Ferrite.faceskeleton(topology, quadgrid)
    @test quadface_skeleton == face_skeleton
    # add more regression for https://github.com/Ferrite-FEM/Ferrite.jl/issues/518
    @test all(quadgrid_topology.face_face_neighbor .== topology.face_face_neighbor)
    @test all(quadgrid_topology.vertex_vertex_neighbor .== topology.vertex_vertex_neighbor)
    quadratic_patches = Vector{Int}[Ferrite.getneighborhood(quadgrid_topology, quadratic_quadgrid, CellIndex(i)) for i in 1:getncells(quadratic_quadgrid)]
    @test all(patches .== quadratic_patches)

#
#                   +-----+-----+-----+
#                   |  7  |  8  |  9  |
#                   +-----+-----+-----+
#                   |  4  |  5  |  6  |
#                   +-----+-----+-----+
#                   |  1  |  2  |  3  |
#                   +-----+-----+-----+
# test application: integrate jump across element boundary 5
    ip = Lagrange{RefQuadrilateral, 1}()^2
    qr_face = FaceQuadratureRule{RefQuadrilateral}(2)
    iv = InterfaceValues(qr_face, ip)
    u_ele5 = [3.0 for _ in 1:8]
    u_neighbors = [5.0 for _ in 1:8]
    jump_int = 0.
    jump_abs = 0.
<<<<<<< HEAD
    cell_a_coords = get_cell_coordinates(quadgrid, 5)
    for ele_faceid in 1:nfaces(quadgrid.cells[5])
        face_a = FaceIndex(5, ele_faceid)
        for face_b in getneighborhood(topology, quadgrid, FaceIndex(5, ele_faceid))
            cell_b_coords = get_cell_coordinates(quadgrid, face_b[1])
            reinit!(iv, face_a, face_b, cell_a_coords, cell_b_coords, quadgrid)
            for q_point in 1:getnquadpoints(iv)
                normal_5 = getnormal(iv, q_point)
                dΩ = getdetJdV(iv, q_point)
                jump_int += function_value_jump(iv, q_point, u_ele5, u_neighbors) ⋅ normal_5 * dΩ
                jump_abs += abs(function_value_jump(iv, q_point, u_ele5, u_neighbors) ⋅ normal_5) * dΩ
            end
=======
    # Test interface Iterator
    for ic in InterfaceIterator(quadgrid)
        any(cellid.([ic.a, ic.b]) .== 5) || continue
        reinit!(fv_ele, ic.a.cc, ic.a.current_faceid[])
        for q_point in 1:getnquadpoints(fv_ele)
            dΩ = getdetJdV(fv_ele, q_point)
            normal_a = getnormal(fv_ele, q_point)
            u_5_n = function_value(fv_ele, q_point, cellid(ic.a) == 5 ? u_ele5 : u_neighbors) ⋅ normal_a
            reinit!(fv_neighbor, ic.b.cc, ic.b.current_faceid[])
            normal_b = getnormal(fv_neighbor, q_point)
            u_neighbor = function_value(fv_neighbor, q_point, cellid(ic.a) == 5 ? u_neighbors : u_ele5) ⋅ normal_b
            jump_int += (u_5_n + u_neighbor) * dΩ
            jump_abs += abs(u_5_n + u_neighbor) * dΩ
>>>>>>> a014185e
        end
    end
    @test isapprox(jump_abs, 2/3*2*4,atol=1e-6) # 2*4*0.66666, jump is always 2, 4 sides, length =0.66
    @test isapprox(jump_int, 0.0, atol=1e-6)
end

@testset "grid coloring" begin
    function test_coloring(grid, cellset=1:getncells(grid))
        for alg in (ColoringAlgorithm.Greedy, ColoringAlgorithm.WorkStream)
            color_vectors = create_coloring(grid, cellset; alg=alg)
            @test sum(length, color_vectors, init=0) == length(cellset)
            @test union!(Set{Int}(), color_vectors...)  == Set(cellset)
            conn = Ferrite.create_incidence_matrix(grid, cellset)
            for color in color_vectors, c1 in color, c2 in color
                @test !conn[c1, c2]
            end
        end
    end
    test_coloring(generate_grid(Line, (5,)))
    test_coloring(generate_grid(QuadraticLine, (5,)))
    test_coloring(generate_grid(Triangle, (5, 5)))
    test_coloring(generate_grid(QuadraticTriangle, (5, 5)))
    test_coloring(generate_grid(Quadrilateral, (5, 5)))
    test_coloring(generate_grid(QuadraticQuadrilateral, (5, 5)))
    test_coloring(generate_grid(Tetrahedron, (5, 5, 5)))
    # test_coloring(generate_grid(QuadraticTetrahedron, (5, 5, 5)))
    test_coloring(generate_grid(Hexahedron, (5, 5, 5)))
    # test_coloring(generate_grid(QuadraticHexahedron, (5, 5, 5)))

    # color only a subset
    test_coloring(generate_grid(Line, (5,)), 1:3)
    test_coloring(generate_grid(Triangle, (5, 5)), Set{Int}(1:3^2))
    test_coloring(generate_grid(Quadrilateral, (5, 5)), Set{Int}(1:3^2))
    test_coloring(generate_grid(Tetrahedron, (5, 5, 5)), Set{Int}(1:3^3))
    test_coloring(generate_grid(Hexahedron, (5, 5, 5)), Set{Int}(1:3^3))
    # unconnected subset
    test_coloring(generate_grid(Triangle, (10, 10)), union(Set(1:10), Set(70:80)))

    #Special case with one and zero elements in the sets
    test_coloring(generate_grid(Quadrilateral, (2, 2)), [1])
    test_coloring(generate_grid(Quadrilateral, (2, 2)), [])
end

@testset "High order dof distribution" begin
    # 3-----4
    # | \   |
    # |  \  |
    # |   \ |
    # 1-----2
    grid = generate_grid(Triangle, (1, 1))

    ## Lagrange{RefTriangle,3}
    # Dofs per position per triangle
    # 3      3-14-15-11
    # | \     \      |
    # 9  7     7  16 13
    # |   \     \    |
    # |    \     \   |
    # 8  10 6     6  12
    # |      \     \ |
    # 1-4---5-2      2
    dh = DofHandler(grid)
    add!(dh, :u, Lagrange{RefTriangle,3}())
    close!(dh)
    @test celldofs(dh, 1) == [1, 2, 3, 4, 5, 6, 7, 9, 8, 10]
    @test celldofs(dh, 2) == [2, 11, 3, 12, 13, 15, 14, 7, 6, 16]

    ## Lagrange{RefTriangle,3}
    # First dof per position per triangle
    # 5      5-27-29-21
    # | \     \      |
    # 17 13   13  31 25
    # |   \     \    |
    # |    \     \   |
    # 15 19 11   11  23
    # |      \     \ |
    # 1-7---9-3      3
    dh = DofHandler(grid)
    add!(dh, :u, Lagrange{RefTriangle,3}()^2)
    close!(dh)
    @test celldofs(dh, 1) == [1, 2, 3, 4, 5, 6, 7, 8, 9, 10, 11, 12, 13, 14, 17, 18, 15, 16, 19, 20]
    @test celldofs(dh, 2) == [3, 4, 21, 22, 5, 6, 23, 24, 25, 26, 29, 30, 27, 28, 13, 14, 11, 12, 31, 32]
end

@testset "vectorization layer compat" begin
    struct VectorLagrangeTest{shape,order,vdim} <: ScalarInterpolation{shape,order} end
    Ferrite.adjust_dofs_during_distribution(ip::VectorLagrangeTest{<:Any, order}) where {order} = order > 2

    @testset "1d" begin
        grid = generate_grid(Line, (2,))
        
        Ferrite.vertexdof_indices(::VectorLagrangeTest{RefLine,1,2}) = ((1,2),(3,4))
        dh1 = DofHandler(grid)
        add!(dh1, :u, VectorLagrangeTest{RefLine,1,2}())
        close!(dh1)
        dh2 = DofHandler(grid)
        # TODO: Why was this RefQuadrilateral? Check it is correct to test with RefLine
        add!(dh2, :u, Lagrange{RefLine,1}()^2)
        close!(dh2)
        @test dh1.cell_dofs == dh2.cell_dofs

        Ferrite.vertexdof_indices(::VectorLagrangeTest{RefLine,1,3}) = ((1,2,3),(4,5,6))
        dh1 = DofHandler(grid)
        add!(dh1, :u, VectorLagrangeTest{RefLine,1,3}())
        close!(dh1)
        dh2 = DofHandler(grid)
        # TODO: Why was this RefQuadrilateral? Check it is correct to test with RefLine
        add!(dh2, :u, Lagrange{RefLine,1}()^3)
        close!(dh2)
        @test dh1.cell_dofs == dh2.cell_dofs
    end

    @testset "2d" begin
        grid = generate_grid(Quadrilateral, (2,2))
        Ferrite.vertexdof_indices(::VectorLagrangeTest{RefQuadrilateral,1,2}) = ((1,2),(3,4),(5,6),(7,8))
        dh1 = DofHandler(grid)
        add!(dh1, :u, VectorLagrangeTest{RefQuadrilateral,1,2}())
        close!(dh1)
        dh2 = DofHandler(grid)
        add!(dh2, :u, Lagrange{RefQuadrilateral,1}()^2)
        close!(dh2)
        @test dh1.cell_dofs == dh2.cell_dofs

        Ferrite.vertexdof_indices(::VectorLagrangeTest{RefQuadrilateral,1,3}) = ((1,2,3),(4,5,6),(7,8,9),(10,11,12))
        Ferrite.facedof_indices(::VectorLagrangeTest{RefQuadrilateral,1,3}) = ((1,2,3,4,5,6), (4,5,6,7,8,9), (7,8,9,10,11,12), (10,11,12,1,2,3))
        dh1 = DofHandler(grid)
        add!(dh1, :u, VectorLagrangeTest{RefQuadrilateral,1,3}())
        close!(dh1)
        dh2 = DofHandler(grid)
        add!(dh2, :u, Lagrange{RefQuadrilateral,1}()^3)
        close!(dh2)
        @test dh1.cell_dofs == dh2.cell_dofs
    end
end<|MERGE_RESOLUTION|>--- conflicted
+++ resolved
@@ -473,20 +473,6 @@
     u_neighbors = [5.0 for _ in 1:8]
     jump_int = 0.
     jump_abs = 0.
-<<<<<<< HEAD
-    cell_a_coords = get_cell_coordinates(quadgrid, 5)
-    for ele_faceid in 1:nfaces(quadgrid.cells[5])
-        face_a = FaceIndex(5, ele_faceid)
-        for face_b in getneighborhood(topology, quadgrid, FaceIndex(5, ele_faceid))
-            cell_b_coords = get_cell_coordinates(quadgrid, face_b[1])
-            reinit!(iv, face_a, face_b, cell_a_coords, cell_b_coords, quadgrid)
-            for q_point in 1:getnquadpoints(iv)
-                normal_5 = getnormal(iv, q_point)
-                dΩ = getdetJdV(iv, q_point)
-                jump_int += function_value_jump(iv, q_point, u_ele5, u_neighbors) ⋅ normal_5 * dΩ
-                jump_abs += abs(function_value_jump(iv, q_point, u_ele5, u_neighbors) ⋅ normal_5) * dΩ
-            end
-=======
     # Test interface Iterator
     for ic in InterfaceIterator(quadgrid)
         any(cellid.([ic.a, ic.b]) .== 5) || continue
@@ -500,7 +486,6 @@
             u_neighbor = function_value(fv_neighbor, q_point, cellid(ic.a) == 5 ? u_neighbors : u_ele5) ⋅ normal_b
             jump_int += (u_5_n + u_neighbor) * dΩ
             jump_abs += abs(u_5_n + u_neighbor) * dΩ
->>>>>>> a014185e
         end
     end
     @test isapprox(jump_abs, 2/3*2*4,atol=1e-6) # 2*4*0.66666, jump is always 2, 4 sides, length =0.66
