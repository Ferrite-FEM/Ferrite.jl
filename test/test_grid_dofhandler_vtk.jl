# to test vtk-files
using StableRNGs
OVERWRITE_CHECKSUMS = false
checksums_file = joinpath(dirname(@__FILE__), "checksums.sha1")
if OVERWRITE_CHECKSUMS
    csio = open(checksums_file, "w")
else
    csio = open(checksums_file, "r")
end

@testset "Grid, DofHandler, vtk" begin
    for (celltype, dim) in ((Line,                   1),
                            (QuadraticLine,          1),
                            (Quadrilateral,          2),
                            (QuadraticQuadrilateral, 2),
                            (Triangle,               2),
                            (QuadraticTriangle,      2),
                            (Hexahedron,             3),
                            (SerendipityQuadraticHexahedron, 3),
                            (Tetrahedron,            3))

        # create test grid, do some operations on it and then test
        # the resulting sha1 of the stored vtk file
        # after manually checking the exported vtk
        nels = ntuple(x->5, dim)
        right = Vec{dim, Float64}(ntuple(x->1.5, dim))
        left = -right
        grid = generate_grid(celltype, nels, left, right)

        transform!(grid, x-> 2x)

        radius = 2*1.5
        addcellset!(grid, "cell-1", [1,])
        addcellset!(grid, "middle-cells", x -> norm(x) < radius)
        addfaceset!(grid, "middle-faceset", x -> norm(x) < radius)
        addfaceset!(grid, "right-faceset", getfaceset(grid, "right"))
        addnodeset!(grid, "middle-nodes", x -> norm(x) < radius)

        gridfilename = "grid-$(repr(celltype))"
        vtk_grid(gridfilename, grid) do vtk
            vtk_cellset(vtk, grid, "cell-1")
            vtk_cellset(vtk, grid, "middle-cells")
            vtk_nodeset(vtk, grid, "middle-nodes")
        end

        # test the sha of the file
        sha = bytes2hex(open(SHA.sha1, gridfilename*".vtu"))
        if OVERWRITE_CHECKSUMS
            write(csio, sha, "\n")
        else
            @test sha in split(chomp(readline(csio)))
            rm(gridfilename*".vtu")
        end

        # Create a DofHandler, add some things, write to file and
        # then check the resulting sha
        dofhandler = DofHandler(grid)
        add!(dofhandler, :temperature, 1)
        add!(dofhandler, :displacement, 3)
        close!(dofhandler)
        ch = ConstraintHandler(dofhandler)
        dbc = Dirichlet(:temperature, union(getfaceset(grid, "left"), getfaceset(grid, "right-faceset")), (x,t)->1)
        add!(ch, dbc)
        dbc = Dirichlet(:temperature, getfaceset(grid, "middle-faceset"), (x,t)->4)
        add!(ch, dbc)
        for d in 1:dim
            dbc = Dirichlet(:displacement, union(getfaceset(grid, "left")), (x,t) -> d, d)
            add!(ch, dbc)
        end
        close!(ch)
        update!(ch, 0.0)
        rng = StableRNG(1234)
        u = rand(rng, ndofs(dofhandler))
        apply!(u, ch)

        dofhandlerfilename = "dofhandler-$(repr(celltype))"
        vtk_grid(dofhandlerfilename, dofhandler) do vtk
            vtk_point_data(vtk, ch)
            vtk_point_data(vtk, dofhandler, u)
        end

        # test the sha of the file
        sha = bytes2hex(open(SHA.sha1, dofhandlerfilename*".vtu"))
        if OVERWRITE_CHECKSUMS
            write(csio, sha, "\n")
        else
            @test sha in split(chomp(readline(csio)))
            rm(dofhandlerfilename*".vtu")
        end

    end

end # of testset

close(csio)

@testset "vtk tensor export" begin
    # open files
    checksums_file_tensors = joinpath(dirname(@__FILE__), "checksums2.sha1")
    if OVERWRITE_CHECKSUMS
        csio = open(checksums_file_tensors, "a")
    else
        csio = open(checksums_file_tensors, "r")
    end

    # 3D grid
    grid = generate_grid(Hexahedron, (1,1,1))

    sym_tensor_data = [SymmetricTensor{2,3}(ntuple(i->i, 6)) for j=1.0:8.0]
    tensor_data = [Tensor{2,3}(ntuple(i->i, 9)) for j=1.0:8.0]
    vector_data = [Vec{3}(ntuple(i->i, 3)) for j=1:8]

    filename_3d = "test_vtk_3d"
    vtk_grid(filename_3d, grid) do vtk_file
        vtk_point_data(vtk_file, sym_tensor_data, "symmetric tensor")
        vtk_point_data(vtk_file, tensor_data, "tensor")
        vtk_point_data(vtk_file, vector_data, "vector")
    end

    # 2D grid
    grid = generate_grid(Quadrilateral, (1,1))

    sym_tensor_data = [SymmetricTensor{2,2}(ntuple(i->i, 3)) for j=1.0:4.0]
    tensor_data = [Tensor{2,2}(ntuple(i->i, 4)) for j=1.0:4.0]
    tensor_data_1D = [SymmetricTensor{2,1}(ntuple(i->i, 1)) for j=1.0:4.0]
    vector_data = [Vec{2}(ntuple(i->i, 2)) for j=1:4]

    filename_2d = "test_vtk_2d"
    vtk_grid(filename_2d, grid) do vtk_file
        vtk_point_data(vtk_file, sym_tensor_data, "symmetric tensor")
        vtk_point_data(vtk_file, tensor_data, "tensor")
        vtk_point_data(vtk_file, tensor_data_1D, "tensor_1d")
        vtk_point_data(vtk_file, vector_data, "vector")
    end

    # test the shas of the files
    files = [filename_3d, filename_2d]
    for filename in files
        sha = bytes2hex(open(SHA.sha1, filename*".vtu"))
        if OVERWRITE_CHECKSUMS
            write(csio, sha, "\n")
        else
            @test sha in split(chomp(readline(csio)))
            rm(filename*".vtu")
        end
    end

    close(csio)
end

@testset "Grid utils" begin

    grid = Ferrite.generate_grid(QuadraticQuadrilateral, (1, 1), Vec((0.,0.)), Vec((1.,1.)))

    addcellset!(grid, "cell_set", [1]);
    node_set = Set(1:getnnodes(grid))
    addnodeset!(grid, "node_set", node_set)

    @test getnodesets(grid) == Dict("node_set" => node_set)

    @test getnodes(grid, [1]) == [getnodes(grid, 1)] # untested

    @test length(getnodes(grid, "node_set")) == 9

    @test collect(getcoordinates(getnodes(grid, 5)).data) ≈ [0.5, 0.5]

    @test getcells(grid, "cell_set") == [getcells(grid, 1)]

    f(x) = Tensor{1,1,Float64}((1 + x[1]^2 + 2x[2]^2, ))

    values = compute_vertex_values(grid, f)
    @test f([0.0, 0.0]) == values[1]
    @test f([0.5, 0.5]) == values[5]
    @test f([1.0, 1.0]) == values[9]

    @test compute_vertex_values(grid, collect(1:9), f) == values

    # Can we test this in a better way? The set makes the order random.
    @test length(compute_vertex_values(grid, "node_set", f)) == 9

    # CellIterator on a grid without DofHandler
    grid = generate_grid(Triangle, (4,4))
    n = 0
    ci = CellIterator(grid)
    @test length(ci) == getncells(grid)
    for c in ci
        getcoordinates(c)
        getnodes(c)
        n += cellid(c)
    end
    @test n == div(getncells(grid)*(getncells(grid) + 1), 2)
end

@testset "Grid sets" begin
    grid = Ferrite.generate_grid(Hexahedron, (1, 1, 1), Vec((0.,0., 0.)), Vec((1.,1.,1.)))

    #Test manual add
    addcellset!(grid, "cell_set", [1]);
    addnodeset!(grid, "node_set", [1])
    addfaceset!(grid, "face_set", [FaceIndex(1,1)])
    addedgeset!(grid, "edge_set", [EdgeIndex(1,1)])
    addvertexset!(grid, "vert_set", [VertexIndex(1,1)])

    #Test function add
    addfaceset!(grid, "left_face", (x)-> x[1] ≈ 0.0)
    addedgeset!(grid, "left_lower_edge", (x)-> x[1] ≈ 0.0 && x[3] ≈ 0.0)
    addvertexset!(grid, "left_corner", (x)-> x[1] ≈ 0.0 && x[2] ≈ 0.0 && x[3] ≈ 0.0)

    @test 1 in Ferrite.getnodeset(grid, "node_set")
    @test FaceIndex(1,5) in getfaceset(grid, "left_face")
    @test EdgeIndex(1,4) in getedgeset(grid, "left_lower_edge")
    @test VertexIndex(1,1) in getvertexset(grid, "left_corner")

end

@testset "Grid topology" begin
#                           (11)
#                   (10)+-----+-----+(12)
#                       |  5  |  6  |
#                   (7) +-----+-----+(9)
#                       |  3  |  4  |
#                   (4) +-----+-----+(6)
#                       |  1  |  2  |
#                   (1) +-----+-----+(3)
#                            (2)
    quadgrid = generate_grid(Quadrilateral,(2,3))
    topology = ExclusiveTopology(quadgrid)
    #test vertex neighbors maps cellid and local vertex id to neighbor id and neighbor local vertex id
    @test topology.vertex_neighbor[1,3] == Ferrite.EntityNeighborhood(VertexIndex(4,1))
    @test topology.vertex_neighbor[2,4] == Ferrite.EntityNeighborhood(VertexIndex(3,2))
    @test topology.vertex_neighbor[3,3] == Ferrite.EntityNeighborhood(VertexIndex(6,1))
    @test topology.vertex_neighbor[3,2] == Ferrite.EntityNeighborhood(VertexIndex(2,4))
    @test topology.vertex_neighbor[4,1] == Ferrite.EntityNeighborhood(VertexIndex(1,3))
    @test topology.vertex_neighbor[4,4] == Ferrite.EntityNeighborhood(VertexIndex(5,2))
    @test topology.vertex_neighbor[5,2] == Ferrite.EntityNeighborhood(VertexIndex(4,4))
    @test topology.vertex_neighbor[6,1] == Ferrite.EntityNeighborhood(VertexIndex(3,3))
    #test face neighbor maps cellid and local face id to neighbor id and neighbor local face id
    @test topology.face_neighbor[1,2] == Ferrite.EntityNeighborhood(FaceIndex(2,4))
    @test topology.face_neighbor[1,3] == Ferrite.EntityNeighborhood(FaceIndex(3,1))
    @test topology.face_neighbor[2,3] == Ferrite.EntityNeighborhood(FaceIndex(4,1))
    @test topology.face_neighbor[2,4] == Ferrite.EntityNeighborhood(FaceIndex(1,2))
    @test topology.face_neighbor[3,1] == Ferrite.EntityNeighborhood(FaceIndex(1,3))
    @test topology.face_neighbor[3,2] == Ferrite.EntityNeighborhood(FaceIndex(4,4))
    @test topology.face_neighbor[3,3] == Ferrite.EntityNeighborhood(FaceIndex(5,1))
    @test topology.face_neighbor[4,1] == Ferrite.EntityNeighborhood(FaceIndex(2,3))
    @test topology.face_neighbor[4,3] == Ferrite.EntityNeighborhood(FaceIndex(6,1))
    @test topology.face_neighbor[4,4] == Ferrite.EntityNeighborhood(FaceIndex(3,2))
    @test topology.face_neighbor[5,1] == Ferrite.EntityNeighborhood(FaceIndex(3,3))
    @test topology.face_neighbor[5,2] == Ferrite.EntityNeighborhood(FaceIndex(6,4))
    @test topology.face_neighbor[5,3] == Ferrite.EntityNeighborhood(Ferrite.BoundaryIndex[])
    @test topology.face_neighbor[5,4] == Ferrite.EntityNeighborhood(Ferrite.BoundaryIndex[])
    @test topology.face_neighbor[6,1] == Ferrite.EntityNeighborhood(FaceIndex(4,3))
    @test topology.face_neighbor[6,2] == Ferrite.EntityNeighborhood(Ferrite.BoundaryIndex[])
    @test topology.face_neighbor[6,3] == Ferrite.EntityNeighborhood(Ferrite.BoundaryIndex[])
    @test topology.face_neighbor[6,4] == Ferrite.EntityNeighborhood(FaceIndex(5,2))
#                         (8)
#                (7) +-----+-----+(9)
#                    |  3  |  4  |
#                (4) +-----+-----+(6) bottom view
#                    |  1  |  2  |
#                (1) +-----+-----+(3)
#                         (2)
#                         (15)
#               (16) +-----+-----+(17)
#                    |  3  |  4  |
#               (13) +-----+-----+(15) top view
#                    |  1  |  2  |
#               (10) +-----+-----+(12)
#                        (11)
    hexgrid = generate_grid(Hexahedron,(2,2,1))
    topology = ExclusiveTopology(hexgrid)
    @test topology.edge_neighbor[1,11] == Ferrite.EntityNeighborhood(EdgeIndex(4,9))
    @test Set(getneighborhood(topology,hexgrid,EdgeIndex(1,11),true)) == Set([EdgeIndex(4,9),EdgeIndex(2,12),EdgeIndex(3,10),EdgeIndex(1,11)])
    @test topology.edge_neighbor[2,12] == Ferrite.EntityNeighborhood(EdgeIndex(3,10))
    @test Set(getneighborhood(topology,hexgrid,EdgeIndex(2,12),true)) == Set([EdgeIndex(3,10),EdgeIndex(1,11),EdgeIndex(4,9),EdgeIndex(2,12)])
    @test topology.edge_neighbor[3,10] == Ferrite.EntityNeighborhood(EdgeIndex(2,12))
    @test topology.edge_neighbor[4,9] == Ferrite.EntityNeighborhood(EdgeIndex(1,11))
    @test getneighborhood(topology,hexgrid,FaceIndex((1,3))) == [FaceIndex((2,5))]
    @test getneighborhood(topology,hexgrid,FaceIndex((1,4))) == [FaceIndex((3,2))]
    @test getneighborhood(topology,hexgrid,FaceIndex((2,4))) == [FaceIndex((4,2))]
    @test getneighborhood(topology,hexgrid,FaceIndex((2,5))) == [FaceIndex((1,3))]
    @test getneighborhood(topology,hexgrid,FaceIndex((3,2))) == [FaceIndex((1,4))]
    @test getneighborhood(topology,hexgrid,FaceIndex((3,3))) == [FaceIndex((4,5))]
    @test getneighborhood(topology,hexgrid,FaceIndex((4,2))) == [FaceIndex((2,4))]
    @test getneighborhood(topology,hexgrid,FaceIndex((4,5))) == [FaceIndex((3,3))]
<<<<<<< HEAD


    serendipitygrid = generate_grid(Cell{3,20,6},(2,2,1))
=======
    serendipitygrid = generate_grid(SerendipityQuadraticHexahedron,(2,2,1))
>>>>>>> 363462b2
    stopology = ExclusiveTopology(serendipitygrid)
    # regression for https://github.com/Ferrite-FEM/Ferrite.jl/issues/518
    @test all(stopology.face_neighbor .== topology.face_neighbor)
    @test all(stopology.vertex_neighbor .== topology.vertex_neighbor)

#                   +-----+-----+
#                   |\  6 |\  8 |
#                   |  \  |  \  |
#                   |  5 \| 7  \|
#                   +-----+-----+
#                   |\  2 |\  4 |
#                   |  \  |  \  |
#                   |  1 \| 3  \|
#                   +-----+-----+
# test for multiple vertex_neighbors as in e.g. ele 3, local vertex 3 (middle node)
    trigrid = generate_grid(Triangle,(2,2))
    topology = ExclusiveTopology(trigrid)
    @test topology.vertex_neighbor[3,3] == Ferrite.EntityNeighborhood([VertexIndex(5,2),VertexIndex(6,1),VertexIndex(7,1)])
    quadtrigrid = generate_grid(QuadraticTriangle,(2,2))
    quadtopology = ExclusiveTopology(trigrid)
    # add more regression for https://github.com/Ferrite-FEM/Ferrite.jl/issues/518
    @test all(quadtopology.face_neighbor .== topology.face_neighbor)
    @test all(quadtopology.vertex_neighbor .== topology.vertex_neighbor)

# test mixed grid
    cells = [
        Hexahedron((1, 2, 3, 4, 5, 6, 7, 8)),
        Hexahedron((11, 13, 14, 12, 15, 16, 17, 18)),
        Quadrilateral((2, 9, 10, 3)),
        Quadrilateral((9, 11, 12, 10)),
        ]
    nodes = [Node(coord) for coord in zeros(Vec{2,Float64}, 18)]
    grid = Grid(cells, nodes)
    topology = ExclusiveTopology(grid)

    @test topology.face_neighbor[3,4] == Ferrite.EntityNeighborhood(EdgeIndex(1,2))
    @test topology.edge_neighbor[1,2] == Ferrite.EntityNeighborhood(FaceIndex(3,4))
    # regression that it doesn't error for boundary faces, see https://github.com/Ferrite-FEM/Ferrite.jl/issues/518
    @test topology.face_neighbor[1,6] == topology.face_neighbor[1,1] == zero(Ferrite.EntityNeighborhood{FaceIndex})
    @test topology.edge_neighbor[1,1] == topology.edge_neighbor[1,3] == zero(Ferrite.EntityNeighborhood{FaceIndex})
    @test topology.face_neighbor[3,1] == topology.face_neighbor[3,3] == zero(Ferrite.EntityNeighborhood{FaceIndex})
    @test topology.face_neighbor[4,1] == topology.face_neighbor[4,3] == zero(Ferrite.EntityNeighborhood{FaceIndex})


#
#                   +-----+-----+-----+
#                   |  7  |  8  |  9  |
#                   +-----+-----+-----+
#                   |  4  |  5  |  6  |
#                   +-----+-----+-----+
#                   |  1  |  2  |  3  |
#                   +-----+-----+-----+
# test application: form level 1 neighborhood patches of elements
    quadgrid = generate_grid(Quadrilateral,(3,3))
    topology = ExclusiveTopology(quadgrid)
    patches = Vector{Int}[Ferrite.getneighborhood(topology, quadgrid, CellIndex(i)) for i in 1:getncells(quadgrid)]

    @test issubset([4,5,2], patches[1]) # neighbor elements of element 1 are 4 5 and 2
    @test issubset([1,4,5,6,3], patches[2])
    @test issubset([2,5,6], patches[3])
    @test issubset([7,8,5,2,1], patches[4])
    @test issubset([1,2,3,4,6,7,8,9], patches[5])
    @test issubset([3,2,5,8,9], patches[6])
    @test issubset([4,5,8], patches[7])
    @test issubset([7,4,5,6,9], patches[8])
    @test issubset([8,5,6], patches[9])

    @test Set(Ferrite.getneighborhood(topology, quadgrid, VertexIndex(1,1))) == Set([VertexIndex(1,2), VertexIndex(1,4)])
    @test Set(Ferrite.getneighborhood(topology, quadgrid, VertexIndex(2,1))) == Set([VertexIndex(1,1), VertexIndex(1,3), VertexIndex(2,2), VertexIndex(2,4)])
    @test Set(Ferrite.getneighborhood(topology, quadgrid, VertexIndex(5,4))) == Set([VertexIndex(4,2), VertexIndex(4,4), VertexIndex(5,1), VertexIndex(5,3), VertexIndex(7,1), VertexIndex(7,3), VertexIndex(8,2), VertexIndex(8,4)])
    @test Set(Ferrite.getneighborhood(topology, quadgrid, VertexIndex(1,1),true)) == Set([VertexIndex(1,2), VertexIndex(1,4), VertexIndex(1,1)])
    @test Set(Ferrite.getneighborhood(topology, quadgrid, VertexIndex(2,1),true)) == Set([VertexIndex(1,1), VertexIndex(1,3), VertexIndex(2,2), VertexIndex(2,4), VertexIndex(1,2), VertexIndex(2,1)])
    @test Set(Ferrite.getneighborhood(topology, quadgrid, VertexIndex(5,4),true)) == Set([VertexIndex(4,2), VertexIndex(4,4), VertexIndex(5,1), VertexIndex(5,3), VertexIndex(7,1), VertexIndex(7,3), VertexIndex(8,2), VertexIndex(8,4), VertexIndex(4,3), VertexIndex(5,4), VertexIndex(7,2), VertexIndex(8,1)])
    @test Set(Ferrite.toglobal(quadgrid, Ferrite.getneighborhood(topology, quadgrid, VertexIndex(1,1)))) == Set([2,5])
    @test Set(Ferrite.toglobal(quadgrid, Ferrite.getneighborhood(topology, quadgrid, VertexIndex(2,1)))) == Set([1,6,3])
    @test Set(Ferrite.toglobal(quadgrid, Ferrite.getneighborhood(topology, quadgrid, VertexIndex(5,4)))) == Set([6,9,11,14])

    @test Set(topology.face_skeleton) == Set([FaceIndex(1,1),FaceIndex(1,2),FaceIndex(1,3),FaceIndex(1,4),
                                          FaceIndex(2,1),FaceIndex(2,2),FaceIndex(2,3),
                                          FaceIndex(3,1),FaceIndex(3,2),FaceIndex(3,3),
                                          FaceIndex(4,2),FaceIndex(4,3),FaceIndex(4,4),
                                          FaceIndex(5,2),FaceIndex(5,3),FaceIndex(6,2),FaceIndex(6,3),
                                          FaceIndex(7,2),FaceIndex(7,3),FaceIndex(7,4),
                                          FaceIndex(8,2),FaceIndex(8,3),FaceIndex(9,2),FaceIndex(9,3)])
    @test length(topology.face_skeleton) == 4*3 + 3*4

    quadratic_quadgrid = generate_grid(QuadraticQuadrilateral,(3,3))
    quadgrid_topology = ExclusiveTopology(quadratic_quadgrid)
    @test quadgrid_topology.face_skeleton == topology.face_skeleton
    # add more regression for https://github.com/Ferrite-FEM/Ferrite.jl/issues/518
    @test all(quadgrid_topology.face_neighbor .== topology.face_neighbor)
    @test all(quadgrid_topology.vertex_neighbor .== topology.vertex_neighbor)
    quadratic_patches = Vector{Int}[Ferrite.getneighborhood(quadgrid_topology, quadratic_quadgrid, CellIndex(i)) for i in 1:getncells(quadratic_quadgrid)]
    @test all(patches .== quadratic_patches)

#
#                   +-----+-----+-----+
#                   |  7  |  8  |  9  |
#                   +-----+-----+-----+
#                   |  4  |  5  |  6  |
#                   +-----+-----+-----+
#                   |  1  |  2  |  3  |
#                   +-----+-----+-----+
# test application: integrate jump across element boundary 5
    function reinit!(fv::FaceValues, cellid::Int, faceid::Int, grid)
        coords = getcoordinates(grid, cellid)
        Ferrite.reinit!(fv, coords, faceid)
    end
    reinit!(fv::FaceValues, faceid::FaceIndex, grid) = reinit!(fv,faceid[1],faceid[2],grid) # wrapper for reinit!(fv,cellid,faceid,grid)
    face_neighbors_ele5 = nonzeros(topology.face_neighbor[5,:])
    ip = Lagrange{2, RefCube, 1}()
    qr_face = QuadratureRule{1, RefCube}(2)
    fv_ele = FaceVectorValues(qr_face, ip)
    fv_neighbor = FaceVectorValues(qr_face, ip)
    u_ele5 = [3.0 for _ in 1:8]
    u_neighbors = [5.0 for _ in 1:8]
    jump_int = 0.
    jump_abs = 0.
    for ele_faceid in 1:nfaces(quadgrid.cells[5])
        reinit!(fv_ele, 5, ele_faceid, quadgrid)
        for q_point in 1:getnquadpoints(fv_ele)
            dΩ = getdetJdV(fv_ele, q_point)
            normal_5 = getnormal(fv_ele, q_point)
            u_5_n = function_value(fv_ele, q_point, u_ele5) ⋅ normal_5
            for neighbor_entity in face_neighbors_ele5[ele_faceid].neighbor_info # only one entity can be changed to get rid of the for loop
                reinit!(fv_neighbor, neighbor_entity, quadgrid)
                normal_neighbor = getnormal(fv_neighbor, q_point)
                u_neighbor = function_value(fv_neighbor, q_point, u_neighbors) ⋅ normal_neighbor
                jump_int += (u_5_n + u_neighbor) * dΩ
                jump_abs += abs(u_5_n + u_neighbor) * dΩ
            end
        end
    end
    @test isapprox(jump_abs, 2/3*2*4,atol=1e-6) # 2*4*0.66666, jump is always 2, 4 sides, length =0.66
    @test isapprox(jump_int, 0.0, atol=1e-6)
end

@testset "grid coloring" begin
    function test_coloring(grid, cellset=1:getncells(grid))
        for alg in (ColoringAlgorithm.Greedy, ColoringAlgorithm.WorkStream)
            color_vectors = create_coloring(grid, cellset; alg=alg)
            @test sum(length, color_vectors, init=0) == length(cellset)
            @test union!(Set{Int}(), color_vectors...)  == Set(cellset)
            conn = Ferrite.create_incidence_matrix(grid, cellset)
            for color in color_vectors, c1 in color, c2 in color
                @test !conn[c1, c2]
            end
        end
    end
    test_coloring(generate_grid(Line, (5,)))
    test_coloring(generate_grid(QuadraticLine, (5,)))
    test_coloring(generate_grid(Triangle, (5, 5)))
    test_coloring(generate_grid(QuadraticTriangle, (5, 5)))
    test_coloring(generate_grid(Quadrilateral, (5, 5)))
    test_coloring(generate_grid(QuadraticQuadrilateral, (5, 5)))
    test_coloring(generate_grid(Tetrahedron, (5, 5, 5)))
    # test_coloring(generate_grid(QuadraticTetrahedron, (5, 5, 5)))
    test_coloring(generate_grid(Hexahedron, (5, 5, 5)))
    # test_coloring(generate_grid(QuadraticHexahedron, (5, 5, 5)))

    # color only a subset
    test_coloring(generate_grid(Line, (5,)), 1:3)
    test_coloring(generate_grid(Triangle, (5, 5)), Set{Int}(1:3^2))
    test_coloring(generate_grid(Quadrilateral, (5, 5)), Set{Int}(1:3^2))
    test_coloring(generate_grid(Tetrahedron, (5, 5, 5)), Set{Int}(1:3^3))
    test_coloring(generate_grid(Hexahedron, (5, 5, 5)), Set{Int}(1:3^3))
    # unconnected subset
    test_coloring(generate_grid(Triangle, (10, 10)), union(Set(1:10), Set(70:80)))

    #Special case with one and zero elements in the sets
    test_coloring(generate_grid(Quadrilateral, (2, 2)), [1])
    test_coloring(generate_grid(Quadrilateral, (2, 2)), [])
end

@testset "High order dof distribution" begin
    # 3-----4
    # | \   |
    # |  \  |
    # |   \ |
    # 1-----2
    grid = generate_grid(Triangle, (1, 1))

    ## Lagrange{2,RefTetrahedron,3}
    # Dofs per position per triangle
    # 3      3-14-15-11
    # | \     \      |
    # 9  7     7  16 13
    # |   \     \    |
    # |    \     \   |
    # 8  10 6     6  12
    # |      \     \ |
    # 1-4---5-2      2
    dh = DofHandler(grid)
    add!(dh, :u, 1, Lagrange{2,RefTetrahedron,3}())
    close!(dh)
    @test celldofs(dh, 1) == [1, 2, 3, 4, 5, 6, 7, 9, 8, 10]
    @test celldofs(dh, 2) == [2, 11, 3, 12, 13, 15, 14, 7, 6, 16]

    ## Lagrange{2,RefTetrahedron,3}
    # First dof per position per triangle
    # 5      5-27-29-21
    # | \     \      |
    # 17 13   13  31 25
    # |   \     \    |
    # |    \     \   |
    # 15 19 11   11  23
    # |      \     \ |
    # 1-7---9-3      3
    dh = DofHandler(grid)
    add!(dh, :u, 2, Lagrange{2,RefTetrahedron,3}())
    close!(dh)
    @test celldofs(dh, 1) == [1, 2, 3, 4, 5, 6, 7, 8, 9, 10, 11, 12, 13, 14, 17, 18, 15, 16, 19, 20]
    @test celldofs(dh, 2) == [3, 4, 21, 22, 5, 6, 23, 24, 25, 26, 29, 30, 27, 28, 13, 14, 11, 12, 31, 32]
end

@testset "vectorization layer compat" begin
    struct VectorLagrangeTest{dim,shape,order,vdim} <: Ferrite.Interpolation{dim,shape,order} end

    @testset "1d" begin
        grid = generate_grid(Line, (2,))
        
        Ferrite.vertexdof_indices(::VectorLagrangeTest{1,Ferrite.RefLine,1,2}) = ((1,2),(3,4))
        dh1 = DofHandler(grid)
        add!(dh1, :u, 1, VectorLagrangeTest{1,Ferrite.RefLine,1,2}())
        close!(dh1)
        dh2 = DofHandler(grid)
        add!(dh2, :u, 2, Lagrange{2,Ferrite.RefCube,1}())
        close!(dh2)
        @test dh1.cell_dofs == dh2.cell_dofs

        Ferrite.vertexdof_indices(::VectorLagrangeTest{1,Ferrite.RefLine,1,3}) = ((1,2,3),(4,5,6))
        dh1 = DofHandler(grid)
        add!(dh1, :u, 1, VectorLagrangeTest{1,Ferrite.RefLine,1,3}())
        close!(dh1)
        dh2 = DofHandler(grid)
        add!(dh2, :u, 3, Lagrange{2,Ferrite.RefCube,1}())
        close!(dh2)
        @test dh1.cell_dofs == dh2.cell_dofs
    end

    @testset "2d" begin
        grid = generate_grid(Quadrilateral, (2,2))
        Ferrite.vertexdof_indices(::VectorLagrangeTest{2,Ferrite.RefCube,1,2}) = ((1,2),(3,4),(5,6),(7,8))
        dh1 = DofHandler(grid)
        add!(dh1, :u, 1, VectorLagrangeTest{2,Ferrite.RefCube,1,2}())
        close!(dh1)
        dh2 = DofHandler(grid)
        add!(dh2, :u, 2, Lagrange{2,Ferrite.RefCube,1}())
        close!(dh2)
        @test dh1.cell_dofs == dh2.cell_dofs

        Ferrite.vertexdof_indices(::VectorLagrangeTest{2,Ferrite.RefCube,1,3}) = ((1,2,3),(4,5,6),(7,8,9),(10,11,12))
        Ferrite.facedof_indices(::VectorLagrangeTest{2,Ferrite.RefCube,1,3}) = ((1,2,3,4,5,6), (4,5,6,7,8,9), (7,8,9,10,11,12), (10,11,12,1,2,3))
        dh1 = DofHandler(grid)
        add!(dh1, :u, 1, VectorLagrangeTest{2,Ferrite.RefCube,1,3}())
        close!(dh1)
        dh2 = DofHandler(grid)
        add!(dh2, :u, 3, Lagrange{2,Ferrite.RefCube,1}())
        close!(dh2)
        @test dh1.cell_dofs == dh2.cell_dofs
    end
end<|MERGE_RESOLUTION|>--- conflicted
+++ resolved
@@ -283,13 +283,7 @@
     @test getneighborhood(topology,hexgrid,FaceIndex((3,3))) == [FaceIndex((4,5))]
     @test getneighborhood(topology,hexgrid,FaceIndex((4,2))) == [FaceIndex((2,4))]
     @test getneighborhood(topology,hexgrid,FaceIndex((4,5))) == [FaceIndex((3,3))]
-<<<<<<< HEAD
-
-
-    serendipitygrid = generate_grid(Cell{3,20,6},(2,2,1))
-=======
     serendipitygrid = generate_grid(SerendipityQuadraticHexahedron,(2,2,1))
->>>>>>> 363462b2
     stopology = ExclusiveTopology(serendipitygrid)
     # regression for https://github.com/Ferrite-FEM/Ferrite.jl/issues/518
     @test all(stopology.face_neighbor .== topology.face_neighbor)
