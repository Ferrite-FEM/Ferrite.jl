--- conflicted
+++ resolved
@@ -364,7 +364,8 @@
     @test topology.face_face_neighbor[6,3] == Ferrite.EntityNeighborhood(Ferrite.BoundaryIndex[])
     @test getneighborhood(topology, quadgrid, FaceIndex(6,3)) == FaceIndex[]
     @test topology.face_face_neighbor[6,4] == Ferrite.EntityNeighborhood(FaceIndex(5,2))
-<<<<<<< HEAD
+    @test getneighborhood(topology, quadgrid, FaceIndex(6,4)) == [FaceIndex(5,2)]
+    
     quadquadgrid = generate_grid(QuadraticQuadrilateral,(2,3))
     quadtopology = ExclusiveTopology(quadquadgrid)
     quadfaceskeleton = Ferrite.faceskeleton(quadtopology, quadquadgrid)
@@ -378,9 +379,6 @@
                         FaceIndex(6,2), FaceIndex(6,3),
     ])
 
-=======
-    @test getneighborhood(topology, quadgrid, FaceIndex(6,4)) == [FaceIndex(5,2)]
->>>>>>> d0f0e074
 #                         (8)
 #                (7) +-----+-----+(9)
 #                    |  3  |  4  |
