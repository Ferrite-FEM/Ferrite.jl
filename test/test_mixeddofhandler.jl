--- conflicted
+++ resolved
@@ -552,12 +552,9 @@
     test_2_element_heat_eq();
     test_element_order();
     test_field_on_subdomain();
-<<<<<<< HEAD
-    test_reshape_to_nodes()
-    test_mixed_grid_show()
-=======
     test_mixed_grid_show();
     test_subparametric_quad();
     test_subparametric_triangle();
->>>>>>> 27b4875b
+    test_reshape_to_nodes()
+    test_mixed_grid_show()
 end