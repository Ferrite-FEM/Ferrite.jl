--- conflicted
+++ resolved
@@ -597,10 +597,7 @@
     test_mixed_grid_show();
     test_subparametric_quad();
     test_subparametric_triangle();
-<<<<<<< HEAD
     test_reshape_to_nodes()
     test_mixed_grid_show()
-=======
     test_separate_fields_on_separate_domains();
->>>>>>> ebddad71
 end