--- conflicted
+++ resolved
@@ -66,18 +66,22 @@
     @test_throws ArgumentError QuadratureRule{RefTetrahedron}(:einstein, 2)
     @test_throws ArgumentError QuadratureRule{RefTetrahedron}(0)
 
-<<<<<<< HEAD
+    # Wedge
+    # ∫ √(x₁ + x₂) x₃²
+    @testset "Exactness for integration on prisms of $rulename" for (rulename, orderrange) in [
+        (:polyquad, 1:10),
+    ]
+        g = (x) -> √(x[1] + x[2])*x[3]^2
+        for order in 1:10
+            qr = QuadratureRule{RefPrism}(:polyquad, order)
+            @test integrate(qr, g) - 2/15 < 0.01
+            @test sum(qr.weights) ≈ ref_prism_vol()
+        end
+    end
+    @test_throws ArgumentError QuadratureRule{RefPrism}(:einstein, 2)
+    @test_throws ArgumentError QuadratureRule{RefPrism}(0)
+
     @testset "Generic quadrature rule properties for $ref_cell" for ref_cell in (
-=======
-    g = (x) -> sqrt(x[1] + x[2])*x[3]^2
-    for order in 1:10
-        qr = QuadratureRule{RefPrism}(:polyquad, order)
-        @test integrate(qr, g) - 2/15 < 0.01
-        @test sum(qr.weights) ≈ ref_prism_vol()
-    end
-
-    @testset "Quadrature rules for $ref_cell" for ref_cell in (
->>>>>>> 2c8b7515
         Line,
         Quadrilateral,
         Triangle,
