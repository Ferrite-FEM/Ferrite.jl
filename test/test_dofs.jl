@testset "DofHandler construction" begin
    grid = generate_grid(Quadrilateral, (2,1))
    dh = DofHandler(grid)
    # incompatible refshape (#638)
    @test_throws ErrorException add!(dh, :u, Lagrange{RefTriangle, 1}())
    @test_throws ErrorException add!(dh, :u, Lagrange{RefTetrahedron, 1}())
    # field already exists
    add!(dh, :u, Lagrange{RefQuadrilateral, 1}())
    @test_throws ErrorException add!(dh, :u, Lagrange{RefQuadrilateral, 1}())

    # Invalid SubDofHandler construction
    dh = DofHandler(grid)
    sdh1 = Ferrite.SubDofHandler(dh, Set(1,))
    # Subdomains not disjoint
    @test_throws ErrorException Ferrite.SubDofHandler(dh, Set(1:getncells(grid)))
    # add field to DofHandler that has subdomains
    @test_throws ErrorException add!(dh, :u, Lagrange{RefQuadrilateral, 1}())

    # inconsistent field across several SubDofHandlers
    dh = DofHandler(grid)
    sdh1 = Ferrite.SubDofHandler(dh, Set(1,))
    sdh2 = Ferrite.SubDofHandler(dh, Set(2,))
    add!(sdh1, :u, Lagrange{RefQuadrilateral, 1}())
    # different number of components in different sdh
    @test_throws ErrorException add!(sdh2, :u, Lagrange{RefQuadrilateral, 1}()^2)
    # different interpolation order in different sdh
    @test_logs (:warn,) add!(sdh2, :u, Lagrange{RefQuadrilateral, 2}())
end


# misc dofhandler unit tests
@testset "dofs" begin

# set up a test DofHandler
grid = generate_grid(Triangle, (10, 10))
dh = DofHandler(grid)
add!(dh, :u, Lagrange{RefTriangle,2}()^2)
add!(dh, :p, Lagrange{RefTriangle,1}())
close!(dh)

# dof_range
@test (@inferred dof_range(dh, :u)) == 1:12
@test (@inferred dof_range(dh, :p)) == 13:15
# dof_range for SubDofHandler
ip = Lagrange{RefTriangle, 1}()
dh = DofHandler(grid)
sdh = SubDofHandler(dh, Set(1:getncells(grid)))
add!(sdh, :u, ip^2)
add!(sdh, :c, ip)

@test dof_range(sdh, Ferrite.find_field(sdh, :u)) == 1:6
@test dof_range(sdh, Ferrite.find_field(sdh, :c)) == 7:9
end # testset

@testset "Dofs for Line2" begin

nodes = [Node{2,Float64}(Vec(0.0,0.0)), Node{2,Float64}(Vec(1.0,1.0)), Node{2,Float64}(Vec(2.0,0.0))]
cells = [Line((1,2)), Line((2,3))]
grid = Grid(cells,nodes)

#2d line with 1st order 1d interpolation
dh = DofHandler(grid)
add!(dh, :x, Lagrange{RefLine,1}()^2)
close!(dh)

@test celldofs(dh,1) == [1,2,3,4]
@test celldofs(dh,2) == [3,4,5,6]

#2d line with 2nd order 1d interpolation
dh = DofHandler(grid)
add!(dh, :x, Lagrange{RefLine,2}()^2)
close!(dh)

@test celldofs(dh,1) == [1,2,3,4,5,6]
@test celldofs(dh,2) == [3,4,7,8,9,10]

#3d line with 2nd order 1d interpolation
dh = DofHandler(grid)
add!(dh, :u, Lagrange{RefLine,2}()^3)
add!(dh, :θ, Lagrange{RefLine,2}()^3)
close!(dh)

@test celldofs(dh,1) == collect(1:18)
@test celldofs(dh,2) == [4,5,6,19,20,21,22,23,24,    # u
                         13,14,15,25,26,27,28,29,30] # θ
end

@testset "Dofs for quad in 3d (shell)" begin

nodes = [Node{3,Float64}(Vec(0.0,0.0,0.0)), Node{3,Float64}(Vec(1.0,0.0,0.0)),
            Node{3,Float64}(Vec(1.0,1.0,0.0)), Node{3,Float64}(Vec(0.0,1.0,0.0)),
            Node{3,Float64}(Vec(2.0,0.0,0.0)), Node{3,Float64}(Vec(2.0,2.0,0.0))]

cells = [Quadrilateral((1,2,3,4)), Quadrilateral((2,5,6,3))]
grid = Grid(cells,nodes)

#3d quad with 1st order 2d interpolation
dh = DofHandler(grid)
add!(dh, :u, Lagrange{RefQuadrilateral,1}()^3)
add!(dh, :θ, Lagrange{RefQuadrilateral,1}()^3)
close!(dh)

@test celldofs(dh,1) == collect(1:24)
@test celldofs(dh,2) == [4,5,6,25,26,27,28,29,30,7,8,9, # u
                         16,17,18,31,32,33,34,35,36,19,20,21]# θ

#3d quads with two quadratic interpolations fields
#Only 1 dim per field for simplicity...
dh = DofHandler(grid)
add!(dh, :u, Lagrange{RefQuadrilateral,2}())
add!(dh, :θ, Lagrange{RefQuadrilateral,2}())
close!(dh)

@test celldofs(dh,1) == collect(1:18)
@test celldofs(dh,2) == [2, 19, 20, 3, 21, 22, 23, 6, 24, 11, 25, 26, 12, 27, 28, 29, 15, 30]

# test evaluate_at_grid_nodes
## DofHandler
mesh = generate_grid(Quadrilateral, (1,1))
dh = DofHandler(mesh)
add!(dh, :v, Lagrange{RefQuadrilateral,1}()^2)
add!(dh, :s, Lagrange{RefQuadrilateral,1}())
close!(dh)

u  = [1.1, 1.2, 2.1, 2.2, 4.1, 4.2, 3.1, 3.2, 1.3, 2.3, 4.3, 3.3]
uv = @view u[1:end]
# :s on solution
s_nodes = evaluate_at_grid_nodes(dh, u, :s)
@test s_nodes ≈ [i+0.3 for i=1:4]
# :s on a view into solution
sv_nodes = evaluate_at_grid_nodes(dh, uv, :s)
@test sv_nodes ≈ [i+0.3 for i=1:4]
# :v on solution
v_nodes = evaluate_at_grid_nodes(dh, u, :v)
@test v_nodes ≈ [Vec{2,Float64}(i -> j+i/10) for j = 1:4]
# :v on a view into solution
vv_nodes = evaluate_at_grid_nodes(dh, uv, :v)
@test vv_nodes ≈ [Vec{2,Float64}(i -> j+i/10) for j = 1:4]

end

@testset "renumber!" begin
    function dhmdhch()
        local dh, mdh, ch
        grid = generate_grid(Triangle, (10, 10))
        dh = DofHandler(grid)
        add!(dh, :u, Lagrange{RefTriangle,1}())
        close!(dh)
        # subdomains
        mdh = DofHandler(grid)
        sdh1 = SubDofHandler(mdh, Set(1:getncells(grid)÷2))
        add!(sdh1, :u, Lagrange{RefTriangle,1}())
        sdh2 = SubDofHandler(mdh, Set((getncells(grid)÷2+1):getncells(grid)))
        add!(sdh2, :u, Lagrange{RefTriangle,1}())
        close!(mdh)
        ch = ConstraintHandler(dh)
        add!(ch, Dirichlet(:u, getfacetset(grid, "left"), (x, t) -> 0))
        add!(ch, Dirichlet(:u, getfacetset(grid, "right"), (x, t) -> 2))
        face_map = collect_periodic_facets(grid, "bottom", "top")
        add!(ch, PeriodicDirichlet(:u, face_map))
        close!(ch)
        update!(ch, 0)
        return dh, mdh, ch
    end
    dh, mdh, ch = dhmdhch()

    perm = randperm(ndofs(dh))
    iperm = invperm(perm)

    # Roundtrip tests
    original_dofs = copy(dh.cell_dofs)
    renumber!(dh, perm)
    renumber!(dh, iperm)
    @test original_dofs == dh.cell_dofs
    original_dofs_mdh = copy(mdh.cell_dofs)
    renumber!(mdh, perm)
    renumber!(mdh, iperm)
    @test original_dofs_mdh == mdh.cell_dofs
    original_prescribed = copy(ch.prescribed_dofs)
    original_inhomogeneities = copy(ch.inhomogeneities)
    original_affine_inhomogeneities = copy(ch.affine_inhomogeneities)
    original_dofcoefficients = [c === nothing ? c : copy(c) for c in ch.dofcoefficients]
    renumber!(dh, ch, perm)
    renumber!(dh, ch, iperm)
    @test original_dofs == dh.cell_dofs
    @test original_prescribed == ch.prescribed_dofs
    @test original_inhomogeneities == ch.inhomogeneities
    @test original_affine_inhomogeneities == ch.affine_inhomogeneities
    @test original_dofcoefficients == ch.dofcoefficients

    # Integration tests
    K = allocate_matrix(dh, ch)
    f = zeros(ndofs(dh))
    a = start_assemble(K, f)
    dhp, _, chp = dhmdhch()
    renumber!(dhp, chp, perm)
    Kp = allocate_matrix(dhp, chp)
    fp = zeros(ndofs(dhp))
    ap = start_assemble(Kp, fp)
    for cellid in 1:getncells(dh.grid)
        ke = Float64[3 -1 -2; -1 4 -1; -2 -1 5] * cellid
        fe = Float64[1, 2, 3] * cellid
        assemble!(a, celldofs(dh, cellid), ke, fe)
        assemble!(ap, celldofs(dhp, cellid), ke, fe)
    end
    apply!(K, f, ch)
    apply!(Kp, fp, chp)
    u = K \ f
    up = Kp \ fp
    @test norm(u) ≈ norm(up) ≈ 15.47826706793882
    @test u ≈ up[perm]
    @test u[iperm] ≈ up


    ###################################
    # Renumbering by field/components #
    ###################################

    function testdhch()
        local grid, dh, ch
        grid = generate_grid(Quadrilateral, (2, 1))
        dh = DofHandler(grid)
        add!(dh, :v, Lagrange{RefQuadrilateral,1}()^2)
        add!(dh, :s, Lagrange{RefQuadrilateral,1}())
        close!(dh)
        ch = ConstraintHandler(dh)
        add!(ch, Dirichlet(:v, getfacetset(grid, "left"), (x, t) -> 0, [2]))
        add!(ch, Dirichlet(:s, getfacetset(grid, "left"), (x, t) -> 0))
        add!(ch, AffineConstraint(13, [15 => 0.5, 16 => 0.5], 0.0))
        close!(ch)
        return dh, ch
    end

    # Original numbering
    dho, cho = testdhch()
    #        :v                :s
    #  7,8───5,6──15,16  12────11────18
    #   │  1  │  2  │     │  1  │  2  │
    #  1,2───3,4──13,14   9────10────17
    @test celldofs(dho, 1) == 1:12
    @test celldofs(dho, 2) == [3, 4, 13, 14, 15, 16, 5, 6, 10, 17, 18, 11]
    @test cho.prescribed_dofs == [2, 8, 9, 12, 13]

    # By field
    dh, ch = testdhch()
    renumber!(dh, ch, DofOrder.FieldWise())
    #        :v                :s
    #  7,8───5,6──11,12  16────15────18
    #   │  1  │  2  │     │  1  │  2  │
    #  1,2───3,4───9,10  13────14────17
    @test celldofs(dh, 1) == [1, 2, 3, 4, 5, 6, 7, 8, 13, 14, 15, 16]
    @test celldofs(dh, 2) == [3, 4, 9, 10, 11, 12, 5, 6, 14, 17, 18, 15]
    @test ch.prescribed_dofs == sort!([2, 8, 13, 16, 9])
    for el in 1:2, r in [dof_range(dh, :v), dof_range(dh, :s)]
        # Test stability within each block: i < j -> p(i) < p(j), i > j -> p(i) > p(j)
        @test sign.(diff(celldofs(dh, el)[r])) == sign.(diff(celldofs(dho, el)[r]))
    end

    # By field, reordered
    dh, ch = testdhch()
    renumber!(dh, ch, DofOrder.FieldWise([2, 1]))
    #        :v                :s
    # 13,14─11,12─17,18   4─────3─────6
    #   │  1  │  2  │     │  1  │  2  │
    #  7,8───9,10─15,16   1─────2─────5
    @test celldofs(dh, 1) == [7, 8, 9, 10, 11, 12, 13, 14, 1, 2, 3, 4]
    @test celldofs(dh, 2) == [9, 10, 15, 16, 17, 18, 11, 12, 2, 5, 6, 3]
    @test ch.prescribed_dofs == sort!([8, 14, 1, 4, 15])
    for el in 1:2, r in [dof_range(dh, :v), dof_range(dh, :s)]
        @test sign.(diff(celldofs(dh, el)[r])) == sign.(diff(celldofs(dho, el)[r]))
    end

    # By component
    dh, ch = testdhch()
    renumber!(dh, ch, DofOrder.ComponentWise())
    #        :v                :s
    #  4,10──3,9───6,12  16────15────18
    #   │  1  │  2  │     │  1  │  2  │
    #  1,7───2,8───5,11  13────14────17
    @test celldofs(dh, 1) == [1, 7, 2, 8, 3, 9, 4, 10, 13, 14, 15, 16]
    @test celldofs(dh, 2) == [2, 8, 5, 11, 6, 12, 3, 9, 14, 17, 18, 15]
    @test ch.prescribed_dofs == sort!([7, 10, 13, 16, 5])
    for el in 1:2, r in [dof_range(dh, :v)[1:2:end], dof_range(dh, :v)[2:2:end], dof_range(dh, :s)]
        @test sign.(diff(celldofs(dh, el)[r])) == sign.(diff(celldofs(dho, el)[r]))
    end

    # By component, reordered
    dh, ch = testdhch()
    renumber!(dh, ch, DofOrder.ComponentWise([3, 1, 2]))
    #        :v                :s
    # 16,4──15,3──18,6   10─────9────12
    #   │  1  │  2  │     │  1  │  2  │
    # 13,1──14,2──17,5    7─────8────11
    @test celldofs(dh, 1) == [13, 1, 14, 2, 15, 3, 16, 4, 7, 8, 9, 10]
    @test celldofs(dh, 2) == [14, 2, 17, 5, 18, 6, 15, 3, 8, 11, 12, 9]
    @test ch.prescribed_dofs == sort!([1, 4, 7, 10, 17])
    for el in 1:2, r in [dof_range(dh, :v)[1:2:end], dof_range(dh, :v)[2:2:end], dof_range(dh, :s)]
        @test sign.(diff(celldofs(dh, el)[r])) == sign.(diff(celldofs(dho, el)[r]))
    end

    #######################################
    # Field on subdomain #
    #######################################

    function test_dhch_subdomain()
        local grid, dh, ch
        grid = generate_grid(Quadrilateral, (2, 1))
        ip = Lagrange{RefQuadrilateral,1}()
        dh = DofHandler(grid)
        sdh1 = SubDofHandler(dh, Set(1))
        add!(sdh1, :v, ip^2)
        add!(sdh1, :s, ip)
        sdh2 = SubDofHandler(dh, Set(2))
        add!(sdh2, :v, ip^2)
        close!(dh)
        ch = ConstraintHandler(dh)
        add!(ch, Dirichlet(:v, getfacetset(grid, "left"), (x, t) -> 0, [2]))
        add!(ch, Dirichlet(:s, getfacetset(grid, "left"), (x, t) -> 0))
        add!(ch, AffineConstraint(13, [15 => 0.5, 16 => 0.5], 0.0))
        close!(ch)
        return dh, ch
    end

    # Original numbering
    dho, cho = test_dhch_subdomain()
    #        :v                :s
    #  7,8───5,6──15,16  12────11────
    #   │  1  │  2  │     │  1  │  2  │
    #  1,2───3,4──13,14   9────10────
    @test celldofs(dho, 1) == 1:12
    @test celldofs(dho, 2) == [3, 4, 13, 14, 15, 16, 5, 6]
    @test cho.prescribed_dofs == [2, 8, 9, 12, 13]

    # By field
    dh, ch = test_dhch_subdomain()
    renumber!(dh, ch, DofOrder.FieldWise())
    #        :v                :s
    #  7,8───5,6──11,12  16────15────
    #   │  1  │  2  │     │  1  │  2  │
    #  1,2───3,4───9,10  13────14────
    @test celldofs(dh, 1) == [1, 2, 3, 4, 5, 6, 7, 8, 13, 14, 15, 16]
    @test celldofs(dh, 2) == [3, 4, 9, 10, 11, 12, 5, 6]
    @test ch.prescribed_dofs == sort!([2, 8, 13, 16, 9])
    for r in [dof_range(dh.subdofhandlers[1], :v), dof_range(dh.subdofhandlers[1], :s)]
        # Test stability within each block: i < j -> p(i) < p(j), i > j -> p(i) > p(j)
        @test sign.(diff(celldofs(dh, 1)[r])) == sign.(diff(celldofs(dho, 1)[r]))
    end
    r = dof_range(dh.subdofhandlers[2], :v)
    @test sign.(diff(celldofs(dh, 2)[r])) == sign.(diff(celldofs(dho, 2)[r]))

    # By field, reordered
    dh, ch = test_dhch_subdomain()
    renumber!(dh, ch, DofOrder.FieldWise([2, 1]))
    #        :v                :s
    # 11,12──9,10─15,16   4─────3─────
    #   │  1  │  2  │     │  1  │  2  │
    #  5,6───7,8──13,14   1─────2─────
    @test celldofs(dh, 1) == [5, 6, 7, 8, 9, 10, 11, 12, 1, 2, 3, 4]
    @test celldofs(dh, 2) == [7, 8, 13, 14, 15, 16, 9, 10]
    @test ch.prescribed_dofs == sort!([6, 12, 1, 4, 13])
    for r in [dof_range(dh.subdofhandlers[1], :v), dof_range(dh.subdofhandlers[1], :s)]
        # Test stability within each block: i < j -> p(i) < p(j), i > j -> p(i) > p(j)
        @test sign.(diff(celldofs(dh, 1)[r])) == sign.(diff(celldofs(dho, 1)[r]))
    end
    r = dof_range(dh.subdofhandlers[2], :v)
    @test sign.(diff(celldofs(dh, 2)[r])) == sign.(diff(celldofs(dho, 2)[r]))

    # By component
    dh, ch = test_dhch_subdomain()
    renumber!(dh, ch, DofOrder.ComponentWise())
    #        :v                :s
    #  4,10──3,9───6,12  16────15────
    #   │  1  │  2  │     │  1  │  2  │
    #  1,7───2,8───5,11  13────14────
    @test celldofs(dh, 1) == [1, 7, 2, 8, 3, 9, 4, 10, 13, 14, 15, 16]
    @test celldofs(dh, 2) == [2, 8, 5, 11, 6, 12, 3, 9]
    @test ch.prescribed_dofs == sort!([7, 10, 13, 16, 5])
    dof_range_v1 = dof_range(dh.subdofhandlers[1], :v)
    dof_range_s1 = dof_range(dh.subdofhandlers[1], :s)
    for r in [dof_range_v1[1:2:end], dof_range_v1[2:2:end], dof_range_s1]
        # Test stability within each block: i < j -> p(i) < p(j), i > j -> p(i) > p(j)
        @test sign.(diff(celldofs(dh, 1)[r])) == sign.(diff(celldofs(dho, 1)[r]))
    end
    dof_range_v2 = dof_range(dh.subdofhandlers[2], :v)
    for r in [dof_range_v2[1:2:end], dof_range_v2[2:2:end]]
        @test sign.(diff(celldofs(dh, 2)[r])) == sign.(diff(celldofs(dho, 2)[r]))
    end

    # By component, reordered
    dh, ch = test_dhch_subdomain()
    renumber!(dh, ch, DofOrder.ComponentWise([3, 1, 2]))
    #        :v                :s
    # 14,4──13,3──16,6   10─────9────
    #   │  1  │  2  │     │  1  │  2  │
    # 11,1──12,2──15,5    7─────8────
    @test celldofs(dh, 1) == [11, 1, 12, 2, 13, 3, 14, 4, 7, 8, 9, 10]
    @test celldofs(dh, 2) == [12, 2, 15, 5, 16, 6, 13, 3, ]
    @test ch.prescribed_dofs == sort!([1, 4, 7, 10, 15])
    dof_range_v1 = dof_range(dh.subdofhandlers[1], :v)
    dof_range_s1 = dof_range(dh.subdofhandlers[1], :s)
    for r in [dof_range_v1[1:2:end], dof_range_v1[2:2:end], dof_range_s1]
        # Test stability within each block: i < j -> p(i) < p(j), i > j -> p(i) > p(j)
        @test sign.(diff(celldofs(dh, 1)[r])) == sign.(diff(celldofs(dho, 1)[r]))
    end
    dof_range_v2 = dof_range(dh.subdofhandlers[2], :v)
    for r in [dof_range_v2[1:2:end], dof_range_v2[2:2:end]]
        @test sign.(diff(celldofs(dh, 2)[r])) == sign.(diff(celldofs(dho, 2)[r]))
    end

    # Metis ordering
    if HAS_EXTENSIONS && MODULE_CAN_BE_TYPE_PARAMETER
        # TODO: Should probably test that the new order result in less fill-in
        dh, ch = testdhch()
        renumber!(dh, DofOrder.Ext{Metis}())
        @test_throws ErrorException renumber!(dh, ch, DofOrder.Ext{Metis}())
        renumber!(dh, DofOrder.Ext{Metis}(coupling=[true true; true false]))
        @test_throws ErrorException renumber!(dh, ch, DofOrder.Ext{Metis}(coupling=[true true; true false]))
    end
end

@testset "dof coupling" begin
    grid = generate_grid(Quadrilateral, (1, 1))
    dh = DofHandler(grid)
    add!(dh, :u, Lagrange{RefQuadrilateral,1}()^2)
    add!(dh, :p, Lagrange{RefQuadrilateral,1}())
    close!(dh)
    ch = ConstraintHandler(dh)
    close!(ch)
    udofs = vdofs = dof_range(dh, :u)
    u1dofs = v1dofs = udofs[1:2:end]
    u2dofs = v2dofs = udofs[2:2:end]
    pdofs = qdofs = dof_range(dh, :p)

    function is_stored(A, i, j)
        A = A isa Symmetric ? A.data : A
        for m in nzrange(A, j)
            A.rowval[m] == i && return true
        end
        return false
    end
    function is_stored(sparsity_pattern::SparsityPattern, i, j)
        return findfirst(k -> k == j, sparsity_pattern.rows[i]) !== nothing
    end

    # Full coupling (default)
    sparsity_pattern = init_sparsity_pattern(dh)
    add_sparsity_entries!(sparsity_pattern, dh)
    K = allocate_matrix(sparsity_pattern)
    @test eltype(K) == Float64
    for j in 1:ndofs(dh), i in 1:ndofs(dh)
        @test is_stored(sparsity_pattern, i, j)
        @test is_stored(K, i, j)
    end

    # Field coupling
    coupling = [
    #   u    p
        true true  # v
        true false # q
    ]
    sparsity_pattern = init_sparsity_pattern(dh)
    add_sparsity_entries!(sparsity_pattern, dh; coupling=coupling)
    K = allocate_matrix(sparsity_pattern)
    # Kch = allocate_matrix(dh, ch; coupling=coupling)
    # @test K.rowval == Kch.rowval
    # @test K.colptr == Kch.colptr
    # KS = create_symmetric_sparsity_pattern(dh; coupling=coupling)
    # KSch = create_symmetric_sparsity_pattern(dh, ch; coupling=coupling)
    # @test KS.data.rowval == KSch.data.rowval
    # @test KS.data.colptr == KSch.data.colptr
    for j in udofs, i in Iterators.flatten((vdofs, qdofs))
        @test is_stored(sparsity_pattern, i, j)
        @test is_stored(K, i, j)
        # @test is_stored(KS, i, j) == (i <= j)
    end
    for j in pdofs, i in vdofs
        @test is_stored(sparsity_pattern, i, j)
        @test is_stored(K, i, j)
        # @test is_stored(KS, i, j)
    end
    for j in pdofs, i in qdofs
        @test is_stored(sparsity_pattern, i, j) == (i == j)
        @test is_stored(K, i, j) == (i == j)
        # @test is_stored(KS, i, j) == (i == j)
    end

    # Component coupling
    coupling = [
    #   u1    u2    p
        true  true  false # v1
        true  false true  # v2
        false true  true  # q
    ]
    sparsity_pattern = init_sparsity_pattern(dh)
    add_sparsity_entries!(sparsity_pattern, dh; coupling=coupling)
    K = allocate_matrix(sparsity_pattern)
    # KS = create_symmetric_sparsity_pattern(dh; coupling=coupling)
    for j in u1dofs, i in vdofs
        @test is_stored(sparsity_pattern, i, j)
        @test is_stored(K, i, j)
        # @test is_stored(KS, i, j) == (i <= j)
    end
    for j in u1dofs, i in qdofs
        @test !is_stored(sparsity_pattern, i, j)
        @test !is_stored(K, i, j)
        # @test !is_stored(KS, i, j)
    end
    for j in u2dofs, i in Iterators.flatten((v1dofs, qdofs))
        @test is_stored(sparsity_pattern, i, j)
        @test is_stored(K, i, j)
        # @test is_stored(KS, i, j) == (i <= j)
    end
    for j in u2dofs, i in v2dofs
        @test is_stored(sparsity_pattern, i, j) == (i == j)
        @test is_stored(K, i, j) == (i == j)
        # @test is_stored(KS, i, j) == (i == j)
    end
    for j in pdofs, i in v1dofs
        @test !is_stored(sparsity_pattern, i, j)
        @test !is_stored(K, i, j)
        # @test !is_stored(KS, i, j)
    end
    for j in pdofs, i in Iterators.flatten((v2dofs, qdofs))
        @test is_stored(sparsity_pattern, i, j)
        @test is_stored(K, i, j)
        # @test is_stored(KS, i, j) == (i <= j)
    end

    # Error paths
    @test_throws ErrorException("coupling not square") allocate_matrix(dh; coupling=[true true])
    # @test_throws ErrorException("coupling not symmetric") create_symmetric_sparsity_pattern(dh; coupling=[true true; false true])
    # @test_throws ErrorException("could not create coupling") create_symmetric_sparsity_pattern(dh; coupling=falses(100, 100))

    # Test coupling with subdomains
    grid = generate_grid(Quadrilateral, (1, 2))
    dh = DofHandler(grid)
    sdh1 = SubDofHandler(dh, Set(1))
    add!(sdh1, :u, Lagrange{RefQuadrilateral,1}()^2)
    add!(sdh1, :p, Lagrange{RefQuadrilateral,1}())
    sdh2 = SubDofHandler(dh, Set(2))
    add!(sdh2, :u, Lagrange{RefQuadrilateral,1}()^2)
    close!(dh)

    sparsity_pattern = init_sparsity_pattern(dh)
    add_sparsity_entries!(sparsity_pattern, dh; coupling = [true true; true false])
    K = allocate_matrix(sparsity_pattern)
    KS = Symmetric(allocate_matrix(dh; #= symmetric=true, =# coupling = [true true; true false]))
    # Subdomain 1: u and p
    udofs = celldofs(dh, 1)[dof_range(sdh1, :u)]
    pdofs = celldofs(dh, 1)[dof_range(sdh1, :p)]
    for j in udofs, i in Iterators.flatten((udofs, pdofs))
        @test is_stored(sparsity_pattern, i, j)
        @test is_stored(K, i, j)
        # @test is_stored(KS, i, j) == (i <= j)
    end
    for j in pdofs, i in udofs
        @test is_stored(sparsity_pattern, i, j)
        @test is_stored(K, i, j)
        # @test is_stored(KS, i, j)
    end
    for j in pdofs, i in pdofs
        @test is_stored(sparsity_pattern, i, j) == (i == j)
        @test is_stored(K, i, j) == (i == j)
        # @test is_stored(KS, i, j) == (i == j)
    end
    # Subdomain 2: u
    udofs = celldofs(dh, 2)[dof_range(sdh2, :u)]
    for j in udofs, i in udofs
        @test is_stored(sparsity_pattern, i, j)
        @test is_stored(K, i, j)
        # @test is_stored(KS, i, j) == (i <= j)
    end
end

@testset "dof cross-coupling" begin
    couplings = [
        # Field couplings
        # reshape.(Iterators.product(fill([true, false], 9)...) |> collect |> vec .|> collect, Ref((3,3))),
        [
            true  true  true
            true  true  true
            true  true  true
        ],
        [
            true   false  false
            false  true  false
            false  false  true
        ],
        [
            true   true  false
            true  true  true
            false  true  true
        ],

        # Component coupling
        [
            true    true    true    true
            true    true    true    true
            true    true    true    true
            true    true    true    true
        ],
        [
            true     false    false    false
            false    true     false    false
            false    false    true     false
            false    false    false    true
        ],
        [
            true    true    true    false
            true    true    true    true
            true    true    true    true
            false    true    true    true
        ],
    ]
    function is_stored(A, i, j)
        A = A isa Symmetric ? A.data : A
        for m in nzrange(A, j)
            A.rowval[m] == i && return true
        end
        return false
    end
    function _check_dofs(K, dh, sdh, cell_idx, coupling, coupling_idx, vdim, neighbors, is_cross_element)
        for field1_idx in eachindex(sdh.field_names)
            i_dofs = dof_range(sdh, field1_idx)
            ip1 = sdh.field_interpolations[field1_idx]
            vdim[1] = typeof(ip1) <: VectorizedInterpolation && size(coupling)[1] == 4 ? Ferrite.get_n_copies(ip1) : 1
            for dim1 in 1:vdim[1]
                for cell2_idx in neighbors
                    sdh2 = dh.subdofhandlers[dh.cell_to_subdofhandler[cell2_idx]]
                    coupling_idx[2] = 1
                    for field2_idx in eachindex(sdh2.field_names)
                        j_dofs = dof_range(sdh2, field2_idx)
                        ip2 = sdh2.field_interpolations[field2_idx]
                        vdim[2] = typeof(ip2) <: VectorizedInterpolation && size(coupling)[1] == 4 ? Ferrite.get_n_copies(ip2) : 1
                        # is_cross_element && !all(Ferrite.is_discontinuous.([ip1, ip2])) && continue
                        for  dim2 in 1:vdim[2]
                            i_dofs_v = i_dofs[dim1:vdim[1]:end]
                            j_dofs_v = j_dofs[dim2:vdim[2]:end]
                            for i_idx in i_dofs_v, j_idx in j_dofs_v
                                i = celldofs(dh,cell_idx)[i_idx]
                                j = celldofs(dh,cell2_idx)[j_idx]
                                is_cross_element && (i ∈ celldofs(dh,cell2_idx) || j ∈ celldofs(dh,cell_idx)) && continue
                                @test is_stored(K, i, j) == coupling[coupling_idx...]
                            end
                            coupling_idx[2] += 1
                        end
                    end
                end
                coupling_idx[1] += 1
            end
        end
    end
    function check_coupling(dh, topology, K, coupling, interface_coupling)
        for cell_idx in eachindex(getcells(dh.grid))
            sdh = dh.subdofhandlers[dh.cell_to_subdofhandler[cell_idx]]
            coupling_idx = [1,1]
            interface_coupling_idx = [1,1]
            vdim = [1,1]
            # test inner coupling
            _check_dofs(K, dh, sdh, cell_idx, coupling, coupling_idx, vdim, [cell_idx], false)
            # test cross-element coupling
<<<<<<< HEAD
            neighborhood = Ferrite.get_facet_facet_neighborhood(topology, grid)
            neighbors = [neighborhood[cell_idx, i] for i in 1:size(neighborhood, 2)]
            _check_dofs(K, dh, sdh, cell_idx, cross_coupling, cross_coupling_idx, vdim, [i[1][1] for i in  neighbors[.!isempty.(neighbors)]], true)
=======
            neighborhood = Ferrite.getrefdim(dh.grid.cells[1]) > 1 ? topology.face_face_neighbor : topology.vertex_vertex_neighbor
            neighbors = neighborhood[cell_idx, :]
            _check_dofs(K, dh, sdh, cell_idx, interface_coupling, interface_coupling_idx, vdim, [i[1][1] for i in  neighbors[.!isempty.(neighbors)]], true)
>>>>>>> b5ff9773
        end
    end
    grid = generate_grid(Quadrilateral, (2, 2))
    topology = ExclusiveTopology(grid)
    dh = DofHandler(grid)
    add!(dh, :u, DiscontinuousLagrange{RefQuadrilateral,1}()^2)
    add!(dh, :p, DiscontinuousLagrange{RefQuadrilateral,1}())
    add!(dh, :w, Lagrange{RefQuadrilateral,1}())
    close!(dh)
    for coupling in couplings, interface_coupling in couplings
        K = allocate_matrix(dh; coupling=coupling, topology = topology, interface_coupling = interface_coupling)
        all(coupling) && @test K == allocate_matrix(dh, topology = topology, interface_coupling = interface_coupling)
        check_coupling(dh, topology, K, coupling, interface_coupling)
    end

    # Error paths
    @test_throws ErrorException("coupling not square") allocate_matrix(dh; coupling=[true true])
    # @test_throws ErrorException("coupling not symmetric") allocate_matrix(dh; coupling=[true true; false true])
    @test_throws ErrorException("could not create coupling") allocate_matrix(dh; coupling=falses(100, 100))

    # Test coupling with subdomains
    # Note: `check_coupling` works for this case only because the second domain has dofs from the first domain in order. Otherwise tests like in continuous ip are required.
    grid = generate_grid(Quadrilateral, (2, 1))
    topology = ExclusiveTopology(grid)

    dh = DofHandler(grid)
    sdh1 = SubDofHandler(dh, Set(1))
    add!(sdh1, :u, DiscontinuousLagrange{RefQuadrilateral,1}()^2)
    add!(sdh1, :y, DiscontinuousLagrange{RefQuadrilateral,1}())
    add!(sdh1, :p, Lagrange{RefQuadrilateral,1}())
    sdh2 = SubDofHandler(dh, Set(2))
    add!(sdh2, :u, DiscontinuousLagrange{RefQuadrilateral,1}()^2)
    close!(dh)

    for coupling in couplings, interface_coupling in couplings
        K = allocate_matrix(dh; coupling=coupling, topology = topology, interface_coupling = interface_coupling)
        all(coupling) && @test K == allocate_matrix(dh, topology = topology, interface_coupling = interface_coupling)
        check_coupling(dh, topology, K, coupling, interface_coupling)
    end

    # Testing Crouzeix-Raviart coupling
    grid = generate_grid(Triangle, (2, 1))
    topology = ExclusiveTopology(grid)
    dh = DofHandler(grid)
    add!(dh, :u, CrouzeixRaviart{RefTriangle,1}())
    close!(dh)
    coupling = trues(3,3)
    K = allocate_matrix(dh; coupling=coupling, topology = topology, interface_coupling = coupling)
    K_cont = allocate_matrix(dh; coupling=coupling, topology = topology, interface_coupling = falses(3,3))
    K_default = allocate_matrix(dh)
    @test K == K_cont == K_default
end


@testset "shell on solid face" begin

    # Node numbering:
    # 3 ____ 4  4
    # |      |  |
    # |      |  | (Beam attached to facet)
    # 1 ____ 2  2

    dim = 2
    grid = generate_grid(Quadrilateral, (1,1))
    line1 = Line((2,4))
    grid = Grid([grid.cells[1], line1], grid.nodes)

    order = 2
    ip_solid = Lagrange{RefQuadrilateral, order}()#^dim
    ip_shell = Lagrange{RefLine, order}()

    dh = DofHandler(grid)
    sdh_solid = SubDofHandler(dh, Set(1))
    add!(sdh_solid, :u, ip_solid)
    sdh_shell = SubDofHandler(dh, Set(2))
    add!(sdh_shell, :u, ip_shell)
    close!(dh)

    dofsquad = zeros(Int, ndofs_per_cell(dh, 1))
    dofsbeam = zeros(Int, ndofs_per_cell(dh, 2))

    celldofs!(dofsquad, dh, 1)
    celldofs!(dofsbeam, dh, 2)
    @test dofsbeam == [2, 3, 6]

    # Node numbering:
    #            5--------7
    #           /        /|
    #          /        / |
    #         6--------8  |
    #         |        |  3   <-- Shell attached on face (4, 3, 7, 8)
    #         |        | /
    #         |        |/
    #         2--------4

    dim = 2
    grid = generate_grid(Hexahedron, (1,1,1))
    shell = Quadrilateral((4,3,7,8))
    grid = Grid([grid.cells[1], shell], grid.nodes)

    order = 2
    ip_solid = Lagrange{RefHexahedron, order}()#^dim
    ip_shell = Lagrange{RefQuadrilateral, order}()

    dh = DofHandler(grid)
    sdh_solid = SubDofHandler(dh, Set(1))
    add!(sdh_solid, :u, ip_solid)
    sdh_shell = SubDofHandler(dh, Set(2))
    add!(sdh_shell, :u, ip_shell)
    Ferrite.close!(dh)

    dofsolid = zeros(Int, ndofs_per_cell(dh, 1))
    dofsshell = zeros(Int, ndofs_per_cell(dh, 2))

    celldofs!(dofsolid, dh, 1)
    celldofs!(dofsshell, dh, 2)

    #Would be nice to have this utility:
    #facedofs!(dofs, dh, FaceIndex(1,4))

    #Shared node dofs
    @test dofsshell[1:4] == [3,4,8,7]
    #Shared edge dofs
    @test dofsshell[5:8] == [11,20,15,19]
    #Shared face dof
    @test dofsshell[9] == 24
end<|MERGE_RESOLUTION|>--- conflicted
+++ resolved
@@ -659,15 +659,9 @@
             # test inner coupling
             _check_dofs(K, dh, sdh, cell_idx, coupling, coupling_idx, vdim, [cell_idx], false)
             # test cross-element coupling
-<<<<<<< HEAD
             neighborhood = Ferrite.get_facet_facet_neighborhood(topology, grid)
             neighbors = [neighborhood[cell_idx, i] for i in 1:size(neighborhood, 2)]
-            _check_dofs(K, dh, sdh, cell_idx, cross_coupling, cross_coupling_idx, vdim, [i[1][1] for i in  neighbors[.!isempty.(neighbors)]], true)
-=======
-            neighborhood = Ferrite.getrefdim(dh.grid.cells[1]) > 1 ? topology.face_face_neighbor : topology.vertex_vertex_neighbor
-            neighbors = neighborhood[cell_idx, :]
             _check_dofs(K, dh, sdh, cell_idx, interface_coupling, interface_coupling_idx, vdim, [i[1][1] for i in  neighbors[.!isempty.(neighbors)]], true)
->>>>>>> b5ff9773
         end
     end
     grid = generate_grid(Quadrilateral, (2, 2))
