--- conflicted
+++ resolved
@@ -686,7 +686,6 @@
     end
 
     # Error paths
-<<<<<<< HEAD
     @test_throws ErrorException("coupling not square") allocate_matrix(dh; coupling = [true true])
     # @test_throws ErrorException("coupling not symmetric") allocate_matrix(dh; coupling=[true true; false true])
     @test_throws ErrorException("could not create coupling") allocate_matrix(dh; coupling = falses(100, 100))
@@ -797,10 +796,6 @@
     @test dofsshell[5:8] == [11, 20, 15, 19]
     #Shared face dof
     @test dofsshell[9] == 24
-=======
-    @test_throws ErrorException("coupling not square") create_sparsity_pattern(dh; coupling=[true true])
-    @test_throws ErrorException("coupling not symmetric") create_symmetric_sparsity_pattern(dh; coupling=[true true; false true])
-    @test_throws ErrorException("could not create coupling") create_symmetric_sparsity_pattern(dh; coupling=falses(100, 100))
 end
 
 @testset "global_dof_range" begin
@@ -818,5 +813,4 @@
         rp = global_dof_range(dh, :p)
         @test rp == 19:27
     end
->>>>>>> 858319bc
 end