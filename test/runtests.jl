using Ferrite
using Tensors
using Test
using Logging
using ForwardDiff
import SHA
using Random
using LinearAlgebra
using SparseArrays

const HAS_EXTENSIONS = isdefined(Base, :get_extension)

# https://github.com/JuliaLang/julia/pull/47749
const MODULE_CAN_BE_TYPE_PARAMETER = VERSION >= v"1.10.0-DEV.90"

if HAS_EXTENSIONS && MODULE_CAN_BE_TYPE_PARAMETER
    import Metis
end

<<<<<<< HEAD
include("test_utils.jl") 
=======
const RUN_JET_TESTS = VERSION >= v"1.9"

if RUN_JET_TESTS
    using JET: @test_call
else
    # Just eat the macro on incompatible versions
    macro test_call(args...)
        nothing
    end
end

include("test_utils.jl")

# Unit tests
>>>>>>> 1a84b772
include("test_interpolations.jl")
include("test_cellvalues.jl")
include("test_facevalues.jl")
include("test_interfacevalues.jl")
include("test_quadrules.jl")
include("test_assemble.jl")
include("test_dofs.jl")
include("test_constraints.jl") 
include("test_grid_dofhandler_vtk.jl")
include("test_abstractgrid.jl") 
include("test_grid_addboundaryset.jl")
include("test_mixeddofhandler.jl")
include("test_l2_projection.jl")
include("test_pointevaluation.jl")
# include("test_notebooks.jl")
include("test_apply_rhs.jl")
include("test_apply_analytical.jl")
include("test_deprecations.jl")
HAS_EXTENSIONS && include("blockarrays.jl")
include("test_examples.jl")
@test all(x -> isdefined(Ferrite, x), names(Ferrite))  # Test that all exported symbols are defined

# Integration tests
include("integration/test_simple_scalar_convergence.jl")<|MERGE_RESOLUTION|>--- conflicted
+++ resolved
@@ -17,9 +17,6 @@
     import Metis
 end
 
-<<<<<<< HEAD
-include("test_utils.jl") 
-=======
 const RUN_JET_TESTS = VERSION >= v"1.9"
 
 if RUN_JET_TESTS
@@ -34,7 +31,6 @@
 include("test_utils.jl")
 
 # Unit tests
->>>>>>> 1a84b772
 include("test_interpolations.jl")
 include("test_cellvalues.jl")
 include("test_facevalues.jl")
