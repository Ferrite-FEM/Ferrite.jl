--- conflicted
+++ resolved
@@ -18,7 +18,6 @@
     @test K[1,1] == Ke[1,1]
     @test K[1,5] == Ke[1,3]
     @test K[5,1] == Ke[3,1]
-<<<<<<< HEAD
 
     # assemble with different row and col dofs
     rdofs = [1,4,6]
@@ -147,7 +146,6 @@
     @test_throws errr assemble!(as, [1, 2], [1.0 2.0; 0.0 4.0])
     @test_throws errr assemble!(a, [2, 1], [1.0 0.0; 3.0 4.0])
     @test_throws errr assemble!(as, [2, 1], [1.0 0.0; 3.0 4.0])
-=======
 end
 @testset "disassemble" begin
     ue = zeros(4)
@@ -155,5 +153,4 @@
     dofs = [1,5,3,6]
     disassemble!(ue, u, dofs)
     @test ue == u[dofs]
->>>>>>> 23cf8bb0
 end