--- conflicted
+++ resolved
@@ -152,12 +152,7 @@
     reinit!(cvv, x)
     reinit!(fsv, x, 1)
     reinit!(fvv, x, 1)
-<<<<<<< HEAD
-=======
-    reinit!(cv_nedelec, cell, x)
-    reinit!(fv_nedelec, cell, x, 1)
->>>>>>> 86655d97
-
+    
     # Wrong number of coordinates
     xx = [x; x]
     @test_throws ArgumentError reinit!(csv, xx)
