@testset "CellValues" begin
    scalar_interpol, quad_rule =  (Lagrange{RefQuadrilateral, 2}(), QuadratureRule{RefQuadrilateral}(2))
@testset "ip=$scalar_interpol quad_rule=$(typeof(quad_rule))" for (scalar_interpol, quad_rule) in  (
                                    (Lagrange{RefLine, 1}(), QuadratureRule{RefLine}(2)),
                                    (Lagrange{RefLine, 2}(), QuadratureRule{RefLine}(2)),
                                    (Lagrange{RefQuadrilateral, 1}(), QuadratureRule{RefQuadrilateral}(2)),
                                    (Lagrange{RefQuadrilateral, 2}(), QuadratureRule{RefQuadrilateral}(2)),
                                    (Lagrange{RefTriangle, 1}(), QuadratureRule{RefTriangle}(2)),
                                    (Lagrange{RefTriangle, 2}(), QuadratureRule{RefTriangle}(2)),
                                    (Lagrange{RefTriangle, 3}(), QuadratureRule{RefTriangle}(2)),
                                    (Lagrange{RefTriangle, 4}(), QuadratureRule{RefTriangle}(2)),
                                    (Lagrange{RefTriangle, 5}(), QuadratureRule{RefTriangle}(2)),
                                    (Lagrange{RefHexahedron, 1}(), QuadratureRule{RefHexahedron}(2)),
                                    (Serendipity{RefQuadrilateral, 2}(), QuadratureRule{RefQuadrilateral}(2)),
                                    (Lagrange{RefTriangle, 1}(), QuadratureRule{RefTriangle}(2)),
                                    (Lagrange{RefTetrahedron, 2}(), QuadratureRule{RefTetrahedron}(2)),
                                    (Lagrange{RefPrism, 2}(), QuadratureRule{RefPrism}(2)),
                                    (Lagrange{RefPyramid, 2}(), QuadratureRule{RefPyramid}(2)),
                                   )
    DiffOrder=2
    func_interpol = VectorizedInterpolation(scalar_interpol)
    for DiffOrder in 1:2, func_interpol in (scalar_interpol, VectorizedInterpolation(scalar_interpol))
        (DiffOrder==2 && Ferrite.getorder(func_interpol)==1) && continue #No need to test linear interpolations again
        geom_interpol = scalar_interpol # Tests below assume this
        n_basefunc_base = getnbasefunctions(scalar_interpol)
<<<<<<< HEAD
        update_gradients = true
        update_hessians = (DiffOrder==2 && Ferrite.getorder(func_interpol) > 1)
        cv = CellValues(quad_rule, func_interpol, geom_interpol; update_gradients, update_hessians)
=======
        cv = @inferred CellValues(quad_rule, func_interpol, geom_interpol)
>>>>>>> 8e92196a
        ndim = Ferrite.getdim(func_interpol)
        n_basefuncs = getnbasefunctions(func_interpol)

        @test getnbasefunctions(cv) == n_basefuncs

        coords, n = valid_coordinates_and_normals(func_interpol)
        reinit!(cv, coords)
        @test_call reinit!(cv, coords)

        # We test this by applying a given deformation gradient on all the nodes.
        # Since this is a linear deformation we should get back the exact values
        # from the interpolation.
        V, G, H = if func_interpol isa Ferrite.ScalarInterpolation
            (rand(), rand(Tensor{1, ndim}), Tensor{2, ndim}((i,j)-> i==j ? rand() : 0.0))
        else
            (rand(Tensor{1, ndim}), rand(Tensor{2, ndim}), Tensor{3, ndim}((i,j,k)-> i==j==k ? rand() : 0.0))
        end

        u_funk(x,V,G,H) = begin 
            if update_hessians
                0.5*x⋅H⋅x + G⋅x + V
            else
                G⋅x + V
            end
        end

        _ue = [u_funk(coords[i],V,G,H) for i in 1:n_basefunc_base]
        ue = reinterpret(Float64, _ue)

        for i in 1:getnquadpoints(cv)
            xqp = spatial_coordinate(cv, i, coords)
            Hqp, Gqp, Vqp = Tensors.hessian(x -> u_funk(x,V,G,H), xqp, :all)

            @test function_value(cv, i, ue) ≈ Vqp
            @test function_gradient(cv, i, ue) ≈ Gqp
            if update_hessians
                #Note, the jacobian of the element is constant, which makes the hessian (of the mapping) 
                #zero. So this is not the optimal test
                @test Ferrite.function_hessian(cv, i, ue) ≈ Hqp
            end
            if func_interpol isa Ferrite.VectorInterpolation
                @test function_symmetric_gradient(cv, i, ue) ≈ 0.5(Gqp + Gqp')
                @test function_divergence(cv, i, ue) ≈ tr(Gqp)
                ndim == 3 && @test function_curl(cv, i, ue) ≈ Ferrite.curl_from_gradient(Gqp)
            else
                @test function_divergence(cv, i, ue) ≈ sum(Gqp)
            end
        end

        #Test CellValues when input is a ::Vector{<:Vec} (most of which is deprecated)
        ue_vec = [zero(Vec{ndim,Float64}) for i in 1:n_basefunc_base]
        G_vector = rand(Tensor{2, ndim})
        for i in 1:n_basefunc_base
            ue_vec[i] = G_vector ⋅ coords[i]
        end

        for i in 1:getnquadpoints(cv)
            if func_interpol isa Ferrite.ScalarInterpolation
                @test function_gradient(cv, i, ue_vec) ≈ G_vector
            else# func_interpol isa Ferrite.VectorInterpolation
                @test (@test_deprecated function_gradient(cv, i, ue_vec)) ≈ G_vector
                @test (@test_deprecated function_symmetric_gradient(cv, i, ue_vec)) ≈ 0.5(G_vector + G_vector')
                @test (@test_deprecated function_divergence(cv, i, ue_vec)) ≈ tr(G_vector)
                if ndim == 3
                    @test (@test_deprecated function_curl(cv, i, ue_vec)) ≈ Ferrite.curl_from_gradient(G_vector)
                end
                function_value(cv, i, ue_vec)
            end
        end

        #Check if the non-linear mapping is correct
        #Only do this for one interpolation becuase it relise on AD on "iterative function"
        if scalar_interpol === Lagrange{RefQuadrilateral, 2}()
            coords_nl = [x+rand(x)*0.01 for x in coords] #add some displacement to nodes
            reinit!(cv, coords_nl)

            _ue_nl = [u_funk(coords_nl[i],V,G,H) for i in 1:n_basefunc_base]
            ue_nl = reinterpret(Float64, _ue_nl)
            
            for i in 1:getnquadpoints(cv)
                xqp = spatial_coordinate(cv, i, coords_nl)
                Hqp, Gqp, Vqp = Tensors.hessian(x -> function_value_from_physical_coord(func_interpol, coords_nl, x, ue_nl), xqp, :all)
                @test function_value(cv, i, ue_nl) ≈ Vqp
                @test function_gradient(cv, i, ue_nl) ≈ Gqp
                if update_hessians
                    @test Ferrite.function_hessian(cv, i, ue_nl) ≈ Hqp
                end
            end
            reinit!(cv, coords) # reinit back to old coords
        end

        # Test of volume
        vol = 0.0
        for i in 1:getnquadpoints(cv)
            vol += getdetJdV(cv,i)
        end
        @test vol ≈ calculate_volume(func_interpol, coords)

        # Test quadrature rule after reinit! with ref. coords
        coords = Ferrite.reference_coordinates(func_interpol)
        reinit!(cv, coords)
        vol = 0.0
        for i in 1:getnquadpoints(cv)
            vol += getdetJdV(cv,i)
        end
        @test vol ≈ reference_volume(func_interpol)

        # Test spatial coordinate (after reinit with ref.coords we should get back the quad_points)
        for (i, qp_x) in pairs(Ferrite.getpoints(quad_rule))
            @test spatial_coordinate(cv, i, coords) ≈ qp_x
        end

        @testset "copy(::CellValues)" begin
            cvc = copy(cv)
            @test typeof(cv) == typeof(cvc)

            # Test that all mutable types in FunctionValues and GeometryMapping have been copied
            for key in (:fun_values, :geo_mapping)
                val = getfield(cv, key)
                valc = getfield(cvc, key)
                for fname in fieldnames(typeof(val))
                    v = getfield(val, fname)
                    vc = getfield(valc, fname)
                    isbits(v) || @test v !== vc
                    @test v == vc
                end
            end
            # Test that qr and detJdV is copied as expected. 
            # Note that qr remain aliased, as defined by `copy(qr)=qr`, see quadrature.jl.
            for fname in (:qr, :detJdV)
                v = getfield(cv, fname)
                vc = getfield(cvc, fname)
                fname === :qr || @test v !== vc
                @test v == vc
            end
        end
    end
end

@testset "#265: error message for incompatible geometric interpolation" begin
    dim = 1
    deg = 1
    grid = generate_grid(Line, (2,))
    ip_fe = Lagrange{RefLine, deg}()
    dh = DofHandler(grid)
    add!(dh, :u, ip_fe)
    close!(dh);
    cell = first(CellIterator(dh))
    ip_geo = Lagrange{RefLine, 2}()
    qr = QuadratureRule{RefLine}(deg+1)
    cv = CellValues(qr, ip_fe, ip_geo)
    res = @test_throws ArgumentError reinit!(cv, cell)
    @test occursin("265", res.value.msg)
    ip_geo = Lagrange{RefLine, 1}()
    cv = CellValues(qr, ip_fe, ip_geo)
    reinit!(cv, cell)
end

@testset "error paths in function_* and reinit!" begin
    dim = 2
    qp = 1
    ip = Lagrange{RefTriangle,1}()
    qr = QuadratureRule{RefTriangle}(1)
    qr_f = FaceQuadratureRule{RefTriangle}(1)
    csv = CellValues(qr, ip)
    cvv = CellValues(qr, VectorizedInterpolation(ip))
    csv_embedded = CellValues(qr, ip, ip^3)
    fsv = FaceValues(qr_f, ip)
    fvv = FaceValues(qr_f, VectorizedInterpolation(ip))
    fsv_embedded = FaceValues(qr_f, ip, ip^3)
    
    x, n = valid_coordinates_and_normals(ip)
    reinit!(csv, x)
    reinit!(cvv, x)
    reinit!(fsv, x, 1)
    reinit!(fvv, x, 1)
    
    # Wrong number of coordinates
    xx = [x; x]
    @test_throws ArgumentError reinit!(csv, xx)
    @test_throws ArgumentError reinit!(cvv, xx)
    @test_throws ArgumentError reinit!(fsv, xx, 1)
    @test_throws ArgumentError reinit!(fvv, xx, 1)

    @test_throws ArgumentError spatial_coordinate(csv, qp, xx)
    @test_throws ArgumentError spatial_coordinate(cvv, qp, xx)
    @test_throws ArgumentError spatial_coordinate(fsv, qp, xx)
    @test_throws ArgumentError spatial_coordinate(fvv, qp, xx)

    # Wrong dimension of coordinates 
    @test_throws ArgumentError reinit!(csv_embedded, x)
    @test_throws ArgumentError reinit!(fsv_embedded, x, 1)

    # Wrong number of (local) dofs
    # Scalar values, scalar dofs
    ue = rand(getnbasefunctions(csv) + 1)
    @test_throws ArgumentError function_value(csv, qp, ue)
    @test_throws ArgumentError function_gradient(csv, qp, ue)
    # Vector values, scalar dofs
    ue = rand(getnbasefunctions(cvv) + 1)
    @test_throws ArgumentError function_value(cvv, qp, ue)
    @test_throws ArgumentError function_gradient(cvv, qp, ue)
    @test_throws ArgumentError function_divergence(cvv, qp, ue)
    # Scalar values, vector dofs
    ue = [rand(Vec{dim}) for _ in 1:(getnbasefunctions(csv) + 1)]
    @test_throws ArgumentError function_value(csv, qp, ue)
    @test_throws ArgumentError function_gradient(csv, qp, ue)
    @test_throws ArgumentError function_divergence(csv, qp, ue)
end

@testset "Embedded elements" begin
    @testset "Scalar/vector on curves (vdim = $vdim)" for vdim in (0, 1, 2, 3)
        ip_base = Lagrange{RefLine,1}()
        ip = vdim > 0 ? ip_base^vdim : ip_base
        ue = 2 * rand(getnbasefunctions(ip))
        qr = QuadratureRule{RefLine}(1)
        # Reference values
        csv1 = CellValues(qr, ip)
        reinit!(csv1, [Vec((0.0,)), Vec((1.0,))])

        ## sdim = 2, Consistency with 1D
        csv2 = CellValues(qr, ip, ip_base^2)
        reinit!(csv2, [Vec((0.0, 0.0)), Vec((1.0, 0.0))])
        @test_call skip=true reinit!(csv2, [Vec((0.0, 0.0)), Vec((1.0, 0.0))]) # External error in pinv
        # Test spatial interpolation
        @test spatial_coordinate(csv2, 1, [Vec((0.0, 0.0)), Vec((1.0, 0.0))]) == Vec{2}((0.5, 0.0))
        # Test volume
        @test getdetJdV(csv1, 1) == getdetJdV(csv2, 1)
        # Test flip
        @test shape_value(csv1, 1, 1) == shape_value(csv2, 1, 1)
        @test shape_value(csv1, 1, 2) == shape_value(csv2, 1, 2)
        # Test evals
        @test function_value(csv1, 1, ue) == function_value(csv2, 1, ue)
        if vdim == 0
            @test function_gradient(csv1, 1, ue)[1] == function_gradient(csv2, 1, ue)[1]
            @test 0.0 == function_gradient(csv2, 1, ue)[2]
        else
            @test function_gradient(csv1, 1, ue)[:, 1] == function_gradient(csv2, 1, ue)[:, 1]
            @test                          zeros(vdim) == function_gradient(csv2, 1, ue)[:, 2]
        end

        ## sdim = 3, Consistency with 1D
        csv3 = CellValues(qr, ip, ip_base^3)
        reinit!(csv3, [Vec((0.0, 0.0, 0.0)), Vec((1.0, 0.0, 0.0))])
        @test_call skip=true reinit!(csv3, [Vec((0.0, 0.0, 0.0)), Vec((1.0, 0.0, 0.0))]) # External error in pinv
        # Test spatial interpolation
        @test spatial_coordinate(csv3, 1, [Vec((0.0, 0.0, 0.0)), Vec((1.0, 0.0, 0.0))]) == Vec{3}((0.5, 0.0, 0.0))
        # Test volume
        @test getdetJdV(csv1, 1) == getdetJdV(csv3, 1)
        # Test flip
        @test shape_value(csv1, 1, 1) == shape_value(csv3, 1, 1)
        @test shape_value(csv1, 1, 2) == shape_value(csv3, 1, 2)
        # Test evals
        @test function_value(csv1, 1, ue) == function_value(csv3, 1, ue)
        if vdim == 0
            @test function_gradient(csv1, 1, ue)[1] == function_gradient(csv3, 1, ue)[1]
            @test 0.0 == function_gradient(csv3, 1, ue)[2]
            @test 0.0 == function_gradient(csv3, 1, ue)[3]
        else
            @test function_gradient(csv1, 1, ue)[:, 1] == function_gradient(csv3, 1, ue)[:, 1]
            @test zeros(vdim, 2)                       == function_gradient(csv3, 1, ue)[:, 2:3]
        end

        ## sdim = 3, Consistency in 2D
        reinit!(csv2, [Vec((-1.0, 2.0)), Vec((3.0, -4.0))])
        reinit!(csv3, [Vec((-1.0, 2.0, 0.0)), Vec((3.0, -4.0, 0.0))])
        # Test spatial interpolation
        @test spatial_coordinate(csv2, 1, [Vec((-1.0, 2.0)), Vec((3.0, -4.0))]) == Vec{2}((1.0, -1.0))
        @test spatial_coordinate(csv3, 1, [Vec((-1.0, 2.0, 0.0)), Vec((3.0, -4.0, 0.0))]) == Vec{3}((1.0, -1.0, 0.0))
        # Test volume
        @test getdetJdV(csv2, 1) == getdetJdV(csv3, 1)
        # Test evals
        @test function_value(csv2, 1, ue) == function_value(csv3, 1, ue)
        if vdim == 0
            @test function_gradient(csv2, 1, ue)[1:2] == function_gradient(csv3, 1, ue)[1:2]
            @test                                 0.0 == function_gradient(csv3, 1, ue)[3]
        else
            @test function_gradient(csv2, 1, ue)[:, 1:2] == function_gradient(csv3, 1, ue)[:, 1:2]
            @test                            zeros(vdim) == function_gradient(csv3, 1, ue)[:, 3]
        end
        ## Change plane
        reinit!(csv3, [Vec((-1.0, 0.0, 2.0)), Vec((3.0, 0.0, -4.0))])
        # Test spatial interpolation
        @test spatial_coordinate(csv3, 1, [Vec((-1.0, 0.0, 2.0)), Vec((3.0, 0.0, -4.0))]) == Vec{3}((1.0, 0.0, -1.0))
        # Test volume
        @test getdetJdV(csv2, 1) == getdetJdV(csv3, 1)
        # Test evals
        @test function_value(csv2, 1, ue) == function_value(csv3, 1, ue)
        if vdim == 0
            @test function_gradient(csv2, 1, ue)[1] == function_gradient(csv3, 1, ue)[1]
            @test                               0.0 == function_gradient(csv3, 1, ue)[2]
            @test function_gradient(csv2, 1, ue)[2] == function_gradient(csv3, 1, ue)[3]
        else
            @test function_gradient(csv2, 1, ue)[:, 1] == function_gradient(csv3, 1, ue)[:, 1]
            @test                          zeros(vdim) == function_gradient(csv3, 1, ue)[:, 2]
            @test function_gradient(csv2, 1, ue)[:, 2] == function_gradient(csv3, 1, ue)[:, 3]
        end
    end

    @testset "Scalar/vector on surface (vdim = $vdim)" for vdim in (0, 1, 2, 3)
        ip_base = Lagrange{RefQuadrilateral,1}()
        ip = vdim > 0 ? ip_base^vdim : ip_base
        ue = rand(getnbasefunctions(ip))
        qr = QuadratureRule{RefQuadrilateral}(1)
        csv2 = CellValues(qr, ip)
        csv3 = CellValues(qr, ip, ip_base^3)
        reinit!(csv2, [Vec((-1.0,-1.0)), Vec((1.0,-1.0)), Vec((1.0,1.0)), Vec((-1.0,1.0))])
        @test_call skip=true reinit!(csv2, [Vec((-1.0,-1.0)), Vec((1.0,-1.0)), Vec((1.0,1.0)), Vec((-1.0,1.0))]) # External error in pinv
        reinit!(csv3, [Vec((-1.0,-1.0,0.0)), Vec((1.0,-1.0,0.0)), Vec((1.0,1.0,0.0)), Vec((-1.0,1.0,0.0))])
        @test_call skip=true reinit!(csv3, [Vec((-1.0,-1.0,0.0)), Vec((1.0,-1.0,0.0)), Vec((1.0,1.0,0.0)), Vec((-1.0,1.0,0.0))]) # External error in pinv
        # Test spatial interpolation
        @test spatial_coordinate(csv2, 1, [Vec((-1.0,-1.0)), Vec((1.0,-1.0)), Vec((1.0,1.0)), Vec((-1.0,1.0))]) == Vec{2}((0.0, 0.0))
        @test spatial_coordinate(csv3, 1, [Vec((-1.0,-1.0,0.0)), Vec((1.0,-1.0,0.0)), Vec((1.0,1.0,0.0)), Vec((-1.0,1.0,0.0))]) == Vec{3}((0.0, 0.0, 0.0))
        # Test volume
        @test getdetJdV(csv2, 1) == getdetJdV(csv3, 1)
        # Test evals
        @test function_value(csv2, 1, ue) == function_value(csv3, 1, ue)
        if vdim == 0
            @test function_gradient(csv2, 1, ue)[1:2] == function_gradient(csv3, 1, ue)[1:2]
            @test                                 0.0 == function_gradient(csv3, 1, ue)[3]
        else
            @test function_gradient(csv2, 1, ue)[:, 1:2] == function_gradient(csv3, 1, ue)[:, 1:2]
            @test                            zeros(vdim) == function_gradient(csv3, 1, ue)[:, 3]
        end
    end
end

@testset "CellValues constructor entry points" begin
    qr = QuadratureRule{RefTriangle}(1)
    
    for fun_ip in (Lagrange{RefTriangle, 1}(), Lagrange{RefTriangle, 2}()^2)
        value_type(T) = fun_ip isa ScalarInterpolation ? T : Vec{2, T}
        grad_type(T) = fun_ip isa ScalarInterpolation ? Vec{2, T} : Tensor{2, 2, T, 4}
        # Quadrature + scalar function
        cv = CellValues(qr, fun_ip)
        @test Ferrite.shape_value_type(cv) == value_type(Float64)
        @test Ferrite.shape_gradient_type(cv) == grad_type(Float64)
        @test Ferrite.geometric_interpolation(cv) == Lagrange{RefTriangle, 1}()
        # Numeric type + quadrature + scalar function
        cv = CellValues(Float32, qr, fun_ip)
        @test Ferrite.shape_value_type(cv) == value_type(Float32)
        @test Ferrite.shape_gradient_type(cv) == grad_type(Float32)
        @test Ferrite.geometric_interpolation(cv) == Lagrange{RefTriangle, 1}()
        for geo_ip in (Lagrange{RefTriangle, 2}(), Lagrange{RefTriangle, 2}()^2)
            scalar_ip(ip) = ip isa VectorizedInterpolation ? ip.ip : ip
            # Quadrature + scalar function + geo
            cv = CellValues(qr, fun_ip, geo_ip)
            @test Ferrite.shape_value_type(cv) == value_type(Float64)
            @test Ferrite.shape_gradient_type(cv) == grad_type(Float64)
            @test Ferrite.geometric_interpolation(cv) == scalar_ip(geo_ip)
            # Numeric type + quadrature + scalar function + scalar geo
            cv = CellValues(Float32, qr, fun_ip, geo_ip)
            @test Ferrite.shape_value_type(cv) == value_type(Float32)
            @test Ferrite.shape_gradient_type(cv) == grad_type(Float32)
            @test Ferrite.geometric_interpolation(cv) == scalar_ip(geo_ip)
        end
        x = Ferrite.reference_coordinates(fun_ip)
        @test_call reinit!(cv, x)
    end
end

@testset "show" begin
    cv_quad = CellValues(QuadratureRule{RefQuadrilateral}(2), Lagrange{RefQuadrilateral,2}()^2)
    showstring = sprint(show, MIME"text/plain"(), cv_quad)
    @test startswith(showstring, "CellValues(vdim=2, rdim=2, and sdim=2): 4 quadrature points")
    @test contains(showstring, "Function interpolation: Lagrange{RefQuadrilateral, 2}()^2")

    cv_wedge = CellValues(QuadratureRule{RefPrism}(2), Lagrange{RefPrism,2}())
    showstring = sprint(show, MIME"text/plain"(), cv_wedge)
    @test startswith(showstring, "CellValues(scalar, rdim=3, and sdim=3): 5 quadrature points")
    @test contains(showstring, "Function interpolation: Lagrange{RefPrism, 2}()")

    pv = PointValues(cv_wedge)
    pv_showstring = sprint(show, MIME"text/plain"(), pv)
    @test startswith(pv_showstring, "PointValues containing")
    @test contains(pv_showstring, "Function interpolation: Lagrange{RefPrism, 2}()")
end

@testset "CustomCellValues" begin
    
    @testset "SimpleCellValues" begin
        include(joinpath(@__DIR__, "../docs/src/topics/SimpleCellValues_literate.jl"))
    end
    
    @testset "TestCustomCellValues" begin
    
        struct TestCustomCellValues{CV<:CellValues} <: Ferrite.AbstractValues
            cv::CV
        end
        # Check that the list in devdocs/FEValues.md is true
        # If changes are made that makes the following tests fails,
        # the devdocs should be updated accordingly.
        for op = (:shape_value, :shape_gradient, :getnquadpoints, :getnbasefunctions, :geometric_value, :getngeobasefunctions)
            @eval Ferrite.$op(cv::TestCustomCellValues, args...; kwargs...) = Ferrite.$op(cv.cv, args...; kwargs...)
        end
        ip = Lagrange{RefQuadrilateral,1}()^2
        qr = QuadratureRule{RefQuadrilateral}(2)
        cv = CellValues(qr, ip)
        grid = generate_grid(Quadrilateral, (1,1))
        x = getcoordinates(grid, 1)
        cell = getcells(grid, 1)
        reinit!(cv, cell, x)
        ae = rand(getnbasefunctions(cv))
        q_point = rand(1:getnquadpoints(cv))
        cv_custom = TestCustomCellValues(cv)
        for fun in (function_value, function_gradient, 
                        function_divergence, function_symmetric_gradient, function_curl)
            @test fun(cv_custom, q_point, ae) == fun(cv, q_point, ae)
        end
        @test spatial_coordinate(cv_custom, q_point, x) == spatial_coordinate(cv, q_point, x)
    end
end

end # of testset<|MERGE_RESOLUTION|>--- conflicted
+++ resolved
@@ -23,13 +23,9 @@
         (DiffOrder==2 && Ferrite.getorder(func_interpol)==1) && continue #No need to test linear interpolations again
         geom_interpol = scalar_interpol # Tests below assume this
         n_basefunc_base = getnbasefunctions(scalar_interpol)
-<<<<<<< HEAD
         update_gradients = true
         update_hessians = (DiffOrder==2 && Ferrite.getorder(func_interpol) > 1)
-        cv = CellValues(quad_rule, func_interpol, geom_interpol; update_gradients, update_hessians)
-=======
-        cv = @inferred CellValues(quad_rule, func_interpol, geom_interpol)
->>>>>>> 8e92196a
+        cv = @inferred CellValues(quad_rule, func_interpol, geom_interpol; update_gradients, update_hessians)
         ndim = Ferrite.getdim(func_interpol)
         n_basefuncs = getnbasefunctions(func_interpol)
 
