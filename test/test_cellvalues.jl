--- conflicted
+++ resolved
@@ -165,141 +165,6 @@
             end
         end
     end
-<<<<<<< HEAD
-end
-
-@testset "GeometryMapping" begin
-    grid = generate_grid(Quadrilateral, (1,1))
-    cc = first(CellIterator(grid))
-
-    qr = QuadratureRule{RefQuadrilateral}(1)
-    ξ = first(Ferrite.getpoints(qr))
-    ip = Lagrange{RefQuadrilateral,1}()
-
-    cv0 = CellValues(Float64, qr, ip, ip^2; update_detJdV=false, update_gradients=false, update_hessians=false)
-    reinit!(cv0, cc)
-    @test Ferrite.calculate_mapping(cv0.geo_mapping, 1, cc.coords) == Ferrite.calculate_mapping(ip, ξ, cc.coords, Val(0))
-
-    cv1 = CellValues(Float64, qr, ip, ip^2; update_detJdV=false, update_gradients=true,  update_hessians=false)
-    reinit!(cv1, cc)
-    @test Ferrite.calculate_mapping(cv1.geo_mapping, 1, cc.coords) == Ferrite.calculate_mapping(ip, ξ, cc.coords, Val(1))
-
-    cv2 = CellValues(Float64, qr, ip, ip^2; update_detJdV=false, update_gradients=false, update_hessians=true)
-    reinit!(cv2, cc)
-    @test Ferrite.calculate_mapping(cv2.geo_mapping, 1, cc.coords) == Ferrite.calculate_mapping(ip, ξ, cc.coords, Val(2))
-end
-
-@testset "#265: error message for incompatible geometric interpolation" begin
-    dim = 1
-    deg = 1
-    grid = generate_grid(Line, (2,))
-    ip_fe = Lagrange{RefLine, deg}()
-    dh = DofHandler(grid)
-    add!(dh, :u, ip_fe)
-    close!(dh);
-    cell = first(CellIterator(dh))
-    ip_geo = Lagrange{RefLine, 2}()
-    qr = QuadratureRule{RefLine}(deg+1)
-    cv = CellValues(qr, ip_fe, ip_geo)
-    res = @test_throws ArgumentError reinit!(cv, cell)
-    @test occursin("265", res.value.msg)
-    ip_geo = Lagrange{RefLine, 1}()
-    cv = CellValues(qr, ip_fe, ip_geo)
-    reinit!(cv, cell)
-end
-
-@testset "error paths in function_* and reinit!" begin
-    dim = 2
-    qp = 1
-    cell = Triangle((1,2,3))
-    ip = Lagrange{RefTriangle,1}()
-    ip_nedelec = Nedelec{2,RefTriangle,1}()
-    qr = QuadratureRule{RefTriangle}(1)
-    qr_f = FacetQuadratureRule{RefTriangle}(1)
-    csv = CellValues(qr, ip)
-    cvv = CellValues(qr, VectorizedInterpolation(ip))
-    csv_embedded = CellValues(qr, ip, ip^3)
-    cv_nedelec = CellValues(qr, ip_nedelec, ip)
-    fsv = FacetValues(qr_f, ip)
-    fvv = FacetValues(qr_f, VectorizedInterpolation(ip))
-    fsv_embedded = FacetValues(qr_f, ip, ip^3)
-    fv_nedelec = FacetValues(qr_f, ip_nedelec, ip)
-    x, n = valid_coordinates_and_normals(ip)
-    reinit!(csv, x)
-    reinit!(cvv, x)
-    reinit!(fsv, x, 1)
-    reinit!(fvv, x, 1)
-    reinit!(cv_nedelec, cell, x)
-    reinit!(fv_nedelec, cell, x, 1)
-
-    # Wrong number of coordinates
-    xx = [x; x]
-    @test_throws ArgumentError reinit!(csv, xx)
-    @test_throws ArgumentError reinit!(cvv, xx)
-    @test_throws ArgumentError reinit!(fsv, xx, 1)
-    @test_throws ArgumentError reinit!(fvv, xx, 1)
-
-    @test_throws ArgumentError spatial_coordinate(csv, qp, xx)
-    @test_throws ArgumentError spatial_coordinate(cvv, qp, xx)
-    @test_throws ArgumentError spatial_coordinate(fsv, qp, xx)
-    @test_throws ArgumentError spatial_coordinate(fvv, qp, xx)
-
-    # Wrong dimension of coordinates
-    @test_throws ArgumentError reinit!(csv_embedded, x)
-    @test_throws ArgumentError reinit!(fsv_embedded, x, 1)
-
-    # Missing cell input when required
-    @test_throws ArgumentError reinit!(cv_nedelec, x)
-    @test_throws ArgumentError reinit!(fv_nedelec, x, 1)
-
-    # Wrong number of (local) dofs
-    # Scalar values, scalar dofs
-    ue = rand(getnbasefunctions(csv) + 1)
-    @test_throws ArgumentError function_value(csv, qp, ue)
-    @test_throws ArgumentError function_gradient(csv, qp, ue)
-    # Vector values, scalar dofs
-    ue = rand(getnbasefunctions(cvv) + 1)
-    @test_throws ArgumentError function_value(cvv, qp, ue)
-    @test_throws ArgumentError function_gradient(cvv, qp, ue)
-    @test_throws ArgumentError function_divergence(cvv, qp, ue)
-    # Scalar values, vector dofs
-    ue = [rand(Vec{dim}) for _ in 1:(getnbasefunctions(csv) + 1)]
-    @test_throws ArgumentError function_value(csv, qp, ue)
-    @test_throws ArgumentError function_gradient(csv, qp, ue)
-    @test_throws ArgumentError function_divergence(csv, qp, ue)
-end
-
-@testset "Embedded elements" begin
-    @testset "Scalar/vector on curves (vdim = $vdim)" for vdim in (0, 1, 2, 3)
-        ip_base = Lagrange{RefLine,1}()
-        ip = vdim > 0 ? ip_base^vdim : ip_base
-        ue = 2 * rand(getnbasefunctions(ip))
-        qr = QuadratureRule{RefLine}(1)
-        # Reference values
-        csv1 = CellValues(qr, ip)
-        reinit!(csv1, [Vec((0.0,)), Vec((1.0,))])
-
-        ## sdim = 2, Consistency with 1D
-        csv2 = CellValues(qr, ip, ip_base^2)
-        reinit!(csv2, [Vec((0.0, 0.0)), Vec((1.0, 0.0))])
-        # Test spatial interpolation
-        @test spatial_coordinate(csv2, 1, [Vec((0.0, 0.0)), Vec((1.0, 0.0))]) == Vec{2}((0.5, 0.0))
-        # Test volume
-        @test getdetJdV(csv1, 1) == getdetJdV(csv2, 1)
-        # Test flip
-        @test shape_value(csv1, 1, 1) == shape_value(csv2, 1, 1)
-        @test shape_value(csv1, 1, 2) == shape_value(csv2, 1, 2)
-        # Test evals
-        @test function_value(csv1, 1, ue) == function_value(csv2, 1, ue)
-        if vdim == 0
-            @test function_gradient(csv1, 1, ue)[1] == function_gradient(csv2, 1, ue)[1]
-            @test 0.0 == function_gradient(csv2, 1, ue)[2]
-        else
-            @test function_gradient(csv1, 1, ue)[:, 1] == function_gradient(csv2, 1, ue)[:, 1]
-            @test                          zeros(vdim) == function_gradient(csv2, 1, ue)[:, 2]
-        end
-=======
->>>>>>> c50ce06f
 
     @testset "GeometryMapping" begin
         grid = generate_grid(Quadrilateral, (1, 1))
@@ -320,6 +185,7 @@
         cv2 = CellValues(Float64, qr, ip, ip^2; update_detJdV = false, update_gradients = false, update_hessians = true)
         reinit!(cv2, cc)
         @test Ferrite.calculate_mapping(cv2.geo_mapping, 1, cc.coords) == Ferrite.calculate_mapping(ip, ξ, cc.coords, Val(2))
+
     end
 
     @testset "#265: error message for incompatible geometric interpolation" begin
