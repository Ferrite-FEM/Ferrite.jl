--- conflicted
+++ resolved
@@ -1,7 +1,4 @@
-<<<<<<< HEAD
-=======
 using Ferrite: reference_shape_value, reference_shape_gradient
->>>>>>> b6976d3e
 
 @testset "interpolations" begin
 
@@ -227,7 +224,6 @@
     @test Ferrite.is_discontinuous(d_ip_t) == true
 end
 
-<<<<<<< HEAD
 reference_cell(::Type{RefTriangle}) = Triangle((1,2,3))
 reference_cell(::Type{RefQuadrilateral}) = Quadrilateral((1,2,3,4))
 reference_cell(::Type{RefTetrahedron}) = Tetrahedron((1,2,3,4))
@@ -242,10 +238,10 @@
     return s
 end
 
-# Required properties of shape value Nⱼ of an edge-elements (Hcurl) on an edge with direction v, length L, and dofs ∈ 𝔇 
-# 1) Unit property: ∑_{j∈𝔇} ∫(Nⱼ ⋅ v f(s) dS) = 1 
+# Required properties of shape value Nⱼ of an edge-elements (Hcurl) on an edge with direction v, length L, and dofs ∈ 𝔇
+# 1) Unit property: ∑_{j∈𝔇} ∫(Nⱼ ⋅ v f(s) dS) = 1
 #    Where f(s) = 1 for linear interpolation and f(s)=1-s and f(s)=s for 2nd order interpolation (first and second shape function)
-#    And s is the path parameter ∈[0,1] along the positive direction of the path. 
+#    And s is the path parameter ∈[0,1] along the positive direction of the path.
 # 2) Zero along other edges: Nⱼ ⋅ v = 0 if j∉𝔇
 @testset "Nedelec" begin
     lineqr = QuadratureRule{RefLine}(20)
@@ -346,7 +342,7 @@
                             # Check continuity of tangential function value
                             ITU.test_continuity(dh, fi; transformation_function)
                         end
-                        # Check gradient calculation 
+                        # Check gradient calculation
                         ITU.test_gradient(dh, cellnr)
                     end
                 end
@@ -354,7 +350,6 @@
         end
     end
 end
-=======
 @testset "Correctness of AD of embedded interpolations" begin
     ip = Lagrange{RefHexahedron,2}()^3
     ξ = rand(Vec{3,Float64})
@@ -396,6 +391,5 @@
     @test_throws ArgumentError Ferrite.facetdof_interior_indices(ip)
 end
 
->>>>>>> b6976d3e
 
 end # testset