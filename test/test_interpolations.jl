using Ferrite: reference_shape_value, reference_shape_gradient

"""
    test_interpolation_properties(ip::Interpolation)

This function tests the following
interpolation properties. All base interpolations should pass this test, but
`VectorizedInterpolation`s do not which is ok as these are
special-cased in the code base.

A) Length of `<entity>dof_indices` and `<entity>dof_interior_indices`
   matches number of reference shape entities (e.g. `edge`)
B) Numbering convention
   - vertices -> edges -> faces -> volume
   - Numbered in entity order (e.g. edge 1 has lower indices than edge 2)
   - Continuous and increasing numbering within entity (e.g. `edgedof_interior_indices(ip)[edgenr]`)
     can be `(4, 5)`, but not `(4, 6)` or `(5, 4)`.
C) Lower-dimensional entities' dof indices + current interior dof indices
   matches current dof indices (e.g. vertexdof + edge_interior => edgedofs) for each entity.
D) The dof indices values matches `1:N` without duplication (follows from B, but also checked separately)
E) All `N` base functions are implemented + `ArgumentError` if `i=0` or `i=N+1`
F) Interpolation accessor functions versus type parameters (e.g. same refshape)
G) `conformity` and `mapping_type` is defined
"""
function test_interpolation_properties(ip::Interpolation{RefShape, FunOrder}) where {RefShape, FunOrder}
    return @testset "Interpolation properties: $ip" begin
        # test accessor functions and type parameters
        @test RefShape == getrefshape(ip)
        @test Ferrite.getrefdim(RefShape) == Ferrite.getrefdim(ip)
        @test Ferrite.getorder(ip) == FunOrder

        rdim = Ferrite.getrefdim(ip)

        as_vector(t::Tuple) = collect(as_vector.(t))
        as_vector(i::Int) = i
        dof_data = (
            vert = as_vector(Ferrite.vertexdof_indices(ip)),
            edge = as_vector(Ferrite.edgedof_indices(ip)),
            face = as_vector(Ferrite.facedof_indices(ip)),
            edge_i = as_vector(Ferrite.edgedof_interior_indices(ip)),
            face_i = as_vector(Ferrite.facedof_interior_indices(ip)),
            vol_i = as_vector(Ferrite.volumedof_interior_indices(ip)),
            n = getnbasefunctions(ip),
        )

        refshape_data = (
            nvertices = as_vector(Ferrite.nvertices(RefShape)),
            edges = as_vector(Ferrite.reference_edges(RefShape)),
            faces = as_vector(Ferrite.reference_faces(RefShape)),
            rdim = rdim,
        )

        # Test A-D
        _test_interpolation_properties(dof_data, refshape_data)

        # Test E: All base functions implemented and infers correct types.
        # Argument errors for 0th and n+1 indices.
        for T in (Float64, Float32)
            ξ = zero(Vec{Ferrite.getrefdim(ip), T})
            @test_throws ArgumentError Ferrite.reference_shape_value(ip, ξ, 0)
            for i in 1:getnbasefunctions(ip)
                @test (@inferred Ferrite.reference_shape_value(ip, ξ, i)) isa Ferrite.shape_value_type(ip, T)
            end
            @test_throws ArgumentError Ferrite.reference_shape_value(ip, ξ, getnbasefunctions(ip) + 1)
        end

        # Test that property functions are defined, runs, and, if possible, give expected type
        Ferrite.mapping_type(ip) # Dry-run just to catch if it isn't defined
        @test Ferrite.conformity(ip) isa Union{Ferrite.L2Conformity, Ferrite.HdivConformity, Ferrite.HcurlConformity, Ferrite.H1Conformity}
    end
end

# Brake out to avoid compiling new function for each interpolation
function _test_interpolation_properties(dofs::NamedTuple, rs::NamedTuple)
    collect_all_dofs(t::Union{Tuple, Vector}) = vcat(Int[], collect.(t)...)
    # Check match to reference shape (A)
    @test length(dofs.vert) == rs.nvertices
    @test length(dofs.edge) == length(rs.edges)
    @test length(dofs.edge_i) == length(rs.edges)
    @test length(dofs.face) == length(rs.faces)
    @test length(dofs.face_i) == length(rs.faces)

    # Check numbering convention (B) and entity matching
    all_dofs = Int[]
    # Vertices numbered first
    append!(all_dofs, collect_all_dofs(dofs.vert))
    @test all(all_dofs .== 1:length(all_dofs))
    if rs.rdim ≥ 1 # Test edges
        # Edges numbered next, no gaps or missing numbers. Sorted by edge number.
        all_edofs_i = collect_all_dofs(dofs.edge_i)
        @test all(all_edofs_i .== length(all_dofs) .+ (1:length(all_edofs_i)))
        # - all edge dofs include both vertexdofs and interior edegdofs, and nothing more.
        append!(all_dofs, all_edofs_i)
        @test all(all_dofs .== 1:length(all_dofs))
        @test length(all_dofs) == length(collect_all_dofs(dofs.vert)) + length(all_edofs_i)
        # Coarse check for C
        @test Set(collect_all_dofs(dofs.edge)) == Set(1:length(all_dofs))
        # - test each edge individually (Detailed check for C)
        for (edge_nr, edge_vertices) in enumerate(rs.edges)
            vdofs_e = Int[] # dofs.vert for vertices belonging to the current edge
            for j in edge_vertices # vertices in edge i
                isempty(dofs.vert[j]) || append!(vdofs_e, collect(dofs.vert[j]))
            end
            @test Set(dofs.edge[edge_nr]) == Set(vcat(vdofs_e, collect(dofs.edge_i[edge_nr])))
        end
    end
    if rs.rdim ≥ 2 # Test faces
        # Face numbered next, no gaps or missing numbers. Sorted by face number.
        all_fdofs_i = collect_all_dofs(dofs.face_i)
        @test all(all_fdofs_i .== length(all_dofs) .+ (1:length(all_fdofs_i)))
        # - all dofs now include vertex dofs, edge dofs and face dofs, but not volume dofs.
        append!(all_dofs, all_fdofs_i)
        @test all(all_dofs .== 1:length(all_dofs))
        # Coarse check for C
        @test Set(collect_all_dofs(dofs.face)) == Set(1:length(all_dofs))
        # - test each face individually (Detailed check for C)
        for (facenr, face_verts) in enumerate(rs.faces)
            vdofs_f = Int[]
            for j in face_verts # vertices in face i
                vdof_indices = dofs.vert[j]
                isempty(vdof_indices) || append!(vdofs_f, collect(vdof_indices))
            end
            edofs_f = Int[] # Interior edgedofs for edges belong to current face
            for (edgenr, edge_verts) in enumerate(rs.edges)
                # Both edge vertices belong to face => edge belongs to face
                (edge_verts[1] ∈ face_verts && edge_verts[2] ∈ face_verts) || continue
                append!(edofs_f, collect(dofs.edge_i[edgenr]))
            end
            @test Set(dofs.face[facenr]) == Set(vcat(vdofs_f, edofs_f, collect(dofs.face_i[facenr])))
        end
    end
    # Test volume
    # We always test this, since volumedofs are also used by lower-dimensional
    # discontinuous inteprolations to make them internal to the cell, e.g. DiscontinuousLagrange
    # Volumedofs numbered last
    append!(all_dofs, collect(dofs.vol_i))
    @test all(all_dofs .== 1:length(all_dofs))        # Numbering convention

    # Test D: getnbasefunctions matching number of dof indices
    return @test length(all_dofs) == dofs.n
end
@testset "interpolations" begin
    @testset "Correctness of $interpolation" for interpolation in (
            Lagrange{RefLine, 1}(),
            Lagrange{RefLine, 2}(),
            Lagrange{RefQuadrilateral, 1}(),
            Lagrange{RefQuadrilateral, 2}(),
            Lagrange{RefQuadrilateral, 3}(),
            Lagrange{RefTriangle, 1}(),
            Lagrange{RefTriangle, 2}(),
            Lagrange{RefTriangle, 3}(),
            Lagrange{RefTriangle, 4}(),
            Lagrange{RefTriangle, 5}(),
            Lagrange{RefHexahedron, 1}(),
            Lagrange{RefHexahedron, 2}(),
            Serendipity{RefQuadrilateral, 2}(),
            Serendipity{RefHexahedron, 2}(),
            Lagrange{RefTetrahedron, 1}(),
            Lagrange{RefTetrahedron, 2}(),
            Lagrange{RefPrism, 1}(),
            Lagrange{RefPrism, 2}(),
            Lagrange{RefPyramid, 1}(),
            Lagrange{RefPyramid, 2}(),
            #
            DiscontinuousLagrange{RefLine, 0}(),
            DiscontinuousLagrange{RefQuadrilateral, 0}(),
            DiscontinuousLagrange{RefHexahedron, 0}(),
            DiscontinuousLagrange{RefTriangle, 0}(),
            DiscontinuousLagrange{RefTetrahedron, 0}(),
            DiscontinuousLagrange{RefLine, 1}(),
            DiscontinuousLagrange{RefQuadrilateral, 1}(),
            DiscontinuousLagrange{RefHexahedron, 1}(),
            DiscontinuousLagrange{RefTriangle, 1}(),
            DiscontinuousLagrange{RefTetrahedron, 1}(),
            DiscontinuousLagrange{RefPrism, 1}(),
            DiscontinuousLagrange{RefPyramid, 1}(),
            #
            BubbleEnrichedLagrange{RefTriangle, 1}(),
            #
            CrouzeixRaviart{RefTriangle, 1}(),
            CrouzeixRaviart{RefTetrahedron, 1}(),
            RannacherTurek{RefQuadrilateral, 1}(),
            RannacherTurek{RefHexahedron, 1}(),
        )
        # Standard test all base interpolations must fullfill
        test_interpolation_properties(interpolation)

        ref_dim = Ferrite.getrefdim(interpolation)
        ref_shape = Ferrite.getrefshape(interpolation)
        func_order = Ferrite.getorder(interpolation)

        # Note that not every element formulation exists for every order and dimension.
        if applicable(Ferrite.getlowerorder, interpolation)
            @test isa(Ferrite.getlowerorder(interpolation), Interpolation{ref_shape, func_order - 1})
        end

        n_basefuncs = getnbasefunctions(interpolation)
        coords = Ferrite.reference_coordinates(interpolation)
        @test length(coords) == n_basefuncs

        @testset "Value Type $value_type" for value_type in (Float32, Float64)
            @testset let x = Vec{ref_dim, value_type}(sample_random_point(ref_shape))
                # Check gradient evaluation
                f(ξ) = [reference_shape_value(interpolation, Vec{ref_dim}(ξ), i) for i in 1:n_basefuncs]
                @test vec(ForwardDiff.jacobian(f, Array(x))') ≈
                    reinterpret(value_type, [reference_shape_gradient(interpolation, x, i) for i in 1:n_basefuncs])
                # Check partition of unity at random point.
                @test sum([reference_shape_value(interpolation, x, i) for i in 1:n_basefuncs]) ≈ 1.0
                # Check if the important functions are consistent
                @test_throws ArgumentError reference_shape_value(interpolation, x, n_basefuncs + 1)
                # Idempotency test
                @test reference_shape_value(interpolation, x, n_basefuncs) == reference_shape_value(interpolation, x, n_basefuncs)

                # Check for evaluation type correctness of interpolation
                for dof in 1:n_basefuncs
                    @test (@inferred reference_shape_value(interpolation, x, dof)) isa value_type
                    @test (@inferred reference_shape_gradient(interpolation, x, dof)) isa Vec{ref_dim, value_type}
                end
            end
        end

        # Check for dirac delta property of interpolation
        @testset "dirac delta property of dof $dof" for dof in 1:n_basefuncs
            for k in 1:n_basefuncs
                N_dof = reference_shape_value(interpolation, coords[dof], k)
                if k == dof
                    @test N_dof ≈ 1.0
                else
                    factor = interpolation isa Lagrange{RefQuadrilateral, 3} ? 200 : 4
                    @test N_dof ≈ 0.0 atol = factor * eps(typeof(N_dof))
                end
            end
        end

        # Test that facedof_indices(...) return in counter clockwise order (viewing from the outside)
        if interpolation isa Lagrange
            function __outward_normal(coords::Vector{<:Vec{1}}, nodes)
                n = coords[nodes[1]]
                return n / norm(n)
            end
            function __outward_normal(coords::Vector{<:Vec{2}}, nodes)
                p1 = coords[nodes[1]]
                p2 = coords[nodes[2]]
                n = Vec{2}((p2[2] - p1[2], - p2[1] + p1[1]))
                return n / norm(n)
            end
            function __outward_normal(coords::Vector{<:Vec{3}}, nodes)
                p1 = coords[nodes[1]]
                p2 = coords[nodes[2]]
                p3 = coords[nodes[3]]
                n = (p3 - p2) × (p1 - p2)
                return n / norm(n)
            end
            normals = reference_normals(getrefshape(interpolation))
            for (facetnodes, normal) in zip(Ferrite.facetdof_indices(interpolation), normals)
                @test __outward_normal(coords, facetnodes) ≈ normal
            end
        end

        # regression for https://github.com/Ferrite-FEM/Ferrite.jl/issues/520
        interpolation_type = typeof(interpolation).name.wrapper
        if func_order > 1 && interpolation_type != Ferrite.Serendipity
            first_order = interpolation_type{ref_shape, 1}()
            for (highorderface, firstorderface) in zip(Ferrite.facedof_indices(interpolation), Ferrite.facedof_indices(first_order))
                for (h_node, f_node) in zip(highorderface, firstorderface)
                    @test h_node == f_node
                end
            end
            if ref_dim > 2
                for (highorderedge, firstorderedge) in zip(Ferrite.edgedof_indices(interpolation), Ferrite.edgedof_indices(first_order))
                    for (h_node, f_node) in zip(highorderedge, firstorderedge)
                        @test h_node == f_node
                    end
                end
            end
        end

        @testset "VectorizedInterpolation" begin
            v_interpolation_1 = interpolation^2
            v_interpolation_2 = (d = 2; interpolation^d)
            @test getnbasefunctions(v_interpolation_1) ==
                getnbasefunctions(v_interpolation_2) ==
                getnbasefunctions(interpolation) * 2
            # pretty printing
            @test repr("text/plain", v_interpolation_1) == repr(v_interpolation_1.ip) * "^2"

            # Check for evaluation type correctness of vectorized interpolation
            v_interpolation_3 = interpolation^ref_dim

            @testset "Value Type $value_type" for value_type in (Float32, Float64)
                x = Vec{ref_dim, value_type}(sample_random_point(getrefshape(v_interpolation_1)))
                @testset "vectorized case of return type correctness of dof $dof" for dof in 1:n_basefuncs
                    @test @inferred(reference_shape_value(v_interpolation_1, x, dof)) isa Vec{2, value_type}
                    @test @inferred(reference_shape_gradient(v_interpolation_3, x, dof)) isa Tensor{2, ref_dim, value_type}
                end
            end
        end
    end

    @testset "Discontinuous interpolations" begin
        @test Ferrite.reference_coordinates(DiscontinuousLagrange{RefTriangle, 0}()) ≈ [Vec{2, Float64}((1 / 3, 1 / 3))]
        @test Ferrite.reference_coordinates(DiscontinuousLagrange{RefQuadrilateral, 0}()) ≈ [Vec{2, Float64}((0, 0))]
        @test Ferrite.reference_coordinates(DiscontinuousLagrange{RefTetrahedron, 0}()) ≈ [Vec{3, Float64}((1 / 4, 1 / 4, 1 / 4))]
        @test Ferrite.reference_coordinates(DiscontinuousLagrange{RefHexahedron, 0}()) ≈ [Vec{3, Float64}((0, 0, 0))]

        # Test discontinuous interpolations related functions
        d_ip = DiscontinuousLagrange{RefQuadrilateral, 1}()
        d_ip_t = DiscontinuousLagrange{RefQuadrilateral, 1}

        ip = Lagrange{RefQuadrilateral, 1}()
        ip_t = Lagrange{RefQuadrilateral, 1}

        @test Ferrite.is_discontinuous(ip) == false
        @test Ferrite.is_discontinuous(ip_t) == false
        @test Ferrite.is_discontinuous(d_ip) == true
        @test Ferrite.is_discontinuous(d_ip_t) == true
    end

    @testset "Correctness of AD of embedded interpolations" begin
        ip = Lagrange{RefHexahedron, 2}()^3
        ξ = rand(Vec{3, Float64})
        for I in 1:getnbasefunctions(ip)
            #Call StaticArray-version
            H_sa, G_sa, V_sa = Ferrite._reference_shape_hessian_gradient_and_value_static_array(ip, ξ, I)
            #Call tensor AD version
            H, G, V = Ferrite.reference_shape_hessian_gradient_and_value(ip, ξ, I)

            @test V ≈ V_sa
            @test G ≈ G_sa
            @test H ≈ H_sa
        end

        ips = Lagrange{RefQuadrilateral, 2}()
        vdim = 3
        ipv = ips^vdim
        ξ = rand(Vec{2, Float64})
        for ipv_ind in 1:getnbasefunctions(ipv)
            ips_ind, v_ind = fldmod1(ipv_ind, vdim)
            H, G, V = Ferrite.reference_shape_hessian_gradient_and_value(ipv, ξ, ipv_ind)
            h, g, v = Ferrite.reference_shape_hessian_gradient_and_value(ips, ξ, ips_ind)
            @test h ≈ H[v_ind, :, :]
            @test g ≈ G[v_ind, :]
            @test v ≈ V[v_ind]
        end
    end

    @testset "Errors for entitydof_indices on VectorizedInterpolations" begin
        ip = Lagrange{RefQuadrilateral, 2}()^2
        @test_throws ArgumentError Ferrite.vertexdof_indices(ip)
        @test_throws ArgumentError Ferrite.edgedof_indices(ip)
        @test_throws ArgumentError Ferrite.facedof_indices(ip)
        @test_throws ArgumentError Ferrite.facetdof_indices(ip)

        @test_throws ArgumentError Ferrite.edgedof_interior_indices(ip)
        @test_throws ArgumentError Ferrite.facedof_interior_indices(ip)
        @test_throws ArgumentError Ferrite.volumedof_interior_indices(ip)
        @test_throws ArgumentError Ferrite.facetdof_interior_indices(ip)
    end

    @testset "H(curl) and H(div)" begin
        Hcurl_interpolations = [
            Nedelec{RefTriangle, 1}(), Nedelec{RefTriangle, 2}(), Nedelec{RefQuadrilateral, 1}(),
            Nedelec{RefTetrahedron, 1}(), Nedelec{RefHexahedron, 1}(),
        ]
        Hdiv_interpolations = [
            RaviartThomas{RefTriangle, 1}(), RaviartThomas{RefTriangle, 2}(), RaviartThomas{RefQuadrilateral, 1}(),
            RaviartThomas{RefTetrahedron, 1}(), RaviartThomas{RefHexahedron, 1}(),
            BrezziDouglasMarini{RefTriangle, 1}(),
        ]

        # These reference moments define the functionals that an interpolation should fulfill
        ## Raviart-Thomas on RefTriangle
        reference_edge_moment(::RaviartThomas{RefTriangle, 1}, edge_shape_nr, s) = 1
        reference_edge_moment(::RaviartThomas{RefTriangle, 2}, edge_shape_nr, s) = edge_shape_nr == 1 ? (1 - s) : s
        reference_face_moment(::RaviartThomas{RefTriangle, 2}, face_shape_nr, s1, s2) = face_shape_nr == 1 ? Vec(1, 0) : Vec(0, 1)

        ## Raviart-Thomas on RefQuadrilateral
        reference_edge_moment(::RaviartThomas{RefQuadrilateral, 1}, edge_shape_nr, s) = 1

        ## Raviart-Thomas on RefTetrahedron
        reference_face_moment(::RaviartThomas{RefTetrahedron, 1}, face_shape_nr, s1, s2) = 1

        ## Raviart-Thomas on RefHexahedron
        reference_face_moment(::RaviartThomas{RefHexahedron, 1}, face_shape_nr, s1, s2) = 1

        ## Brezzi-Douglas-Marini on RefTriangle
        reference_edge_moment(::BrezziDouglasMarini{RefTriangle, 1}, edge_shape_nr, s) = edge_shape_nr == 1 ? (1 - s) : s

        ## Nedelec on RefTriangle
        reference_edge_moment(::Nedelec{RefTriangle, 1}, edge_shape_nr, s) = 1
        reference_edge_moment(::Nedelec{RefTriangle, 2}, edge_shape_nr, s) = edge_shape_nr == 1 ? (1 - s) : s
        reference_face_moment(::Nedelec{RefTriangle, 2}, face_shape_nr, s1, s2) = face_shape_nr == 1 ? Vec(1, 0) : Vec(0, 1)

        ## Nedelec on RefQuadrilateral
        reference_edge_moment(::Nedelec{RefQuadrilateral, 1}, edge_shape_nr, s) = 1

        ## Nedelec on RefTetrahedron
        reference_edge_moment(::Nedelec{RefTetrahedron, 1}, edge_shape_nr, s) = 1

        ## Nedelec on RefHexahedron
        reference_edge_moment(::Nedelec{RefHexahedron, 1}, edge_shape_nr, s) = 1

<<<<<<< HEAD
        function test_interpolation_functionals(ip::Interpolation)
            return test_interpolation_functionals(Ferrite.conformity(ip), Val(Ferrite.getrefdim(ip)), ip)
        end

        # 2D, H(div) -> facet
        function test_interpolation_functionals(::Ferrite.HdivConformity, ::Val{2}, ip::Interpolation)
=======
        function_space(::RaviartThomas) = Val(:Hdiv)
        function_space(::BrezziDouglasMarini) = Val(:Hdiv)
        function_space(::Nedelec) = Val(:Hcurl)
        # function_space(::Lagrange) = Val(:H1)
        # function_space(::DiscontinuousLagrange) = Val(:L2)

        """
            integrate_edge(f)

        Integrate f(s) on the unit line, s ∈ [0, 1]
        """
        function integrate_edge(f::Function)
            val, _ = hquadrature(f, 0, 1; atol = 1.0e-8)
            return val
        end

        """
            integrate_face(f)

        Integrate f(s1, s2) on the unit square, (s1,s2) ∈ [0, 1] × [0, 1]
        """
        function integrate_face(f::Function)
            val, _ = hcubature(z -> f(z[1], z[2]), (0, 0), (1, 1); atol = 1.0e-8)
            return val
        end

        parameterize_edge(edge_coords, s) = edge_coords[1] + (edge_coords[2] - edge_coords[1]) * s

        function parameterize_face(face_coords, s1, s2)
            ξ0 = face_coords[1]
            v1 = face_coords[2] - ξ0
            v2 = face_coords[end] - ξ0
            if length(face_coords) == 3 # Triangle
                return ξ0 + s1 * (1 - s2 / 2) * v1 + s2 * (1 - s1 / 2) * v2
            elseif length(face_coords) == 4 # Quadrilateral
                return ξ0 + s1 * v1 + s2 * v2
            else
                throw(ArgumentError("length(face_coords) must be 3 or 4"))
            end
        end

        # parameterize_volume(volume_coords, s1, s2, s3) = # TODO parameterization of volume (Tetrahedron, Hexahedron, Prism, Pyramid)

        edge_weight(ξ::F, s) where {F <: Function} = norm(gradient(ξ, s))
        face_weight(ξ::F, s1, s2) where {F <: Function} = norm(gradient(s -> ξ(s, s2), s1) × gradient(s -> ξ(s1, s), s2))

        function test_interpolation_functionals(ip::Interpolation)
            @testset "functionals $ip" begin
                test_interpolation_functionals(function_space(ip), Val(Ferrite.getrefdim(ip)), ip)
            end
        end

        # 2D, H(div)
        function test_interpolation_functionals(::Val{:Hdiv}, ::Val{2}, ip::Interpolation)
>>>>>>> 0b130ef9
            RefShape = getrefshape(ip)
            ipg = Lagrange{RefShape, 1}()

            # Test functionals associated with the edges
            for edge_nr in 1:Ferrite.nedges(RefShape)
                edge_coords = getindex.((Ferrite.reference_coordinates(ipg),), Ferrite.reference_edges(RefShape)[edge_nr])
                dof_inds = Ferrite.edgedof_interior_indices(ip)[edge_nr]

                ξ(s) = parameterize_edge(edge_coords, s)
                normal = reference_normals(RefShape)[edge_nr]
                for (edge_shape_nr, shape_nr) in pairs(dof_inds)
                    f(s) = reference_edge_moment(ip, edge_shape_nr, s) * (reference_shape_value(ip, ξ(s), shape_nr) ⋅ normal) * edge_weight(ξ, s)
                    @test integrate_edge(f) ≈ 1
                    # Test that the functional is zero for the other shape functions
                    for other_shape_nr in 1:getnbasefunctions(ip)
                        other_shape_nr == shape_nr && continue
                        g(s) = reference_edge_moment(ip, edge_shape_nr, s) * (reference_shape_value(ip, ξ(s), other_shape_nr) ⋅ normal) * edge_weight(ξ, s)
                        @test integrate_edge(g) + 1 ≈ 1 # integrate_edge(g) ≈ 0
                    end
                end

                # Test that normal components of other shape functions are zero on this edge
                # Stronger requirement than functionals being zero.
                for shape_nr in 1:getnbasefunctions(ip)
                    shape_nr in dof_inds && continue
                    for s in range(0, 1, 5)
                        @test abs(reference_shape_value(ip, ξ(s), shape_nr) ⋅ normal) < 1.0e-10
                    end
                end
            end

            # Test functionals associated with the faces
            for face_nr in 1:Ferrite.nfaces(RefShape)
                face_coords = getindex.((Ferrite.reference_coordinates(ipg),), Ferrite.reference_faces(RefShape)[face_nr])
                dof_inds = Ferrite.facedof_interior_indices(ip)[face_nr]

                ξ(s1, s2) = parameterize_face(face_coords, s1, s2)
                for (face_shape_nr, shape_nr) in pairs(dof_inds)
                    f(s1, s2) = reference_face_moment(ip, face_shape_nr, s1, s2) ⋅ reference_shape_value(ip, ξ(s1, s2), shape_nr) * face_weight(ξ, s1, s2)
                    @test integrate_face(f) ≈ 1

                    # Test that the functional is zero for the other shape functions
                    for other_shape_nr in 1:getnbasefunctions(ip)
                        other_shape_nr == shape_nr && continue
                        g(s1, s2) = reference_face_moment(ip, face_shape_nr, s1, s2) ⋅ reference_shape_value(ip, ξ(s1, s2), other_shape_nr) * face_weight(ξ, s1, s2)
                        @test integrate_face(g) + 1 ≈ 1 # integrate_edge(g) ≈ 0
                    end
                end
            end
        end

<<<<<<< HEAD
        function test_interpolation_functionals(::Ferrite.HcurlConformity, ::Val{2}, ip::Interpolation)
=======
        # 3D, H(div)
        function test_interpolation_functionals(::Val{:Hdiv}, ::Val{3}, ip::Interpolation)
>>>>>>> 0b130ef9
            RefShape = getrefshape(ip)
            ipg = Lagrange{RefShape, 1}()

            # Test functionals associated with the faces
            for face_nr in 1:Ferrite.nfaces(RefShape)
                face_coords = getindex.((Ferrite.reference_coordinates(ipg),), Ferrite.reference_faces(RefShape)[face_nr])
                normal = reference_normals(RefShape)[face_nr]
                dof_inds = Ferrite.facedof_interior_indices(ip)[face_nr]

                ξ(s1, s2) = parameterize_face(face_coords, s1, s2)
                for (face_shape_nr, shape_nr) in pairs(dof_inds)
                    f(s1, s2) = reference_face_moment(ip, face_shape_nr, s1, s2) * (reference_shape_value(ip, ξ(s1, s2), shape_nr) ⋅ normal) * face_weight(ξ, s1, s2)
                    @test integrate_face(f) ≈ 1

                    # Test that the functional is zero for the other shape functions
                    for other_shape_nr in 1:getnbasefunctions(ip)
                        other_shape_nr == shape_nr && continue
                        g(s1, s2) = reference_face_moment(ip, face_shape_nr, s1, s2) * (reference_shape_value(ip, ξ(s1, s2), other_shape_nr) ⋅ normal) * face_weight(ξ, s1, s2)
                        @test integrate_face(g) + 1 ≈ 1 # integrate_edge(g) ≈ 0
                    end
                end

                # Test that normal components of other shape functions are zero on this edge
                # Stronger requirement than functionals being zero.
                for shape_nr in 1:getnbasefunctions(ip)
                    shape_nr in dof_inds && continue
                    for s1 in range(0, 1, 5), s2 in range(0, 1, 5)
                        @test abs(reference_shape_value(ip, ξ(s1, s2), shape_nr) ⋅ normal) < 1.0e-10
                    end
                end
            end

            # Test functionals associated with the volume
            @assert length(Ferrite.volumedof_interior_indices(ip)) == 0 # Should be supported when testing `ip`s with those.
        end

        # H(curl)
        function test_interpolation_functionals(::Val{:Hcurl}, ::Union{Val{2}, Val{3}}, ip::Interpolation)
            RefShape = getrefshape(ip)
            ipg = Lagrange{RefShape, 1}()

            # Test functionals associated with the edges
            for edge_nr in 1:Ferrite.nedges(RefShape)
                edge_coords = getindex.((Ferrite.reference_coordinates(ipg),), Ferrite.reference_edges(RefShape)[edge_nr])
                tangent = normalize(edge_coords[2] - edge_coords[1])
                dof_inds = Ferrite.edgedof_interior_indices(ip)[edge_nr]

                ξ(s) = parameterize_edge(edge_coords, s)
                for (edge_shape_nr, shape_nr) in pairs(dof_inds)
                    f(s) = reference_edge_moment(ip, edge_shape_nr, s) * (reference_shape_value(ip, ξ(s), shape_nr) ⋅ tangent) * edge_weight(ξ, s)
                    @test integrate_edge(f) ≈ 1
                end

                for shape_nr in 1:getnbasefunctions(ip)
                    shape_nr in dof_inds && continue # Already tested
                    for s in range(0, 1, 5)
                        @test abs(reference_shape_value(ip, ξ(s), shape_nr) ⋅ tangent) < 1.0e-10
                    end
                end
            end

            # Test functionals associated with the faces
            for face_nr in 1:Ferrite.nfaces(RefShape)
                face_coords = getindex.((Ferrite.reference_coordinates(ipg),), Ferrite.reference_faces(RefShape)[face_nr])
                dof_inds = Ferrite.facedof_interior_indices(ip)[face_nr]

                ξ(s1, s2) = parameterize_face(face_coords, s1, s2)
                for (face_shape_nr, shape_nr) in pairs(dof_inds)
                    f(s1, s2) = reference_face_moment(ip, face_shape_nr, s1, s2) ⋅ reference_shape_value(ip, ξ(s1, s2), shape_nr) * face_weight(ξ, s1, s2)
                    @test integrate_face(f) ≈ 1
                end
            end

            # Test functionals associated with volume
            @assert length(Ferrite.volumedof_interior_indices(ip)) == 0 # Test not supported yet, but needs to be if introduced ip with volumedofs.
        end

<<<<<<< HEAD
        test_interpolation_functionals.(Hdiv_interpolations)
        test_interpolation_functionals.(Hcurl_interpolations)

        # Test boundary conditions (L2ProjectedDirichlet)
        # Depending on the interpolation, we have different polynomials orders on the facets
        _facet_poly_order(ip::Nedelec) = Ferrite.getorder(ip) - 1
        _facet_poly_order(ip::RaviartThomas) = Ferrite.getorder(ip) - 1
        _facet_poly_order(ip::BrezziDouglasMarini) = Ferrite.getorder(ip)
        # Based on this order, p_facet, we expect that we should fullfill different criteria.
        # * If we prescribe a polynomial function to L2ProjectedDirichlet with a lower or equal order
        #   than p_facet, we expect that the interpolation should match the provided function pointwise.
        # * If we prescribe a polynomial function with higher order, but lower order than what the quadrature
        #   rule in L2ProjectedDirichlet can integrate exactly, we expect that the integral over the boundary are equal.
        # * If we prescribe a polynomial one order lower than we can integrate exactly, and p_facet ≥ 1,
        #   we expect that the integrated linear moment equation, ∫ x f(x) dx, is integrated exactly
        # The following tests check those properties for the H(div) and H(curl) interpolations.

        cell_type(::Type{RefLine}) = Line
        cell_type(::Type{RefTriangle}) = Triangle
        cell_type(::Type{RefQuadrilateral}) = Quadrilateral
        cell_type(::Type{RefTetrahedron}) = Tetrahedron
        cell_type(::Type{RefHexahedron}) = Hexahedron
        function _setup_dh_fv_for_bc_test(ip::Interpolation; nel = 3, qr_order = 6)
            RefShape = Ferrite.getrefshape(ip)
            CT = cell_type(RefShape)
            dim = Ferrite.getrefdim(CT) # dim=sdim=vdim
            grid = generate_grid(CT, ntuple(Returns(nel), dim), -0.25 * ones(Vec{dim}), 0.2 * ones(Vec{dim}))
            transform_coordinates!(grid, x -> x + 0.5 * Vec(ntuple(i -> abs(x[dim - i + 1])^(1 + i / dim), dim)))
            qr = FacetQuadratureRule{RefShape}(qr_order)
            fv = FacetValues(qr, ip, geometric_interpolation(CT))
            dh = close!(add!(DofHandler(grid), :u, ip))
            return dh, (fv,)
        end
        function _setup_dh_fv_for_bc_test(ips::Tuple{Interpolation{<:RefTriangle}, Interpolation{<:RefQuadrilateral}}; nel = 3, qr_order = 6)
            dim = 2
            trigrid = generate_grid(Triangle, (3, 3), -0.25 * ones(Vec{dim}), 0.2 * ones(Vec{dim}))
            #trigrid = generate_grid(Triangle, (3, 3))
            mixgrid, nr_quad = grid_with_inserted_quad(trigrid, (3, 4); update_sets = false) # Quad on bottom facet.
            empty!(mixgrid.facetsets)
            addfacetset!(mixgrid, "bottom", x -> x[2] ≈ -0.25)
            transform_coordinates!(mixgrid, x -> x + 0.5 * Vec(ntuple(i -> abs(x[dim - i + 1])^(1 + i / dim), dim)))
            qr_tri = FacetQuadratureRule{RefTriangle}(qr_order)
            fv_tri = FacetValues(qr_tri, ips[1], geometric_interpolation(Triangle))
            qr_quad = FacetQuadratureRule{RefQuadrilateral}(qr_order)
            fv_quad = FacetValues(qr_quad, ips[2], geometric_interpolation(Quadrilateral))
            dh = DofHandler(mixgrid)
            sdh_tri = SubDofHandler(dh, setdiff(1:getncells(mixgrid), Set(nr_quad)))
            add!(sdh_tri, :u, ips[1])
            sdh_quad = SubDofHandler(dh, Set(nr_quad))
            add!(sdh_quad, :u, ips[2])
            close!(dh)
            return dh, (fv_tri, fv_quad)
        end

        function test_bc_integral(
                f_bc::Function, check_fun::Function, moment_fun::Function, dh::DofHandler, facetset, fvs::Tuple;
                tol = 1.0e-6, pointwise_check
            )
            grid = Ferrite.get_grid(dh)
            dbc = L2ProjectedDirichlet(:u, facetset, f_bc)
            ch = close!(add!(ConstraintHandler(dh), dbc))
            a = zeros(ndofs(dh))
            apply!(a, ch)
            fv1 = first(fvs)
            test_val = zero(f_bc(get_node_coordinate(grid, 1), 0.0, getnormal(fv1, 1)))
            check_val = zero(check_fun(zero(Ferrite.shape_value_type(fv1)), getnormal(fv1, 1)))
            @assert typeof(test_val) === typeof(check_val)
            for (sdh, fv) in zip(dh.subdofhandlers, fvs)
                tv, cv = test_bc_integral(f_bc, check_fun, moment_fun, sdh, a, facetset, fv; pointwise_check)
                test_val += tv
                check_val += cv
            end
            @test norm(test_val - check_val) < tol
        end

        function test_bc_integral(
                f_bc::Function, check_fun::Function, moment_fun::Function, sdh::SubDofHandler, a, facetset, fv::FacetValues;
                pointwise_check, patchwise_check = true
            )
            grid = sdh.dh.grid
            test_val = zero(f_bc(get_node_coordinate(grid, 1), 0.0, getnormal(fv, 1)))
            check_val = zero(check_fun(zero(Ferrite.shape_value_type(fv)), getnormal(fv, 1)))
            @assert typeof(test_val) === typeof(check_val)
            for (cellidx, facetidx) in facetset
                cellidx ∈ sdh.cellset || continue
                cell_coords = getcoordinates(grid, cellidx)
                reinit!(fv, getcells(grid, cellidx), cell_coords, facetidx)
                ae = a[celldofs(sdh, cellidx)]
                for q_point in 1:getnquadpoints(fv)
                    dΓ = getdetJdV(fv, q_point)
                    u = function_value(fv, q_point, ae)
                    n = getnormal(fv, q_point)
                    x = spatial_coordinate(fv, q_point, cell_coords)
                    check_fun_val = check_fun(u, n)
                    bc_fun_val = f_bc(x, 0.0, n)
                    check_val += moment_fun(x) * check_fun_val * dΓ
                    test_val += moment_fun(x) * bc_fun_val * dΓ
                    if pointwise_check
                        @test check_fun_val ≈ bc_fun_val
                    end
                end
                if patchwise_check
                    @test check_val ≈ test_val
                end
            end
            return test_val, check_val
        end

        @testset "H(div) BC" begin
            for ip in Hdiv_interpolations
                @testset "$ip" begin
                    dh, fv = _setup_dh_fv_for_bc_test(ip)
                    qr_order = Ferrite._default_bc_qr_order(ip) # Default for L2ProjectedDirichlet
                    nexp = 2 * qr_order - 1 # Exact gauss integration for polynomial of order nexp.
                    linear_x1(x, _, _) = x[1]
                    quadratic_x1(x, _, _) = (x[1] - 0.3)^2
                    nonlinear(x, _, _) = 100 * (x[1] - 0.3)^nexp
                    funs = [
                        (Returns(0.0), true),
                        (Returns(rand()), true),
                        (linear_x1, _facet_poly_order(ip) ≥ 1),
                        (quadratic_x1, _facet_poly_order(ip) ≥ 2),
                        (nonlinear, false), # Only test integral quantities
                    ]
                    for (f_bc, pointwise_check) in funs
                        @testset "f_bc = $f_bc" begin
                            for facetset in values(dh.grid.facetsets)
                                test_bc_integral(f_bc, ⋅, Returns(1), dh, facetset, fv; pointwise_check)
                                if _facet_poly_order(ip) ≥ 1 && f_bc !== nonlinear # Linear facet polynomial should pass moment test.
                                    test_bc_integral(f_bc, ⋅, x -> x[1], dh, facetset, fv; pointwise_check = false)
                                end
                            end
                        end
                    end
                end
            end
        end

        @testset "H(curl) BC" begin
            ips = Any[Hcurl_interpolations...]
            push!(ips, (Nedelec{RefTriangle, 1}(), Nedelec{RefQuadrilateral, 1}())) # Mixed case
            for interp in ips
                @testset "$interp" begin
                    dh, fvs = _setup_dh_fv_for_bc_test(interp)
                    ip = isa(interp, Tuple) ? interp[1] : interp
                    dim = Ferrite.getrefdim(getrefshape(ip))
                    @assert dim == 2 # 3d not supported yet
                    qr_order = Ferrite._default_bc_qr_order(ip) # Default for L2ProjectedDirichlet
                    nexp = 2 * qr_order - 1 # Exact gauss integration for polynomial of order nexp.
                    v3 = rand()
                    linear_x1(x, _, _) = x[1] * Vec((0.0, 0.0, v3))
                    quadratic_x1(x, _, _) = (x[1] - 0.3)^2 * Vec((0.0, 0.0, v3))
                    nonlinear(x, _, _) = Vec((0.0, 0.0, v3)) * (100 * (x[1] + 0.3)^nexp)
                    funs = [
                        (Returns(zero(Vec{3})), true),
                        (Returns(Vec((0.0, 0.0, rand()))), true),
                        (linear_x1, _facet_poly_order(ip) ≥ 1),
                        (quadratic_x1, _facet_poly_order(ip) ≥ 2),
                        (nonlinear, false),
                    ]
                    for (f_bc, pointwise_check) in funs
                        @testset "f_bc = $f_bc" begin
                            for facetset in values(dh.grid.facetsets)
                                test_bc_integral(f_bc, ×, Returns(1.0), dh, facetset, fvs; pointwise_check)
                                if _facet_poly_order(ip) ≥ 1  && f_bc !== nonlinear
                                    test_bc_integral(f_bc, ×, x -> x[1], dh, facetset, fvs; pointwise_check = false)
                                end
                            end
                        end
                    end
                end
            end
        end

        @testset "L2ProjectedDirichlet error path" begin
            dh_H1, _ = _setup_dh_fv_for_bc_test(Lagrange{RefTriangle, 1}()^2; nel = 1, qr_order = 1)
            dh_L2, _ = _setup_dh_fv_for_bc_test(DiscontinuousLagrange{RefTriangle, 1}()^2; nel = 1, qr_order = 1)
            for dh in (dh_H1, dh_L2)
                dbc = L2ProjectedDirichlet(:u, Set([FacetIndex(1, 1)]), Returns(zero(Vec{2})))
                ch = add!(ConstraintHandler(dh), dbc)
                @test_throws ArgumentError close!(ch)
            end
        end

=======
        @testset "Interpolation properties" begin
            test_interpolation_properties.(Hcurl_interpolations)
            test_interpolation_properties.(Hdiv_interpolations)
        end
        @testset "Interpolation functionals" begin
            test_interpolation_functionals.(Hcurl_interpolations)
            test_interpolation_functionals.(Hdiv_interpolations)
        end
>>>>>>> 0b130ef9
    end

end # testset<|MERGE_RESOLUTION|>--- conflicted
+++ resolved
@@ -400,14 +400,10 @@
         ## Nedelec on RefHexahedron
         reference_edge_moment(::Nedelec{RefHexahedron, 1}, edge_shape_nr, s) = 1
 
-<<<<<<< HEAD
         function test_interpolation_functionals(ip::Interpolation)
             return test_interpolation_functionals(Ferrite.conformity(ip), Val(Ferrite.getrefdim(ip)), ip)
         end
 
-        # 2D, H(div) -> facet
-        function test_interpolation_functionals(::Ferrite.HdivConformity, ::Val{2}, ip::Interpolation)
-=======
         function_space(::RaviartThomas) = Val(:Hdiv)
         function_space(::BrezziDouglasMarini) = Val(:Hdiv)
         function_space(::Nedelec) = Val(:Hcurl)
@@ -449,7 +445,8 @@
             end
         end
 
-        # parameterize_volume(volume_coords, s1, s2, s3) = # TODO parameterization of volume (Tetrahedron, Hexahedron, Prism, Pyramid)
+        # parameterize_volume(volume_coords, s1, s2, s3)
+        # TODO parameterization of volume (Tetrahedron, Hexahedron, Prism, Pyramid)
 
         edge_weight(ξ::F, s) where {F <: Function} = norm(gradient(ξ, s))
         face_weight(ξ::F, s1, s2) where {F <: Function} = norm(gradient(s -> ξ(s, s2), s1) × gradient(s -> ξ(s1, s), s2))
@@ -460,9 +457,7 @@
             end
         end
 
-        # 2D, H(div)
-        function test_interpolation_functionals(::Val{:Hdiv}, ::Val{2}, ip::Interpolation)
->>>>>>> 0b130ef9
+        function test_interpolation_functionals(::Ferrite.HdivConformity, ::Val{2}, ip::Interpolation)
             RefShape = getrefshape(ip)
             ipg = Lagrange{RefShape, 1}()
 
@@ -514,12 +509,8 @@
             end
         end
 
-<<<<<<< HEAD
-        function test_interpolation_functionals(::Ferrite.HcurlConformity, ::Val{2}, ip::Interpolation)
-=======
         # 3D, H(div)
-        function test_interpolation_functionals(::Val{:Hdiv}, ::Val{3}, ip::Interpolation)
->>>>>>> 0b130ef9
+        function test_interpolation_functionals(::Ferrite.HdivConformity, ::Val{3}, ip::Interpolation)
             RefShape = getrefshape(ip)
             ipg = Lagrange{RefShape, 1}()
 
@@ -557,7 +548,7 @@
         end
 
         # H(curl)
-        function test_interpolation_functionals(::Val{:Hcurl}, ::Union{Val{2}, Val{3}}, ip::Interpolation)
+        function test_interpolation_functionals(::Ferrite.HcurlConformity, ::Union{Val{2}, Val{3}}, ip::Interpolation)
             RefShape = getrefshape(ip)
             ipg = Lagrange{RefShape, 1}()
 
@@ -597,9 +588,14 @@
             @assert length(Ferrite.volumedof_interior_indices(ip)) == 0 # Test not supported yet, but needs to be if introduced ip with volumedofs.
         end
 
-<<<<<<< HEAD
-        test_interpolation_functionals.(Hdiv_interpolations)
-        test_interpolation_functionals.(Hcurl_interpolations)
+        @testset "Interpolation properties" begin
+            test_interpolation_properties.(Hcurl_interpolations)
+            test_interpolation_properties.(Hdiv_interpolations)
+        end
+        @testset "Interpolation functionals" begin
+            test_interpolation_functionals.(Hcurl_interpolations)
+            test_interpolation_functionals.(Hdiv_interpolations)
+        end
 
         # Test boundary conditions (L2ProjectedDirichlet)
         # Depending on the interpolation, we have different polynomials orders on the facets
@@ -782,16 +778,6 @@
             end
         end
 
-=======
-        @testset "Interpolation properties" begin
-            test_interpolation_properties.(Hcurl_interpolations)
-            test_interpolation_properties.(Hdiv_interpolations)
-        end
-        @testset "Interpolation functionals" begin
-            test_interpolation_functionals.(Hcurl_interpolations)
-            test_interpolation_functionals.(Hdiv_interpolations)
-        end
->>>>>>> 0b130ef9
     end
 
 end # testset