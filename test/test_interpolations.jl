
@testset "interpolations" begin

@testset "Value Type $value_type" for value_type in (Float32, Float64)
    @testset "Correctness of $interpolation" for interpolation in (
                      Lagrange{RefLine, 1}(),
                      Lagrange{RefLine, 2}(),
                      Lagrange{RefQuadrilateral, 1}(),
                      Lagrange{RefQuadrilateral, 2}(),
                      Lagrange{RefQuadrilateral, 3}(),
                      Lagrange{RefTriangle, 1}(),
                      Lagrange{RefTriangle, 2}(),
                      Lagrange{RefTriangle, 3}(),
                      Lagrange{RefTriangle, 4}(),
                      Lagrange{RefTriangle, 5}(),
                      Lagrange{RefHexahedron, 1}(),
                      Lagrange{RefHexahedron, 2}(),
                      Serendipity{RefQuadrilateral, 2}(),
                      Serendipity{RefHexahedron, 2}(),
                      Lagrange{RefTetrahedron, 1}(),
                      Lagrange{RefTetrahedron, 2}(),
                      Lagrange{RefPrism, 1}(),
                      Lagrange{RefPrism, 2}(),
                      Lagrange{RefPyramid, 1}(),
                      Lagrange{RefPyramid, 2}(),
                      #
                      DiscontinuousLagrange{RefLine, 0}(),
                      DiscontinuousLagrange{RefQuadrilateral, 0}(),
                      DiscontinuousLagrange{RefHexahedron, 0}(),
                      DiscontinuousLagrange{RefTriangle, 0}(),
                      DiscontinuousLagrange{RefTetrahedron, 0}(),
                      DiscontinuousLagrange{RefLine, 1}(),
                      DiscontinuousLagrange{RefQuadrilateral, 1}(),
                      DiscontinuousLagrange{RefHexahedron, 1}(),
                      DiscontinuousLagrange{RefTriangle, 1}(),
                      DiscontinuousLagrange{RefTetrahedron, 1}(),
                      DiscontinuousLagrange{RefPrism, 1}(),
                      DiscontinuousLagrange{RefPyramid, 1}(),
                      #
                      BubbleEnrichedLagrange{RefTriangle, 1}(),
                      #
                      CrouzeixRaviart{RefTriangle, 1}(),
    )
        # Test of utility functions
        ref_dim = Ferrite.getdim(interpolation)
        ref_shape = Ferrite.getrefshape(interpolation)
        func_order = Ferrite.getorder(interpolation)
        @test typeof(interpolation) <: Interpolation{ref_shape,func_order}

        # Note that not every element formulation exists for every order and dimension.
        applicable(Ferrite.getlowerorder, interpolation) && @test typeof(Ferrite.getlowerorder(interpolation)) <: Interpolation{ref_shape,func_order-1}
        @testset "transform face points" begin
            # Test both center point and random points on the face
            ref_coord = Ferrite.reference_coordinates(Lagrange{ref_shape, 1}())
            for face in 1:nfaces(interpolation)
                face_nodes = Ferrite.reference_faces(ref_shape)[face]
                center_coord = [0.0 for _ in 1:ref_dim]
                rand_coord = [0.0 for _ in 1:ref_dim]
                rand_weights = rand(length(face_nodes))
                rand_weights /= sum(rand_weights)
                for (i, node) in pairs(face_nodes)
                    center_coord += ref_coord[node] / length(face_nodes)
                    rand_coord += rand_weights[i] .* ref_coord[node]
                end
                for point in (center_coord, rand_coord)
                    vec_point = Vec{ref_dim}(point)
                    cell_to_face = Ferrite.element_to_face_transformation(vec_point, ref_shape, face)
                    face_to_cell = Ferrite.face_to_element_transformation(cell_to_face, ref_shape, face)
                    @test vec_point ≈ face_to_cell
                end
            end
        end
        n_basefuncs = getnbasefunctions(interpolation)
        coords = Ferrite.reference_coordinates(interpolation)
        @test length(coords) == n_basefuncs
        f(x) = [shape_value(interpolation, Tensor{1, ref_dim}(x), i) for i in 1:n_basefuncs]

        #TODO prefer this test style after 1.6 is removed from CI
        # @testset let x = sample_random_point(ref_shape) # not compatible with Julia 1.6
        x = Vec{ref_dim,value_type}(sample_random_point(ref_shape))
        random_point_testset = @testset "Random point test" begin
            # Check gradient evaluation
            @test vec(ForwardDiff.jacobian(f, Array(x))') ≈
                reinterpret(value_type, [shape_gradient(interpolation, x, i) for i in 1:n_basefuncs])
            # Check partition of unity at random point.
            @test sum([shape_value(interpolation, x, i) for i in 1:n_basefuncs]) ≈ 1.0
            # Check if the important functions are consistent
            @test_throws ArgumentError shape_value(interpolation, x, n_basefuncs+1)
            # Idempotency test
            @test shape_value(interpolation, x, n_basefuncs) == shape_value(interpolation, x, n_basefuncs)
        end
        # Remove after 1.6 is removed from CI (see above)
        # Show coordinate in case failure (see issue #811)
        !isempty(random_point_testset.results) && println("^^^^^Random point test failed at $x for $interpolation !^^^^^")

        # Test whether we have for each entity corresponding dof indices (possibly empty)
        @test length(Ferrite.vertexdof_indices(interpolation)) == Ferrite.nvertices(interpolation)
        if ref_dim > 1
            @test length(Ferrite.facedof_indices(interpolation)) == Ferrite.nfaces(interpolation)
            @test length(Ferrite.facedof_interior_indices(interpolation)) == Ferrite.nfaces(interpolation)
        elseif ref_dim > 2
            @test length(Ferrite.edgedof_indices(interpolation)) == Ferrite.nedges(interpolation)
            @test length(Ferrite.edgedof_interior_indices(interpolation)) == Ferrite.nedges(interpolation)
        end
        # We have at least as many edge/face dofs as we have edge/face interior dofs
        if ref_dim > 1
            @test all(length.(Ferrite.facedof_interior_indices(interpolation)) .<= length.(Ferrite.facedof_indices(interpolation)))
        elseif ref_dim > 2
            @test all(length.(Ferrite.edgedof_interior_indices(interpolation)) .<= length.(Ferrite.edgedof_indices(interpolation)))
        end
        # The total number of dofs must match the number of base functions
        totaldofs = sum(length.(Ferrite.vertexdof_indices(interpolation));init=0)
        if ref_dim > 1
            totaldofs += sum(length.(Ferrite.facedof_interior_indices(interpolation));init=0)
        end
        if ref_dim > 2
            totaldofs += sum(length.(Ferrite.edgedof_interior_indices(interpolation));init=0)
        end
        totaldofs += length(Ferrite.celldof_interior_indices(interpolation))
        @test totaldofs == n_basefuncs

        # The dof indices are valid.
        @test all([all(0 .< i .<= n_basefuncs) for i ∈ Ferrite.vertexdof_indices(interpolation)])
        if ref_dim > 1
            @test all([all(0 .< i .<= n_basefuncs) for i ∈ Ferrite.facedof_indices(interpolation)])
            @test all([all(0 .< i .<= n_basefuncs) for i ∈ Ferrite.facedof_interior_indices(interpolation)])
        elseif ref_dim > 2
            @test all([all(0 .< i .<= n_basefuncs) for i ∈ Ferrite.edgedof_indices(interpolation)])
            @test all([all(0 .< i .<= n_basefuncs) for i ∈ Ferrite.edgedof_interior_indices(interpolation)])
        end
        @test all([all(0 .< i .<= n_basefuncs) for i ∈ Ferrite.celldof_interior_indices(interpolation)])

        # Check for evaluation type correctness of interpolation
        @testset "return type correctness dof $dof" for dof in 1:n_basefuncs
            @test (@inferred shape_value(interpolation, x, dof)) isa value_type
            @test (@inferred shape_gradient(interpolation, x, dof)) isa Vec{ref_dim, value_type}
        end

        # Check for dirac delta property of interpolation
        @testset "dirac delta property of dof $dof" for dof in 1:n_basefuncs
            for k in 1:n_basefuncs
                N_dof = shape_value(interpolation, coords[dof], k)
                if k == dof
                    @test N_dof ≈ 1.0
                else
                    factor = interpolation isa Lagrange{RefQuadrilateral, 3} ? 200 : 4
                    @test N_dof ≈ 0.0 atol = factor * eps(value_type)
                end
            end
        end

        # Test that facedof_indices(...) return in counter clockwise order (viewing from the outside)
        if interpolation isa Lagrange
            function __outward_normal(coords::Vector{<:Vec{1}}, nodes)
                n = coords[nodes[1]]
                return n / norm(n)
            end
            function __outward_normal(coords::Vector{<:Vec{2}}, nodes)
                p1 = coords[nodes[1]]
                p2 = coords[nodes[2]]
                n = Vec{2}((p2[2] - p1[2], - p2[1] + p1[1]))
                return n / norm(n)
            end
            function __outward_normal(coords::Vector{<:Vec{3}}, nodes)
                p1 = coords[nodes[1]]
                p2 = coords[nodes[2]]
                p3 = coords[nodes[3]]
                n = (p3 - p2) × (p1 - p2)
                return n / norm(n)
            end
            for (facenodes, normal) in zip(Ferrite.facedof_indices(interpolation), reference_normals(interpolation))
                @test __outward_normal(coords, facenodes) ≈ normal
            end
        end

        # regression for https://github.com/Ferrite-FEM/Ferrite.jl/issues/520
        interpolation_type = typeof(interpolation).name.wrapper
        if func_order > 1 && interpolation_type != Ferrite.Serendipity
            first_order = interpolation_type{ref_shape,1}()
            for (highorderface, firstorderface) in zip(Ferrite.facedof_indices(interpolation), Ferrite.facedof_indices(first_order))
                for (h_node, f_node) in zip(highorderface, firstorderface)
                    @test h_node == f_node
                end
            end
            if ref_dim > 2
                for (highorderedge, firstorderedge) in zip(Ferrite.edgedof_indices(interpolation), Ferrite.edgedof_indices(first_order))
                    for (h_node, f_node) in zip(highorderedge, firstorderedge)
                        @test h_node == f_node
                    end
                end
            end
        end

        # VectorizedInterpolation
        v_interpolation_1 = interpolation^2
        v_interpolation_2 = (d = 2; interpolation^d)
        @test getnbasefunctions(v_interpolation_1) ==
              getnbasefunctions(v_interpolation_2) ==
              getnbasefunctions(interpolation) * 2
        # pretty printing
        @test repr("text/plain", v_interpolation_1) == repr(v_interpolation_1.ip) * "^2"

        # Check for evaluation type correctness of vectorized interpolation
        v_interpolation_3 = interpolation^ref_dim
        @testset "vectorized case of return type correctness of dof $dof" for dof in 1:n_basefuncs
            @test @inferred(shape_value(v_interpolation_1, x, dof)) isa Vec{2, value_type}
            @test @inferred(shape_gradient(v_interpolation_3, x, dof)) isa Tensor{2, ref_dim, value_type}
        end
    end # correctness testset

    @test Ferrite.reference_coordinates(DiscontinuousLagrange{RefTriangle,0}()) ≈ [Vec{2,Float64}((1/3,1/3))]
    @test Ferrite.reference_coordinates(DiscontinuousLagrange{RefQuadrilateral,0}()) ≈ [Vec{2,Float64}((0,0))]
    @test Ferrite.reference_coordinates(DiscontinuousLagrange{RefTetrahedron,0}()) ≈ [Vec{3,Float64}((1/4,1/4,1/4))]
    @test Ferrite.reference_coordinates(DiscontinuousLagrange{RefHexahedron,0}()) ≈ [Vec{3,Float64}((0,0,0))]

    # Test discontinuous interpolations related functions
    d_ip = DiscontinuousLagrange{RefQuadrilateral,1}()
    d_ip_t = DiscontinuousLagrange{RefQuadrilateral,1}

    ip = Lagrange{RefQuadrilateral,1}()
    ip_t = Lagrange{RefQuadrilateral,1}

    @test Ferrite.is_discontinuous(ip) == false
    @test Ferrite.is_discontinuous(ip_t) == false
    @test Ferrite.is_discontinuous(d_ip) == true
    @test Ferrite.is_discontinuous(d_ip_t) == true
<<<<<<< HEAD

@testset "Hcurl and Hdiv" begin
    include(joinpath(@__DIR__, "InterpolationTestUtils.jl"))
    import .InterpolationTestUtils as ITU
    nel = 3
    transformation_functions = Dict(
        Nedelec=>(v,n)-> v - n*(v⋅n),   # Hcurl (tangent continuity)
        RaviartThomas=>(v,n) -> v ⋅ n)  # Hdiv (normal continuity)
    for CT in (Triangle, QuadraticTriangle, Tetrahedron)
        dim = Ferrite.getdim(CT)
        p1, p2 = (rand(Vec{dim}), ones(Vec{dim})+rand(Vec{dim}))
        grid = generate_grid(CT, ntuple(_->nel, dim), p1, p2)
        # Smoothly distort grid (to avoid spuriously badly deformed elements).
        # A distorted grid is important to properly test the geometry mapping
        # for 2nd order elements.
        transfun(x) = typeof(x)(i->sinpi(x[mod(i, length(x))+1]+i/3))/10
        transform_coordinates!(grid, x->(x + transfun(x)))
        RefShape = Ferrite.getrefshape(getcells(grid, 1))
        for order in (1, 2)
            for IPT in (Nedelec, RaviartThomas)
                dim == 3 && order > 1 && continue
                IPT == RaviartThomas && (dim == 3 || order > 1) && continue
                transformation_function=transformation_functions[IPT]
                ip = IPT{dim,RefShape,order}()
                @testset "$CT, $ip" begin
                    dh = DofHandler(grid)
                    add!(dh, :u, ip)
                    close!(dh)
                    cellnr = getncells(grid)÷2 # Should be a cell in the center
                    for facenr in 1:nfaces(RefShape)
                        fi = FaceIndex(cellnr, facenr)
                        # Check continuity of tangential function value
                        ITU.test_continuity(dh, fi; transformation_function)
                    end
                    # Check gradient calculation 
                    ITU.test_gradient(dh, cellnr)
                end
            end
        end
    end
end
end
=======
end

end # testset
>>>>>>> 1a84b772
<|MERGE_RESOLUTION|>--- conflicted
+++ resolved
@@ -224,7 +224,6 @@
     @test Ferrite.is_discontinuous(ip_t) == false
     @test Ferrite.is_discontinuous(d_ip) == true
     @test Ferrite.is_discontinuous(d_ip_t) == true
-<<<<<<< HEAD
 
 @testset "Hcurl and Hdiv" begin
     include(joinpath(@__DIR__, "InterpolationTestUtils.jl"))
@@ -266,9 +265,5 @@
         end
     end
 end
-end
-=======
-end
-
-end # testset
->>>>>>> 1a84b772
+
+end # testset