--- conflicted
+++ resolved
@@ -35,14 +35,10 @@
                       #
                       BubbleEnrichedLagrange{RefTriangle, 1}(),
                       #
-<<<<<<< HEAD
-                      CrouzeixRaviart{2,1}(),
-                      CrouzeixRaviart{3,1}(),
-                      RannacherTurek{2,1}(),
-                      RannacherTurek{3,1}(),
-=======
-                      CrouzeixRaviart{RefTriangle, 1}(),
->>>>>>> d0f0e074
+                      CrouzeixRaviart{RefTriangle,1}(),
+                      CrouzeixRaviart{RefTetrahedron,1}(),
+                      RannacherTurek{RefQuadrilateral,1}(),
+                      RannacherTurek{RefHexahedron,1}(),
     )
         # Test of utility functions
         ref_dim = Ferrite.getdim(interpolation)
