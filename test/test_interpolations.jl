@testset "interpolations" begin

<<<<<<< HEAD
    @testset "$interpolation" for interpolation in (
                        Lagrange{RefLine, 1}(),
                        Lagrange{RefLine, 2}(),
                        Lagrange{RefQuadrilateral, 1}(),
                        Lagrange{RefQuadrilateral, 2}(),
                        Lagrange{RefTriangle, 1}(),
                        Lagrange{RefTriangle, 2}(),
                        Lagrange{RefTriangle, 3}(),
                        Lagrange{RefTriangle, 4}(),
                        Lagrange{RefTriangle, 5}(),
                        Lagrange{RefHexahedron, 1}(),
                        Lagrange{RefHexahedron, 2}(),
                        Serendipity{RefQuadrilateral, 2}(),
                        Serendipity{RefHexahedron, 2}(),
                        Lagrange{RefTetrahedron, 1}(),
                        Lagrange{RefTetrahedron, 2}(),
                        Lagrange{RefPrism, 1}(),
                        Lagrange{RefPrism, 2}(),
                        #
                        DiscontinuousLagrange{RefLine, 0}(),
                        DiscontinuousLagrange{RefQuadrilateral, 0}(),
                        DiscontinuousLagrange{RefHexahedron, 0}(),
                        DiscontinuousLagrange{RefTriangle, 0}(),
                        DiscontinuousLagrange{RefTetrahedron, 0}(),
                        DiscontinuousLagrange{RefLine, 1}(),
                        DiscontinuousLagrange{RefQuadrilateral, 1}(),
                        DiscontinuousLagrange{RefHexahedron, 1}(),
                        DiscontinuousLagrange{RefTriangle, 1}(),
                        DiscontinuousLagrange{RefTetrahedron, 1}(),
                        #
                        BubbleEnrichedLagrange{RefTriangle, 1}(),
                        #
                        CrouzeixRaviart{RefTriangle, 1}(),
        )
=======
@testset "$interpolation" for interpolation in (
                      Lagrange{RefLine, 1}(),
                      Lagrange{RefLine, 2}(),
                      Lagrange{RefQuadrilateral, 1}(),
                      Lagrange{RefQuadrilateral, 2}(),
                      Lagrange{RefTriangle, 1}(),
                      Lagrange{RefTriangle, 2}(),
                      Lagrange{RefTriangle, 3}(),
                      Lagrange{RefTriangle, 4}(),
                      Lagrange{RefTriangle, 5}(),
                      Lagrange{RefHexahedron, 1}(),
                      Lagrange{RefHexahedron, 2}(),
                      Serendipity{RefQuadrilateral, 2}(),
                      Serendipity{RefHexahedron, 2}(),
                      Lagrange{RefTetrahedron, 1}(),
                      Lagrange{RefTetrahedron, 2}(),
                      Lagrange{RefPrism, 1}(),
                      Lagrange{RefPrism, 2}(),
                      #
                      DiscontinuousLagrange{RefLine, 0}(),
                      DiscontinuousLagrange{RefQuadrilateral, 0}(),
                      DiscontinuousLagrange{RefHexahedron, 0}(),
                      DiscontinuousLagrange{RefTriangle, 0}(),
                      DiscontinuousLagrange{RefTetrahedron, 0}(),
                      DiscontinuousLagrange{RefLine, 1}(),
                      DiscontinuousLagrange{RefQuadrilateral, 1}(),
                      DiscontinuousLagrange{RefHexahedron, 1}(),
                      DiscontinuousLagrange{RefTriangle, 1}(),
                      DiscontinuousLagrange{RefTetrahedron, 1}(),
                      #
                      BubbleEnrichedLagrange{RefTriangle, 1}(),
                      #
                      CrouzeixRaviart{RefTriangle, 1}(),
    )

    # Test of utility functions
    ref_dim = Ferrite.getdim(interpolation)
    ref_shape = Ferrite.getrefshape(interpolation)
    func_order = Ferrite.getorder(interpolation)
    @test typeof(interpolation) <: Interpolation{ref_shape,func_order}

    # Note that not every element formulation exists for every order and dimension.
    applicable(Ferrite.getlowerorder, interpolation) && @test typeof(Ferrite.getlowerorder(interpolation)) <: Interpolation{ref_shape,func_order-1}

    # Check partition of unity at random point.
    n_basefuncs = getnbasefunctions(interpolation)
    x = rand(Tensor{1, ref_dim})
    f = (x) -> [shape_value(interpolation, Tensor{1, ref_dim}(x), i) for i in 1:n_basefuncs]
    @test vec(ForwardDiff.jacobian(f, Array(x))') ≈
        reinterpret(Float64, [shape_gradient(interpolation, x, i) for i in 1:n_basefuncs])
    @test sum([shape_value(interpolation, x, i) for i in 1:n_basefuncs]) ≈ 1.0

    # Check if the important functions are consistent
    coords = Ferrite.reference_coordinates(interpolation)
    @test length(coords) == n_basefuncs
    @test shape_value(interpolation, x, n_basefuncs) == shape_value(interpolation, x, n_basefuncs)
    @test_throws ArgumentError shape_value(interpolation, x, n_basefuncs+1)

    # Test whether we have for each entity corresponding dof indices (possibly empty)
    @test length(Ferrite.vertexdof_indices(interpolation)) == Ferrite.nvertices(interpolation)
    if ref_dim > 1
        @test length(Ferrite.facedof_indices(interpolation)) == Ferrite.nfaces(interpolation)
        @test length(Ferrite.facedof_interior_indices(interpolation)) == Ferrite.nfaces(interpolation)
    elseif ref_dim > 2
        @test length(Ferrite.edgedof_indices(interpolation)) == Ferrite.nedges(interpolation)
        @test length(Ferrite.edgedof_interior_indices(interpolation)) == Ferrite.nedges(interpolation)
    end
    # We have at least as many edge/face dofs as we have edge/face interior dofs
    if ref_dim > 1
        @test all(length.(Ferrite.facedof_interior_indices(interpolation)) .<= length.(Ferrite.facedof_indices(interpolation)))
    elseif ref_dim > 2
        @test all(length.(Ferrite.edgedof_interior_indices(interpolation)) .<= length.(Ferrite.edgedof_indices(interpolation)))
    end
    # The total number of dofs must match the number of base functions
    totaldofs = sum(length.(Ferrite.vertexdof_indices(interpolation));init=0)
    if ref_dim > 1
        totaldofs += sum(length.(Ferrite.facedof_interior_indices(interpolation));init=0)
    end
    if ref_dim > 2
        totaldofs += sum(length.(Ferrite.edgedof_interior_indices(interpolation));init=0) 
    end
    totaldofs += length(Ferrite.celldof_interior_indices(interpolation))
    @test totaldofs == n_basefuncs

    # The dof indices are valid.
    @test all([all(0 .< i .<= n_basefuncs) for i ∈ Ferrite.vertexdof_indices(interpolation)])
    if ref_dim > 1
        @test all([all(0 .< i .<= n_basefuncs) for i ∈ Ferrite.facedof_indices(interpolation)])
        @test all([all(0 .< i .<= n_basefuncs) for i ∈ Ferrite.facedof_interior_indices(interpolation)])
    elseif ref_dim > 2
        @test all([all(0 .< i .<= n_basefuncs) for i ∈ Ferrite.edgedof_indices(interpolation)])
        @test all([all(0 .< i .<= n_basefuncs) for i ∈ Ferrite.edgedof_interior_indices(interpolation)])
    end
    @test all([all(0 .< i .<= n_basefuncs) for i ∈ Ferrite.celldof_interior_indices(interpolation)])

    # Check for dirac delta property of interpolation
    @testset "dirac delta property of dof $dof" for dof in 1:n_basefuncs
        for k in 1:n_basefuncs
            N_dof = shape_value(interpolation, coords[dof], k)
            if k == dof
                @test N_dof ≈ 1.0
            else
                @test N_dof ≈ 0.0 atol=4eps(Float64) #broken=typeof(interpolation)==Lagrange{2, RefTetrahedron, 5}&&dof==4&&k==18
            end
        end
    end
>>>>>>> 2b6f9b19

        # Test of utility functions
        ref_dim = Ferrite.getdim(interpolation)
        ref_shape = Ferrite.getrefshape(interpolation)
        func_order = Ferrite.getorder(interpolation)
        @test typeof(interpolation) <: Interpolation{ref_shape,func_order}

        # Note that not every element formulation exists for every order and dimension.
        applicable(Ferrite.getlowerorder, interpolation) && @test typeof(Ferrite.getlowerorder(interpolation)) <: Interpolation{ref_shape,func_order-1}

        # Check partition of unity at random point.
        n_basefuncs = getnbasefunctions(interpolation)
        x = rand(Tensor{1, ref_dim})
        f = (x) -> Ferrite.value(interpolation, Tensor{1, ref_dim}(x))
        @test vec(ForwardDiff.jacobian(f, Array(x))') ≈
            reinterpret(Float64, Ferrite.derivative(interpolation, x))
        @test sum(Ferrite.value(interpolation, x)) ≈ 1.0

        # Check if the important functions are consistent
        coords = Ferrite.reference_coordinates(interpolation)
        @test length(coords) == n_basefuncs
        @test Ferrite.value(interpolation, length(coords), x) == Ferrite.value(interpolation, length(coords), x)
        @test_throws ArgumentError Ferrite.value(interpolation, length(coords)+1, x)

        # Test whether we have for each entity corresponding dof indices (possibly empty)
        @test length(Ferrite.vertexdof_indices(interpolation)) == Ferrite.nvertices(interpolation)
        if ref_dim > 1
            @test length(Ferrite.facedof_indices(interpolation)) == Ferrite.nfaces(interpolation)
            @test length(Ferrite.facedof_interior_indices(interpolation)) == Ferrite.nfaces(interpolation)
        elseif ref_dim > 2
            @test length(Ferrite.edgedof_indices(interpolation)) == Ferrite.nedges(interpolation)
            @test length(Ferrite.edgedof_interior_indices(interpolation)) == Ferrite.nedges(interpolation)
        end
        # We have at least as many edge/face dofs as we have edge/face interior dofs
        if ref_dim > 1
            @test all(length.(Ferrite.facedof_interior_indices(interpolation)) .<= length.(Ferrite.facedof_indices(interpolation)))
        elseif ref_dim > 2
            @test all(length.(Ferrite.edgedof_interior_indices(interpolation)) .<= length.(Ferrite.edgedof_indices(interpolation)))
        end
        # The total number of dofs must match the number of base functions
        totaldofs = sum(length.(Ferrite.vertexdof_indices(interpolation));init=0)
        if ref_dim > 1
            totaldofs += sum(length.(Ferrite.facedof_interior_indices(interpolation));init=0)
        end
        if ref_dim > 2
            totaldofs += sum(length.(Ferrite.edgedof_interior_indices(interpolation));init=0) 
        end
        totaldofs += length(Ferrite.celldof_interior_indices(interpolation))
        @test totaldofs == n_basefuncs

        # The dof indices are valid.
        @test all([all(0 .< i .<= n_basefuncs) for i ∈ Ferrite.vertexdof_indices(interpolation)])
        if ref_dim > 1
            @test all([all(0 .< i .<= n_basefuncs) for i ∈ Ferrite.facedof_indices(interpolation)])
            @test all([all(0 .< i .<= n_basefuncs) for i ∈ Ferrite.facedof_interior_indices(interpolation)])
        elseif ref_dim > 2
            @test all([all(0 .< i .<= n_basefuncs) for i ∈ Ferrite.edgedof_indices(interpolation)])
            @test all([all(0 .< i .<= n_basefuncs) for i ∈ Ferrite.edgedof_interior_indices(interpolation)])
        end
        @test all([all(0 .< i .<= n_basefuncs) for i ∈ Ferrite.celldof_interior_indices(interpolation)])

        # Check for dirac delta property of interpolation
        @testset "dirac delta property of dof $dof" for dof in 1:n_basefuncs
            N_dof = Ferrite.value(interpolation, coords[dof])
            for k in 1:n_basefuncs
                if k == dof
                    @test N_dof[k] ≈ 1.0
                else
                    @test N_dof[k] ≈ 0.0 atol=4eps(Float64) #broken=typeof(interpolation)==Lagrange{2, RefTetrahedron, 5}&&dof==4&&k==18
                end
            end
        end

        # Test that facedof_indices(...) return in counter clockwise order (viewing from the outside)
        if interpolation isa Lagrange
            function __outward_normal(coords::Vector{<:Vec{1}}, nodes)
                n = coords[nodes[1]]
                return n / norm(n)
            end
            function __outward_normal(coords::Vector{<:Vec{2}}, nodes)
                p1 = coords[nodes[1]]
                p2 = coords[nodes[2]]
                n = Vec{2}((p2[2] - p1[2], - p2[1] + p1[1]))
                return n / norm(n)
            end
            function __outward_normal(coords::Vector{<:Vec{3}}, nodes)
                p1 = coords[nodes[1]]
                p2 = coords[nodes[2]]
                p3 = coords[nodes[3]]
                n = (p3 - p2) × (p1 - p2)
                return n / norm(n)
            end
            for (facenodes, normal) in zip(Ferrite.facedof_indices(interpolation), reference_normals(interpolation))
                @test __outward_normal(coords, facenodes) ≈ normal
            end
        end

        # regression for https://github.com/Ferrite-FEM/Ferrite.jl/issues/520
        interpolation_type = typeof(interpolation).name.wrapper
        if func_order > 1 && interpolation_type != Ferrite.Serendipity
            first_order = interpolation_type{ref_shape,1}()
            for (highorderface, firstorderface) in zip(Ferrite.facedof_indices(interpolation), Ferrite.facedof_indices(first_order))
                for (h_node, f_node) in zip(highorderface, firstorderface)
                    @test h_node == f_node
                end
            end
            if ref_dim > 2
                for (highorderedge, firstorderedge) in zip(Ferrite.edgedof_indices(interpolation), Ferrite.edgedof_indices(first_order))
                    for (h_node, f_node) in zip(highorderedge, firstorderedge)
                        @test h_node == f_node
                    end
                end
            end
        end

        # VectorizedInterpolation
        v_interpolation_1 = interpolation^2
        v_interpolation_2 = (d = 2; interpolation^d)
        @test getnbasefunctions(v_interpolation_1) == getnbasefunctions(v_interpolation_2) ==
            getnbasefunctions(interpolation) * 2
    end

    @test Ferrite.reference_coordinates(DiscontinuousLagrange{RefTriangle,0}()) ≈ [Vec{2,Float64}((1/3,1/3))]
    @test Ferrite.reference_coordinates(DiscontinuousLagrange{RefQuadrilateral,0}()) ≈ [Vec{2,Float64}((0,0))]
    @test Ferrite.reference_coordinates(DiscontinuousLagrange{RefTetrahedron,0}()) ≈ [Vec{3,Float64}((1/4,1/4,1/4))]
    @test Ferrite.reference_coordinates(DiscontinuousLagrange{RefHexahedron,0}()) ≈ [Vec{3,Float64}((0,0,0))]

    # Test discontinuous interpolations related functions
    d_ip = DiscontinuousLagrange{RefQuadrilateral,1}()
    d_ip_t = DiscontinuousLagrange{RefQuadrilateral,1}

    ip = Lagrange{RefQuadrilateral,1}()
    ip_t = Lagrange{RefQuadrilateral,1}

    @test Ferrite.IsDiscontinuous(ip) == false
    @test Ferrite.IsDiscontinuous(ip_t) == false
    @test Ferrite.IsDiscontinuous(d_ip) == true
    @test Ferrite.IsDiscontinuous(d_ip_t) == true

    @test Ferrite.get_continuous_interpolation(d_ip_t) == typeof(Ferrite.get_continuous_interpolation(d_ip))

    # Error paths
    @test_throws ArgumentError("Interpolation $ip is already continuous.") Ferrite.get_continuous_interpolation(ip)
    @test_throws ArgumentError("Interpolation $ip_t is already continuous.") Ferrite.get_continuous_interpolation(ip_t)
end<|MERGE_RESOLUTION|>--- conflicted
+++ resolved
@@ -1,6 +1,5 @@
 @testset "interpolations" begin
 
-<<<<<<< HEAD
     @testset "$interpolation" for interpolation in (
                         Lagrange{RefLine, 1}(),
                         Lagrange{RefLine, 2}(),
@@ -35,50 +34,15 @@
                         #
                         CrouzeixRaviart{RefTriangle, 1}(),
         )
-=======
-@testset "$interpolation" for interpolation in (
-                      Lagrange{RefLine, 1}(),
-                      Lagrange{RefLine, 2}(),
-                      Lagrange{RefQuadrilateral, 1}(),
-                      Lagrange{RefQuadrilateral, 2}(),
-                      Lagrange{RefTriangle, 1}(),
-                      Lagrange{RefTriangle, 2}(),
-                      Lagrange{RefTriangle, 3}(),
-                      Lagrange{RefTriangle, 4}(),
-                      Lagrange{RefTriangle, 5}(),
-                      Lagrange{RefHexahedron, 1}(),
-                      Lagrange{RefHexahedron, 2}(),
-                      Serendipity{RefQuadrilateral, 2}(),
-                      Serendipity{RefHexahedron, 2}(),
-                      Lagrange{RefTetrahedron, 1}(),
-                      Lagrange{RefTetrahedron, 2}(),
-                      Lagrange{RefPrism, 1}(),
-                      Lagrange{RefPrism, 2}(),
-                      #
-                      DiscontinuousLagrange{RefLine, 0}(),
-                      DiscontinuousLagrange{RefQuadrilateral, 0}(),
-                      DiscontinuousLagrange{RefHexahedron, 0}(),
-                      DiscontinuousLagrange{RefTriangle, 0}(),
-                      DiscontinuousLagrange{RefTetrahedron, 0}(),
-                      DiscontinuousLagrange{RefLine, 1}(),
-                      DiscontinuousLagrange{RefQuadrilateral, 1}(),
-                      DiscontinuousLagrange{RefHexahedron, 1}(),
-                      DiscontinuousLagrange{RefTriangle, 1}(),
-                      DiscontinuousLagrange{RefTetrahedron, 1}(),
-                      #
-                      BubbleEnrichedLagrange{RefTriangle, 1}(),
-                      #
-                      CrouzeixRaviart{RefTriangle, 1}(),
-    )
 
-    # Test of utility functions
-    ref_dim = Ferrite.getdim(interpolation)
-    ref_shape = Ferrite.getrefshape(interpolation)
-    func_order = Ferrite.getorder(interpolation)
-    @test typeof(interpolation) <: Interpolation{ref_shape,func_order}
+        # Test of utility functions
+        ref_dim = Ferrite.getdim(interpolation)
+        ref_shape = Ferrite.getrefshape(interpolation)
+        func_order = Ferrite.getorder(interpolation)
+        @test typeof(interpolation) <: Interpolation{ref_shape,func_order}
 
-    # Note that not every element formulation exists for every order and dimension.
-    applicable(Ferrite.getlowerorder, interpolation) && @test typeof(Ferrite.getlowerorder(interpolation)) <: Interpolation{ref_shape,func_order-1}
+        # Note that not every element formulation exists for every order and dimension.
+        applicable(Ferrite.getlowerorder, interpolation) && @test typeof(Ferrite.getlowerorder(interpolation)) <: Interpolation{ref_shape,func_order-1}
 
     # Check partition of unity at random point.
     n_basefuncs = getnbasefunctions(interpolation)
@@ -93,79 +57,6 @@
     @test length(coords) == n_basefuncs
     @test shape_value(interpolation, x, n_basefuncs) == shape_value(interpolation, x, n_basefuncs)
     @test_throws ArgumentError shape_value(interpolation, x, n_basefuncs+1)
-
-    # Test whether we have for each entity corresponding dof indices (possibly empty)
-    @test length(Ferrite.vertexdof_indices(interpolation)) == Ferrite.nvertices(interpolation)
-    if ref_dim > 1
-        @test length(Ferrite.facedof_indices(interpolation)) == Ferrite.nfaces(interpolation)
-        @test length(Ferrite.facedof_interior_indices(interpolation)) == Ferrite.nfaces(interpolation)
-    elseif ref_dim > 2
-        @test length(Ferrite.edgedof_indices(interpolation)) == Ferrite.nedges(interpolation)
-        @test length(Ferrite.edgedof_interior_indices(interpolation)) == Ferrite.nedges(interpolation)
-    end
-    # We have at least as many edge/face dofs as we have edge/face interior dofs
-    if ref_dim > 1
-        @test all(length.(Ferrite.facedof_interior_indices(interpolation)) .<= length.(Ferrite.facedof_indices(interpolation)))
-    elseif ref_dim > 2
-        @test all(length.(Ferrite.edgedof_interior_indices(interpolation)) .<= length.(Ferrite.edgedof_indices(interpolation)))
-    end
-    # The total number of dofs must match the number of base functions
-    totaldofs = sum(length.(Ferrite.vertexdof_indices(interpolation));init=0)
-    if ref_dim > 1
-        totaldofs += sum(length.(Ferrite.facedof_interior_indices(interpolation));init=0)
-    end
-    if ref_dim > 2
-        totaldofs += sum(length.(Ferrite.edgedof_interior_indices(interpolation));init=0) 
-    end
-    totaldofs += length(Ferrite.celldof_interior_indices(interpolation))
-    @test totaldofs == n_basefuncs
-
-    # The dof indices are valid.
-    @test all([all(0 .< i .<= n_basefuncs) for i ∈ Ferrite.vertexdof_indices(interpolation)])
-    if ref_dim > 1
-        @test all([all(0 .< i .<= n_basefuncs) for i ∈ Ferrite.facedof_indices(interpolation)])
-        @test all([all(0 .< i .<= n_basefuncs) for i ∈ Ferrite.facedof_interior_indices(interpolation)])
-    elseif ref_dim > 2
-        @test all([all(0 .< i .<= n_basefuncs) for i ∈ Ferrite.edgedof_indices(interpolation)])
-        @test all([all(0 .< i .<= n_basefuncs) for i ∈ Ferrite.edgedof_interior_indices(interpolation)])
-    end
-    @test all([all(0 .< i .<= n_basefuncs) for i ∈ Ferrite.celldof_interior_indices(interpolation)])
-
-    # Check for dirac delta property of interpolation
-    @testset "dirac delta property of dof $dof" for dof in 1:n_basefuncs
-        for k in 1:n_basefuncs
-            N_dof = shape_value(interpolation, coords[dof], k)
-            if k == dof
-                @test N_dof ≈ 1.0
-            else
-                @test N_dof ≈ 0.0 atol=4eps(Float64) #broken=typeof(interpolation)==Lagrange{2, RefTetrahedron, 5}&&dof==4&&k==18
-            end
-        end
-    end
->>>>>>> 2b6f9b19
-
-        # Test of utility functions
-        ref_dim = Ferrite.getdim(interpolation)
-        ref_shape = Ferrite.getrefshape(interpolation)
-        func_order = Ferrite.getorder(interpolation)
-        @test typeof(interpolation) <: Interpolation{ref_shape,func_order}
-
-        # Note that not every element formulation exists for every order and dimension.
-        applicable(Ferrite.getlowerorder, interpolation) && @test typeof(Ferrite.getlowerorder(interpolation)) <: Interpolation{ref_shape,func_order-1}
-
-        # Check partition of unity at random point.
-        n_basefuncs = getnbasefunctions(interpolation)
-        x = rand(Tensor{1, ref_dim})
-        f = (x) -> Ferrite.value(interpolation, Tensor{1, ref_dim}(x))
-        @test vec(ForwardDiff.jacobian(f, Array(x))') ≈
-            reinterpret(Float64, Ferrite.derivative(interpolation, x))
-        @test sum(Ferrite.value(interpolation, x)) ≈ 1.0
-
-        # Check if the important functions are consistent
-        coords = Ferrite.reference_coordinates(interpolation)
-        @test length(coords) == n_basefuncs
-        @test Ferrite.value(interpolation, length(coords), x) == Ferrite.value(interpolation, length(coords), x)
-        @test_throws ArgumentError Ferrite.value(interpolation, length(coords)+1, x)
 
         # Test whether we have for each entity corresponding dof indices (possibly empty)
         @test length(Ferrite.vertexdof_indices(interpolation)) == Ferrite.nvertices(interpolation)
@@ -204,17 +95,17 @@
         end
         @test all([all(0 .< i .<= n_basefuncs) for i ∈ Ferrite.celldof_interior_indices(interpolation)])
 
-        # Check for dirac delta property of interpolation
-        @testset "dirac delta property of dof $dof" for dof in 1:n_basefuncs
-            N_dof = Ferrite.value(interpolation, coords[dof])
-            for k in 1:n_basefuncs
-                if k == dof
-                    @test N_dof[k] ≈ 1.0
-                else
-                    @test N_dof[k] ≈ 0.0 atol=4eps(Float64) #broken=typeof(interpolation)==Lagrange{2, RefTetrahedron, 5}&&dof==4&&k==18
-                end
+    # Check for dirac delta property of interpolation
+    @testset "dirac delta property of dof $dof" for dof in 1:n_basefuncs
+        for k in 1:n_basefuncs
+            N_dof = shape_value(interpolation, coords[dof], k)
+            if k == dof
+                @test N_dof ≈ 1.0
+            else
+                @test N_dof ≈ 0.0 atol=4eps(Float64) #broken=typeof(interpolation)==Lagrange{2, RefTetrahedron, 5}&&dof==4&&k==18
             end
         end
+    end
 
         # Test that facedof_indices(...) return in counter clockwise order (viewing from the outside)
         if interpolation isa Lagrange
