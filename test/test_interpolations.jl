@testset "interpolations" begin

@testset "$interpolation" for interpolation in (
                      Lagrange{RefLine, 1}(),
                      Lagrange{RefLine, 2}(),
                      Lagrange{RefQuadrilateral, 1}(),
                      Lagrange{RefQuadrilateral, 2}(),
                      Lagrange{RefQuadrilateral, 3}(),
                      Lagrange{RefTriangle, 1}(),
                      Lagrange{RefTriangle, 2}(),
                      Lagrange{RefTriangle, 3}(),
                      Lagrange{RefTriangle, 4}(),
                      Lagrange{RefTriangle, 5}(),
                      Lagrange{RefHexahedron, 1}(),
                      Lagrange{RefHexahedron, 2}(),
                      Serendipity{RefQuadrilateral, 2}(),
                      Serendipity{RefHexahedron, 2}(),
                      Lagrange{RefTetrahedron, 1}(),
                      Lagrange{RefTetrahedron, 2}(),
                      Lagrange{RefPrism, 1}(),
                      Lagrange{RefPrism, 2}(),
                      #
                      DiscontinuousLagrange{RefLine, 0}(),
                      DiscontinuousLagrange{RefQuadrilateral, 0}(),
                      DiscontinuousLagrange{RefHexahedron, 0}(),
                      DiscontinuousLagrange{RefTriangle, 0}(),
                      DiscontinuousLagrange{RefTetrahedron, 0}(),
                      DiscontinuousLagrange{RefLine, 1}(),
                      DiscontinuousLagrange{RefQuadrilateral, 1}(),
                      DiscontinuousLagrange{RefHexahedron, 1}(),
                      DiscontinuousLagrange{RefTriangle, 1}(),
                      DiscontinuousLagrange{RefTetrahedron, 1}(),
                      #
                      BubbleEnrichedLagrange{RefTriangle, 1}(),
                      #
                      CrouzeixRaviart{RefTriangle, 1}(),
    )

        # Test of utility functions
        ref_dim = Ferrite.getdim(interpolation)
        ref_shape = Ferrite.getrefshape(interpolation)
        func_order = Ferrite.getorder(interpolation)
        @test typeof(interpolation) <: Interpolation{ref_shape,func_order}

        # Note that not every element formulation exists for every order and dimension.
        applicable(Ferrite.getlowerorder, interpolation) && @test typeof(Ferrite.getlowerorder(interpolation)) <: Interpolation{ref_shape,func_order-1}

    # Check partition of unity at random point.
    n_basefuncs = getnbasefunctions(interpolation)
    x = rand(Tensor{1, ref_dim})
    f = (x) -> [shape_value(interpolation, Tensor{1, ref_dim}(x), i) for i in 1:n_basefuncs]
    @test vec(ForwardDiff.jacobian(f, Array(x))') ≈
        reinterpret(Float64, [shape_gradient(interpolation, x, i) for i in 1:n_basefuncs])
    @test sum([shape_value(interpolation, x, i) for i in 1:n_basefuncs]) ≈ 1.0

    # Check if the important functions are consistent
    coords = Ferrite.reference_coordinates(interpolation)
    @test length(coords) == n_basefuncs
    @test shape_value(interpolation, x, n_basefuncs) == shape_value(interpolation, x, n_basefuncs)
    @test_throws ArgumentError shape_value(interpolation, x, n_basefuncs+1)

        # Test whether we have for each entity corresponding dof indices (possibly empty)
        @test length(Ferrite.vertexdof_indices(interpolation)) == Ferrite.nvertices(interpolation)
        if ref_dim > 1
            @test length(Ferrite.facedof_indices(interpolation)) == Ferrite.nfaces(interpolation)
            @test length(Ferrite.facedof_interior_indices(interpolation)) == Ferrite.nfaces(interpolation)
        elseif ref_dim > 2
            @test length(Ferrite.edgedof_indices(interpolation)) == Ferrite.nedges(interpolation)
            @test length(Ferrite.edgedof_interior_indices(interpolation)) == Ferrite.nedges(interpolation)
        end
        # We have at least as many edge/face dofs as we have edge/face interior dofs
        if ref_dim > 1
            @test all(length.(Ferrite.facedof_interior_indices(interpolation)) .<= length.(Ferrite.facedof_indices(interpolation)))
        elseif ref_dim > 2
            @test all(length.(Ferrite.edgedof_interior_indices(interpolation)) .<= length.(Ferrite.edgedof_indices(interpolation)))
        end
        # The total number of dofs must match the number of base functions
        totaldofs = sum(length.(Ferrite.vertexdof_indices(interpolation));init=0)
        if ref_dim > 1
            totaldofs += sum(length.(Ferrite.facedof_interior_indices(interpolation));init=0)
        end
        if ref_dim > 2
            totaldofs += sum(length.(Ferrite.edgedof_interior_indices(interpolation));init=0) 
        end
        totaldofs += length(Ferrite.celldof_interior_indices(interpolation))
        @test totaldofs == n_basefuncs

        # The dof indices are valid.
        @test all([all(0 .< i .<= n_basefuncs) for i ∈ Ferrite.vertexdof_indices(interpolation)])
        if ref_dim > 1
            @test all([all(0 .< i .<= n_basefuncs) for i ∈ Ferrite.facedof_indices(interpolation)])
            @test all([all(0 .< i .<= n_basefuncs) for i ∈ Ferrite.facedof_interior_indices(interpolation)])
        elseif ref_dim > 2
            @test all([all(0 .< i .<= n_basefuncs) for i ∈ Ferrite.edgedof_indices(interpolation)])
            @test all([all(0 .< i .<= n_basefuncs) for i ∈ Ferrite.edgedof_interior_indices(interpolation)])
        end
        @test all([all(0 .< i .<= n_basefuncs) for i ∈ Ferrite.celldof_interior_indices(interpolation)])

    # Check for dirac delta property of interpolation
    @testset "dirac delta property of dof $dof" for dof in 1:n_basefuncs
        for k in 1:n_basefuncs
            N_dof = shape_value(interpolation, coords[dof], k)
            if k == dof
                @test N_dof ≈ 1.0
            else
                factor = interpolation isa Lagrange{RefQuadrilateral, 3} ? 200 : 4
                @test N_dof ≈ 0.0 atol = factor * eps(Float64)
            end
        end
    end

        # Test that facedof_indices(...) return in counter clockwise order (viewing from the outside)
        if interpolation isa Lagrange
            function __outward_normal(coords::Vector{<:Vec{1}}, nodes)
                n = coords[nodes[1]]
                return n / norm(n)
            end
            function __outward_normal(coords::Vector{<:Vec{2}}, nodes)
                p1 = coords[nodes[1]]
                p2 = coords[nodes[2]]
                n = Vec{2}((p2[2] - p1[2], - p2[1] + p1[1]))
                return n / norm(n)
            end
            function __outward_normal(coords::Vector{<:Vec{3}}, nodes)
                p1 = coords[nodes[1]]
                p2 = coords[nodes[2]]
                p3 = coords[nodes[3]]
                n = (p3 - p2) × (p1 - p2)
                return n / norm(n)
            end
            for (facenodes, normal) in zip(Ferrite.facedof_indices(interpolation), reference_normals(interpolation))
                @test __outward_normal(coords, facenodes) ≈ normal
            end
        end

        # regression for https://github.com/Ferrite-FEM/Ferrite.jl/issues/520
        interpolation_type = typeof(interpolation).name.wrapper
        if func_order > 1 && interpolation_type != Ferrite.Serendipity
            first_order = interpolation_type{ref_shape,1}()
            for (highorderface, firstorderface) in zip(Ferrite.facedof_indices(interpolation), Ferrite.facedof_indices(first_order))
                for (h_node, f_node) in zip(highorderface, firstorderface)
                    @test h_node == f_node
                end
            end
            if ref_dim > 2
                for (highorderedge, firstorderedge) in zip(Ferrite.edgedof_indices(interpolation), Ferrite.edgedof_indices(first_order))
                    for (h_node, f_node) in zip(highorderedge, firstorderedge)
                        @test h_node == f_node
                    end
                end
            end
        end

        # VectorizedInterpolation
        v_interpolation_1 = interpolation^2
        v_interpolation_2 = (d = 2; interpolation^d)
        @test getnbasefunctions(v_interpolation_1) == getnbasefunctions(v_interpolation_2) ==
            getnbasefunctions(interpolation) * 2
    end

<<<<<<< HEAD
    @test Ferrite.reference_coordinates(DiscontinuousLagrange{RefTriangle,0}()) ≈ [Vec{2,Float64}((1/3,1/3))]
    @test Ferrite.reference_coordinates(DiscontinuousLagrange{RefQuadrilateral,0}()) ≈ [Vec{2,Float64}((0,0))]
    @test Ferrite.reference_coordinates(DiscontinuousLagrange{RefTetrahedron,0}()) ≈ [Vec{3,Float64}((1/4,1/4,1/4))]
    @test Ferrite.reference_coordinates(DiscontinuousLagrange{RefHexahedron,0}()) ≈ [Vec{3,Float64}((0,0,0))]

    # Test discontinuous interpolations related functions
    d_ip = DiscontinuousLagrange{RefQuadrilateral,1}()
    d_ip_t = DiscontinuousLagrange{RefQuadrilateral,1}

    ip = Lagrange{RefQuadrilateral,1}()
    ip_t = Lagrange{RefQuadrilateral,1}

    @test Ferrite.IsDiscontinuous(ip) == false
    @test Ferrite.IsDiscontinuous(ip_t) == false
    @test Ferrite.IsDiscontinuous(d_ip) == true
    @test Ferrite.IsDiscontinuous(d_ip_t) == true
=======
    # VectorizedInterpolation
    v_interpolation_1 = interpolation^2
    v_interpolation_2 = (d = 2; interpolation^d)
    @test getnbasefunctions(v_interpolation_1) == getnbasefunctions(v_interpolation_2) ==
          getnbasefunctions(interpolation) * 2
    # pretty printing
    @test repr("text/plain", v_interpolation_1) == repr(v_interpolation_1.ip) * "^2"
end
>>>>>>> 185f8d63

    @test Ferrite.get_continuous_interpolation(d_ip_t) == typeof(Ferrite.get_continuous_interpolation(d_ip))

    # Error paths
    @test_throws ArgumentError("Interpolation $ip is already continuous.") Ferrite.get_continuous_interpolation(ip)
    @test_throws ArgumentError("Interpolation $ip_t is already continuous.") Ferrite.get_continuous_interpolation(ip_t)
end<|MERGE_RESOLUTION|>--- conflicted
+++ resolved
@@ -151,14 +151,15 @@
             end
         end
 
-        # VectorizedInterpolation
-        v_interpolation_1 = interpolation^2
-        v_interpolation_2 = (d = 2; interpolation^d)
-        @test getnbasefunctions(v_interpolation_1) == getnbasefunctions(v_interpolation_2) ==
-            getnbasefunctions(interpolation) * 2
-    end
+    # VectorizedInterpolation
+    v_interpolation_1 = interpolation^2
+    v_interpolation_2 = (d = 2; interpolation^d)
+    @test getnbasefunctions(v_interpolation_1) == getnbasefunctions(v_interpolation_2) ==
+          getnbasefunctions(interpolation) * 2
+    # pretty printing
+    @test repr("text/plain", v_interpolation_1) == repr(v_interpolation_1.ip) * "^2"
+end
 
-<<<<<<< HEAD
     @test Ferrite.reference_coordinates(DiscontinuousLagrange{RefTriangle,0}()) ≈ [Vec{2,Float64}((1/3,1/3))]
     @test Ferrite.reference_coordinates(DiscontinuousLagrange{RefQuadrilateral,0}()) ≈ [Vec{2,Float64}((0,0))]
     @test Ferrite.reference_coordinates(DiscontinuousLagrange{RefTetrahedron,0}()) ≈ [Vec{3,Float64}((1/4,1/4,1/4))]
@@ -175,16 +176,6 @@
     @test Ferrite.IsDiscontinuous(ip_t) == false
     @test Ferrite.IsDiscontinuous(d_ip) == true
     @test Ferrite.IsDiscontinuous(d_ip_t) == true
-=======
-    # VectorizedInterpolation
-    v_interpolation_1 = interpolation^2
-    v_interpolation_2 = (d = 2; interpolation^d)
-    @test getnbasefunctions(v_interpolation_1) == getnbasefunctions(v_interpolation_2) ==
-          getnbasefunctions(interpolation) * 2
-    # pretty printing
-    @test repr("text/plain", v_interpolation_1) == repr(v_interpolation_1.ip) * "^2"
-end
->>>>>>> 185f8d63
 
     @test Ferrite.get_continuous_interpolation(d_ip_t) == typeof(Ferrite.get_continuous_interpolation(d_ip))
 
