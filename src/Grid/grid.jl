#########################
# Main types for meshes #
#########################
"""
    Node{dim, T}

A `Node` is a point in space.

# Fields
- `x::Vec{dim,T}`: stores the coordinates
"""
struct Node{dim,T}
    x::Vec{dim,T}
end
Node(x::NTuple{dim,T}) where {dim,T} = Node(Vec{dim,T}(x))
getcoordinates(n::Node) = n.x

"""
    Ferrite.get_coordinate_eltype(::Node)

Get the data type of the components of the nodes coordinate.
"""
get_coordinate_eltype(::Node{dim,T}) where {dim,T} = T

##########################
# AbstractCell interface #
##########################

abstract type AbstractCell{refdim, refshape <: AbstractRefShape{refdim}} end

nvertices(c::AbstractCell) = length(vertices(c))
nedges(   c::AbstractCell) = length(edges(c))
nfaces(   c::AbstractCell) = length(faces(c))
nnodes(   c::AbstractCell) = length(get_node_ids(c))

"""
    Ferrite.vertices(::AbstractCell)

Returns a tuple with the node indices (of the nodes in a grid) for each vertex in a given cell.
This function induces the [`VertexIndex`](@ref), where the second index 
corresponds to the local index into this tuple.
"""
vertices(::AbstractCell)

"""
    Ferrite.edges(::AbstractCell)

Returns a tuple of 2-tuples containing the ordered node indices (of the nodes in a grid) corresponding to
the vertices that define an *oriented edge*. This function induces the 
[`EdgeIndex`](@ref), where the second index corresponds to the local index into this tuple.

Note that the vertices are sufficient to define an edge uniquely.
"""
edges(::AbstractCell)

"""
    Ferrite.faces(::AbstractCell)

Returns a tuple of n-tuples containing the ordered node indices (of the nodes in a grid) corresponding to
the vertices that define an *oriented face*. This function induces the 
[`FaceIndex`](@ref), where the second index corresponds to the local index into this tuple.

Note that the vertices are sufficient to define a face uniquely.
"""
faces(::AbstractCell)

"""
    Ferrite.default_interpolation(::AbstractCell)::Interpolation

Returns the interpolation which defines the geometry of a given cell.
"""
default_interpolation(::AbstractCell)

"""
    Ferrite.get_node_ids(c::AbstractCell)

Return the node id's for cell `c` in the order determined by the cell's reference cell.

Default implementation: `c.nodes`.
"""
get_node_ids(c::AbstractCell) = c.nodes

# Default implementations of vertices/edges/faces that work as long as get_node_ids is
# correctly implemented for the cell.

# RefLine (refdim = 1): vertices for vertexdofs, faces for BC
function vertices(c::AbstractCell{1, RefLine})
    ns = get_node_ids(c)
    return (ns[1], ns[2]) # v1, v2
end
function faces(c::AbstractCell{1, RefLine})
    ns = get_node_ids(c)
    return ((ns[1],), (ns[2],)) # f1, f2
end

# RefTriangle (refdim = 2): vertices for vertexdofs, faces for facedofs (edgedofs) and BC
function vertices(c::AbstractCell{2, RefTriangle})
    ns = get_node_ids(c)
    return (ns[1], ns[2], ns[3]) # v1, v2, v3
end
function faces(c::AbstractCell{2, RefTriangle})
    ns = get_node_ids(c)
    return (
        (ns[1], ns[2]), (ns[2], ns[3]), (ns[3], ns[1]), # f1, f2, f3
    )
end

# RefQuadrilateral (refdim = 2): vertices for vertexdofs, faces for facedofs (edgedofs) and BC
function vertices(c::AbstractCell{2, RefQuadrilateral})
    ns = get_node_ids(c)
    return (ns[1], ns[2], ns[3], ns[4]) # v1, v2, v3, v4
end
function faces(c::AbstractCell{2, RefQuadrilateral})
    ns = get_node_ids(c)
    return (
        (ns[1], ns[2]), (ns[2], ns[3]), (ns[3], ns[4]), (ns[4], ns[1]), # f1, f2, f3, f4
    )
end

# RefTetrahedron (refdim = 3): vertices for vertexdofs, edges for edgedofs, faces for facedofs and BC
function vertices(c::AbstractCell{3, RefTetrahedron})
    ns = get_node_ids(c)
    return (ns[1], ns[2], ns[3], ns[4]) # v1, v2, v3, v4
end
function edges(c::AbstractCell{3, RefTetrahedron})
    ns = get_node_ids(c)
    return (
        (ns[1], ns[2]), (ns[2], ns[3]), (ns[3], ns[1]), # e1, e2, e3
        (ns[1], ns[4]), (ns[2], ns[4]), (ns[3], ns[4]), # e4, e5, e6
    )
end
function faces(c::AbstractCell{3, RefTetrahedron})
    ns = get_node_ids(c)
    return (
        (ns[1], ns[3], ns[2]), (ns[1], ns[2], ns[4]), # f1, f2
        (ns[2], ns[3], ns[4]), (ns[1], ns[4], ns[3]), # f3, f4
    )
end

# RefHexahedron (refdim = 3): vertices for vertexdofs, edges for edgedofs, faces for facedofs and BC
function vertices(c::AbstractCell{3, RefHexahedron})
    ns = get_node_ids(c)
    return (
        ns[1], ns[2], ns[3], ns[4], ns[5], ns[6], ns[7], ns[8], # v1, ..., v8
    )
end
function edges(c::AbstractCell{3, RefHexahedron})
    ns = get_node_ids(c)
    return (
        (ns[1], ns[2]), (ns[2], ns[3]), (ns[3], ns[4]), (ns[4], ns[1]), # e1, e2, e3, e4
        (ns[5], ns[6]), (ns[6], ns[7]), (ns[7], ns[8]), (ns[8], ns[5]), # e5, e6, e7, e8
        (ns[1], ns[5]), (ns[2], ns[6]), (ns[3], ns[7]), (ns[4], ns[8]), # e9, e10, e11, e12
    )
end
function faces(c::AbstractCell{3, RefHexahedron})
    ns = get_node_ids(c)
    return (
        (ns[1], ns[4], ns[3], ns[2]), (ns[1], ns[2], ns[6], ns[5]), # f1, f2
        (ns[2], ns[3], ns[7], ns[6]), (ns[3], ns[4], ns[8], ns[7]), # f3, f4
        (ns[1], ns[5], ns[8], ns[4]), (ns[5], ns[6], ns[7], ns[8]), # f5, f6
    )
end

# RefPrism (refdim = 3): vertices for vertexdofs, edges for edgedofs, faces for facedofs and BC
function vertices(c::AbstractCell{3, RefPrism})
    ns = get_node_ids(c)
    return (ns[1], ns[2], ns[3], ns[4], ns[5], ns[6]) # v1, ..., v6
end
function edges(c::AbstractCell{3, RefPrism})
    ns = get_node_ids(c)
    return (
        (ns[2], ns[1]), (ns[1], ns[3]), (ns[1], ns[4]), (ns[3], ns[2]), # e1, e2, e3, e4
        (ns[2], ns[5]), (ns[3], ns[6]), (ns[4], ns[5]), (ns[4], ns[6]), # e5, e6, e7, e8
        (ns[6], ns[5]),                                                 # e9
    )
end
function faces(c::AbstractCell{3, RefPrism})
    ns = get_node_ids(c)
    return (
        (ns[1], ns[3], ns[2]),        (ns[1], ns[2], ns[5], ns[4]), # f1, f2
        (ns[3], ns[1], ns[4], ns[6]), (ns[2], ns[3], ns[6], ns[5]), # f3, f4
        (ns[4], ns[5], ns[6]),                                      # f5
    )
end


######################################################
# Concrete implementations of AbstractCell interface #
######################################################

# Lagrange interpolation based cells
struct Line                   <: AbstractCell{1, RefLine}          nodes::NTuple{ 2, Int} end
struct QuadraticLine          <: AbstractCell{1, RefLine}          nodes::NTuple{ 3, Int} end
struct Triangle               <: AbstractCell{2, RefTriangle}      nodes::NTuple{ 3, Int} end
struct QuadraticTriangle      <: AbstractCell{2, RefTriangle}      nodes::NTuple{ 6, Int} end
struct Quadrilateral          <: AbstractCell{2, RefQuadrilateral} nodes::NTuple{ 4, Int} end
struct QuadraticQuadrilateral <: AbstractCell{2, RefQuadrilateral} nodes::NTuple{ 9, Int} end
struct Tetrahedron            <: AbstractCell{3, RefTetrahedron}   nodes::NTuple{ 4, Int} end
struct QuadraticTetrahedron   <: AbstractCell{3, RefTetrahedron}   nodes::NTuple{10, Int} end
struct Hexahedron             <: AbstractCell{3, RefHexahedron}    nodes::NTuple{ 8, Int} end
struct QuadraticHexahedron    <: AbstractCell{3, RefHexahedron}    nodes::NTuple{27, Int} end
struct Wedge                  <: AbstractCell{3, RefPrism}         nodes::NTuple{ 6, Int} end

default_interpolation(::Type{Line})                   = Lagrange{1, RefCube,        1}()
default_interpolation(::Type{QuadraticLine})          = Lagrange{1, RefCube,        2}()
default_interpolation(::Type{Triangle})               = Lagrange{2, RefTetrahedron, 1}()
default_interpolation(::Type{QuadraticTriangle})      = Lagrange{2, RefTetrahedron, 2}()
default_interpolation(::Type{Quadrilateral})          = Lagrange{2, RefCube,        1}()
default_interpolation(::Type{QuadraticQuadrilateral}) = Lagrange{2, RefCube,        2}()
default_interpolation(::Type{Tetrahedron})            = Lagrange{3, RefTetrahedron, 1}()
default_interpolation(::Type{QuadraticTetrahedron})   = Lagrange{3, RefTetrahedron, 2}()
default_interpolation(::Type{Hexahedron})             = Lagrange{3, RefCube,        1}()
default_interpolation(::Type{QuadraticHexahedron})    = Lagrange{3, RefCube,        2}()
default_interpolation(::Type{Wedge})                  = Lagrange{3, RefPrism,       1}()

# TODO: Remove this, used for Quadrilateral3D
edges(c::Quadrilateral#=3D=#) = faces(c)

# Serendipity interpolation based cells
struct SerendipityQuadraticQuadrilateral <: AbstractCell{2, RefQuadrilateral} nodes::NTuple{ 8, Int} end
struct SerendipityQuadraticHexahedron    <: AbstractCell{3, RefHexahedron}    nodes::NTuple{20, Int} end

default_interpolation(::Type{SerendipityQuadraticQuadrilateral}) = Serendipity{2, RefCube, 2}()
default_interpolation(::Type{SerendipityQuadraticHexahedron})    = Serendipity{3, RefCube, 2}()


############
# Topology #
############
# TODO: Move topology stuff to src/Grid/Topology.jl or something

struct EntityNeighborhood{T<:Union{BoundaryIndex,CellIndex}}
    neighbor_info::Vector{T}
end

EntityNeighborhood(info::T) where T <: BoundaryIndex = EntityNeighborhood([info])
Base.zero(::Type{EntityNeighborhood{T}}) where T = EntityNeighborhood(T[])
Base.zero(::Type{EntityNeighborhood}) = EntityNeighborhood(BoundaryIndex[])
Base.length(n::EntityNeighborhood) = length(n.neighbor_info)
Base.getindex(n::EntityNeighborhood,i) = getindex(n.neighbor_info,i)
Base.firstindex(n::EntityNeighborhood) = 1
Base.lastindex(n::EntityNeighborhood) = length(n.neighbor_info)
Base.:(==)(n1::EntityNeighborhood, n2::EntityNeighborhood) = n1.neighbor_info == n2.neighbor_info
Base.iterate(n::EntityNeighborhood, state=1) = iterate(n.neighbor_info,state)

function Base.:+(n1::EntityNeighborhood, n2::EntityNeighborhood)
    neighbor_info = [n1.neighbor_info; n2.neighbor_info]
    return EntityNeighborhood(neighbor_info)
end

function Base.show(io::IO, ::MIME"text/plain", n::EntityNeighborhood)
    if length(n) == 0
        println(io, "No EntityNeighborhood")
    elseif length(n) == 1
        println(io, "$(n.neighbor_info[1])")
    else
        println(io, "$(n.neighbor_info...)")
    end
end

"""
    nvertices_on_face(cell::AbstractCell, local_face_index::Int)
Specifies for each subtype of AbstractCell how many nodes form a face.
"""
nvertices_on_face(cell::AbstractCell, local_face_index::Int) = length(faces(cell)[local_face_index])
"""
    nvertices_on_edge(::AbstractCell, local_edge_index::Int)
Specifies for each subtype of AbstractCell how many nodes form an edge.
"""
nvertices_on_edge(cell::AbstractCell, local_edge_index::Int) = length(edges(cell)[local_edge_index])

getdim(::Union{AbstractCell{refdim},Type{<:AbstractCell{refdim}}}) where {refdim} = refdim

abstract type AbstractTopology end

"""
    ExclusiveTopology(cells::Vector{C}) where C <: AbstractCell
`ExclusiveTopology` saves topological (connectivity) data of the grid. The constructor works with an `AbstractCell`
vector for all cells that dispatch `vertices`, `faces` and in 3D `edges`.
The struct saves the highest dimensional neighborhood, i.e. if something is connected by a face and an
 edge only the face neighborhood is saved. The lower dimensional neighborhood is recomputed, if needed.

# Fields
- `vertex_to_cell::Dict{Int,Vector{Int}}`: global vertex id to all cells containing the vertex
- `cell_neighbor::Vector{EntityNeighborhood{CellIndex}}`: cellid to all connected cells
- `face_neighbor::SparseMatrixCSC{EntityNeighborhood,Int}`: `face_neighbor[cellid,local_face_id]` -> neighboring face
- `vertex_neighbor::SparseMatrixCSC{EntityNeighborhood,Int}`: `vertex_neighbor[cellid,local_vertex_id]` -> neighboring vertex
- `edge_neighbor::SparseMatrixCSC{EntityNeighborhood,Int}`: `edge_neighbor[cellid_local_vertex_id]` -> neighboring edge
- `vertex_vertex_neighbor::Dict{Int,EntityNeighborhood{VertexIndex}}`: global vertex id -> all connected vertices by edge or face
- `face_skeleton::Vector{FaceIndex}`: list of unique faces in the grid
"""
struct ExclusiveTopology <: AbstractTopology
    # maps a global vertex id to all cells containing the vertex
    vertex_to_cell::Dict{Int,Set{Int}}
    # index of the vector = cell id ->  all other connected cells
    cell_neighbor::Vector{EntityNeighborhood{CellIndex}}
    # face_neighbor[cellid,local_face_id] -> exclusive connected entities (not restricted to one entity)
    face_neighbor::SparseMatrixCSC{EntityNeighborhood,Int}
    # vertex_neighbor[cellid,local_vertex_id] -> exclusive connected entities to the given vertex
    vertex_neighbor::SparseMatrixCSC{EntityNeighborhood,Int}
    # edge_neighbor[cellid,local_edge_id] -> exclusive connected entities of the given edge
    edge_neighbor::SparseMatrixCSC{EntityNeighborhood,Int}
    # maps global vertex id to all directly (by edge or face) connected vertices (no diagonal connection considered)
    vertex_vertex_neighbor::Dict{Int,EntityNeighborhood{VertexIndex}}
    # list of unique faces in the grid given as FaceIndex
    face_skeleton::Vector{FaceIndex}
end

function ExclusiveTopology(cells::Vector{C}) where C <: AbstractCell
    cell_vertices_table = vertices.(cells) #needs generic interface for <: AbstractCell
    vertex_cell_table = Dict{Int,Set{Int}}() 

    for (cellid, cell_vertices) in enumerate(cell_vertices_table)
       for vertex in cell_vertices
            if haskey(vertex_cell_table, vertex)
                push!(vertex_cell_table[vertex], cellid)
            else
                vertex_cell_table[vertex] = Set([cellid])
            end
        end
    end

    I_face = Int[]; J_face = Int[]; V_face = EntityNeighborhood[]
    I_edge = Int[]; J_edge = Int[]; V_edge = EntityNeighborhood[]
    I_vertex = Int[]; J_vertex = Int[]; V_vertex = EntityNeighborhood[]
    cell_neighbor_table = Vector{EntityNeighborhood{CellIndex}}(undef, length(cells))

    for (cellid, cell) in enumerate(cells)
        cell_neighbors = reduce(union!, [Set{Int}(vertex_cell_table[vertex]) for vertex ∈ vertices(cell) if vertex_cell_table[vertex] != cellid])
        cell_neighbor_table[cellid] = EntityNeighborhood(CellIndex.(collect(cell_neighbors)))

        face_neighbors = Set{Int}()
        for (face_idx,face) ∈ enumerate(faces(cell))
            neighbor_candidates = Set{Int}(c for c ∈ vertex_cell_table[face[1]] if c != cellid)
            for face_vertex ∈ face[2:end]
                intersect!(neighbor_candidates, vertex_cell_table[face_vertex])
            end
            union!(face_neighbors, neighbor_candidates)
        end

        if getdim(cell) > 2
            edge_neighbors = Set{Int}()
            for (edge_idx,edge) ∈ enumerate(edges(cell))
                neighbor_candidates = Set{Int}(c for c ∈ vertex_cell_table[edge[1]] if c != cellid)
                for edge_vertex ∈ edge[2:end]
                    edge_neighbor = vertex_cell_table[edge_vertex]
                    if edge_neighbor != cellid && edge_neighbor ∉ face_neighbors
                        intersect!(neighbor_candidates, edge_neighbor)
                    end
                end
                union!(edge_neighbors, neighbor_candidates)
            end
        end

        for neighbor_cellid in cell_neighbors
            cell_local_ids = findall(x->x in cell_vertices_table[neighbor_cellid], cell_vertices_table[cellid])
            # vertex neighbor
            if length(cell_local_ids) == 1
                neighbor_local_ids = findall(x->x in cell_vertices_table[cellid], cell_vertices_table[neighbor_cellid])
                _vertex_neighbor!(V_vertex, I_vertex, J_vertex, cellid, cell, neighbor_local_ids, neighbor_cellid, cells[neighbor_cellid])
            # face neighbor
            elseif neighbor_cellid ∈ face_neighbors
                neighbor_local_ids = findall(x->x in cell_vertices_table[cellid], cell_vertices_table[neighbor_cellid])
                _face_neighbor!(V_face, I_face, J_face, cellid, cell, neighbor_local_ids, neighbor_cellid, cells[neighbor_cellid]) 
            # edge neighbor
            elseif getdim(cell) > 2 && neighbor_cellid ∈ edge_neighbors
                neighbor_local_ids = findall(x->x in cell_vertices_table[cellid], cell_vertices_table[neighbor_cellid])
                _edge_neighbor!(V_edge, I_edge, J_edge, cellid, cell, neighbor_local_ids, neighbor_cellid, cells[neighbor_cellid])
            end
        end   
    end

    celltype = eltype(cells)
    if isconcretetype(celltype)
        dim = getdim(cells[1])
        _nvertices = nvertices(cells[1])
        push!(V_vertex,zero(EntityNeighborhood{VertexIndex}))
        push!(I_vertex,1); push!(J_vertex,_nvertices)
        if dim > 1
            _nfaces = nfaces(cells[1])
            push!(V_face,zero(EntityNeighborhood{FaceIndex}))
            push!(I_face,1); push!(J_face,_nfaces)
        end
        if dim > 2
            _nedges = nedges(cells[1])
            push!(V_edge,zero(EntityNeighborhood{EdgeIndex}))
            push!(I_edge,1); push!(J_edge,_nedges)
        end
    else
        celltypes = typeof.(cells)
        for celltype in celltypes
            celltypeidx = findfirst(x->typeof(x)==celltype,cells)
            dim = getdim(cells[celltypeidx])
            _nvertices = nvertices(cells[celltypeidx])
            push!(V_vertex,zero(EntityNeighborhood{VertexIndex}))
            push!(I_vertex,celltypeidx); push!(J_vertex,_nvertices)
            if dim > 1
                _nfaces = nfaces(cells[celltypeidx])
                push!(V_face,zero(EntityNeighborhood{FaceIndex}))
                push!(I_face,celltypeidx); push!(J_face,_nfaces)
            end
            if dim > 2
                _nedges = nedges(cells[celltypeidx])
                push!(V_edge,zero(EntityNeighborhood{EdgeIndex}))
                push!(I_edge,celltypeidx); push!(J_edge,_nedges)
            end
        end
    end
    face_neighbor = sparse(I_face,J_face,V_face)
    vertex_neighbor = sparse(I_vertex,J_vertex,V_vertex)
    edge_neighbor = sparse(I_edge,J_edge,V_edge)

    vertex_vertex_table = Dict{Int,EntityNeighborhood}()
    vertex_vertex_global = Dict{Int,Vector{Int}}()
    # Vertex Connectivity
    for global_vertexid in keys(vertex_cell_table)
        #Cellset that contains given vertex
        cellset = vertex_cell_table[global_vertexid]
        vertex_neighbors_local = VertexIndex[]
        vertex_neighbors_global = Int[]
        for cell in cellset
            neighbor_boundary = getdim(cells[cell]) > 2 ? collect(edges(cells[cell])) : collect(faces(cells[cell])) #get lowest dimension boundary
            neighbor_connected_faces = neighbor_boundary[findall(x->global_vertexid in x, neighbor_boundary)]
            other_vertices = findfirst.(x->x!=global_vertexid,neighbor_connected_faces)
            any(other_vertices .=== nothing) && continue 
            neighbor_vertices_global = getindex.(neighbor_connected_faces, other_vertices)
            neighbor_vertices_local= [VertexIndex(cell,local_vertex) for local_vertex in findall(x->x in neighbor_vertices_global, vertices(cells[cell]))]
            append!(vertex_neighbors_local, neighbor_vertices_local)
            append!(vertex_neighbors_global, neighbor_vertices_global)
        end
        vertex_vertex_table[global_vertexid] =  EntityNeighborhood(vertex_neighbors_local)
        vertex_vertex_global[global_vertexid] = vertex_neighbors_global
    end

    # Face Skeleton
    face_skeleton_global = Set{NTuple}()
    face_skeleton_local = Vector{FaceIndex}()
    fs_length = length(face_skeleton_global)
    for (cellid,cell) in enumerate(cells)
        for (local_face_id,face) in enumerate(faces(cell))
            push!(face_skeleton_global, first(sortface(face)))
            fs_length_new = length(face_skeleton_global)
            if fs_length != fs_length_new
                push!(face_skeleton_local, FaceIndex(cellid,local_face_id))
                fs_length = fs_length_new
            end
        end
    end
    return ExclusiveTopology(vertex_cell_table,cell_neighbor_table,face_neighbor,vertex_neighbor,edge_neighbor,vertex_vertex_table,face_skeleton_local)
end

function _vertex_neighbor!(V_vertex, I_vertex, J_vertex, cellid, cell, neighbor, neighborid, neighbor_cell)
    vertex_neighbor = VertexIndex((neighborid, neighbor[1]))
    cell_vertex_id = findfirst(x->x==neighbor_cell.nodes[neighbor[1]], cell.nodes)
    push!(V_vertex,EntityNeighborhood(vertex_neighbor))
    push!(I_vertex,cellid)
    push!(J_vertex,cell_vertex_id)
end

function _edge_neighbor!(V_edge, I_edge, J_edge, cellid, cell, neighbor, neighborid, neighbor_cell)
    neighbor_edge = neighbor_cell.nodes[neighbor]
    if getdim(neighbor_cell) < 3
        neighbor_edge_id = findfirst(x->issubset(x,neighbor_edge), faces(neighbor_cell))
        edge_neighbor = FaceIndex((neighborid, neighbor_edge_id))
    else
        neighbor_edge_id = findfirst(x->issubset(x,neighbor_edge), edges(neighbor_cell))
        edge_neighbor = EdgeIndex((neighborid, neighbor_edge_id))
    end
    cell_edge_id = findfirst(x->issubset(x,neighbor_edge),edges(cell))
    push!(V_edge, EntityNeighborhood(edge_neighbor))
    push!(I_edge, cellid)
    push!(J_edge, cell_edge_id)
end

function _face_neighbor!(V_face, I_face, J_face, cellid, cell, neighbor, neighborid, neighbor_cell)
    neighbor_face = neighbor_cell.nodes[neighbor]
    if getdim(neighbor_cell) == getdim(cell)
        neighbor_face_id = findfirst(x->issubset(x,neighbor_face), faces(neighbor_cell))
        face_neighbor = FaceIndex((neighborid, neighbor_face_id))
    else
        neighbor_face_id = findfirst(x->issubset(x,neighbor_face), edges(neighbor_cell))
        face_neighbor = EdgeIndex((neighborid, neighbor_face_id))
    end
    cell_face_id = findfirst(x->issubset(x,neighbor_face),faces(cell))
    push!(V_face, EntityNeighborhood(face_neighbor))
    push!(I_face, cellid)
    push!(J_face, cell_face_id)
end

getcells(neighbor::EntityNeighborhood{T}) where T <: BoundaryIndex = first.(neighbor.neighbor_info)
getcells(neighbor::EntityNeighborhood{CellIndex}) = getproperty.(neighbor.neighbor_info, :idx)
getcells(neighbors::Vector{T}) where T <: EntityNeighborhood = reduce(vcat, getcells.(neighbors))
getcells(neighbors::Vector{T}) where T <: BoundaryIndex = getindex.(neighbors,1)

abstract type AbstractGrid{dim} end

ExclusiveTopology(grid::AbstractGrid) = ExclusiveTopology(getcells(grid))

"""
    Grid{dim, C<:AbstractCell, T<:Real} <: AbstractGrid}

A `Grid` is a collection of `Cells` and `Node`s which covers the computational domain, together with Sets of cells, nodes and faces.
There are multiple helper structures to apply boundary conditions or define subdomains. They are gathered in the `cellsets`, `nodesets`,
`facesets`, `edgesets` and `vertexsets`.

# Fields
- `cells::Vector{C}`: stores all cells of the grid
- `nodes::Vector{Node{dim,T}}`: stores the `dim` dimensional nodes of the grid
- `cellsets::Dict{String,Set{Int}}`: maps a `String` key to a `Set` of cell ids
- `nodesets::Dict{String,Set{Int}}`: maps a `String` key to a `Set` of global node ids
- `facesets::Dict{String,Set{FaceIndex}}`: maps a `String` to a `Set` of `Set{FaceIndex} (global_cell_id, local_face_id)`
- `edgesets::Dict{String,Set{EdgeIndex}}`: maps a `String` to a `Set` of `Set{EdgeIndex} (global_cell_id, local_edge_id`
- `vertexsets::Dict{String,Set{VertexIndex}}`: maps a `String` key to a `Set` of local vertex ids
- `boundary_matrix::SparseMatrixCSC{Bool,Int}`: optional, only needed by `onboundary` to check if a cell is on the boundary, see, e.g. Helmholtz example
"""
mutable struct Grid{dim,C<:AbstractCell,T<:Real} <: AbstractGrid{dim}
    cells::Vector{C}
    nodes::Vector{Node{dim,T}}
    # Sets
    cellsets::Dict{String,Set{Int}}
    nodesets::Dict{String,Set{Int}}
    facesets::Dict{String,Set{FaceIndex}}
    edgesets::Dict{String,Set{EdgeIndex}}
    vertexsets::Dict{String,Set{VertexIndex}}
    # Boundary matrix (faces per cell × cell)
    boundary_matrix::SparseMatrixCSC{Bool,Int}
end

function Grid(cells::Vector{C},
              nodes::Vector{Node{dim,T}};
              cellsets::Dict{String,Set{Int}}=Dict{String,Set{Int}}(),
              nodesets::Dict{String,Set{Int}}=Dict{String,Set{Int}}(),
              facesets::Dict{String,Set{FaceIndex}}=Dict{String,Set{FaceIndex}}(),
              edgesets::Dict{String,Set{EdgeIndex}}=Dict{String,Set{EdgeIndex}}(),
              vertexsets::Dict{String,Set{VertexIndex}}=Dict{String,Set{VertexIndex}}(),
              boundary_matrix::SparseMatrixCSC{Bool,Int}=spzeros(Bool, 0, 0)) where {dim,C,T}
    return Grid(cells, nodes, cellsets, nodesets, facesets, edgesets, vertexsets, boundary_matrix)
end

##########################
# Grid utility functions #
##########################
"""
    getneighborhood(top::ExclusiveTopology, grid::AbstractGrid, cellidx::CellIndex, include_self=false)
    getneighborhood(top::ExclusiveTopology, grid::AbstractGrid, faceidx::FaceIndex, include_self=false)
    getneighborhood(top::ExclusiveTopology, grid::AbstractGrid, vertexidx::VertexIndex, include_self=false)
    getneighborhood(top::ExclusiveTopology, grid::AbstractGrid, edgeidx::EdgeIndex, include_self=false)

Returns all directly connected entities of the same type, i.e. calling the function with a `VertexIndex` will return
a list of directly connected vertices (connected via face/edge). If `include_self` is true, the given `*Index` is included
in the returned list.

!!! warning
    This feature is highly experimental and very likely subjected to interface changes in the future.
"""
function getneighborhood(top::ExclusiveTopology, grid::AbstractGrid, cellidx::CellIndex, include_self=false)
    patch = getcells(top.cell_neighbor[cellidx.idx])
    if include_self
        return [patch; cellidx.idx]
    else
        return patch
    end
end

function getneighborhood(top::ExclusiveTopology, grid::AbstractGrid, faceidx::FaceIndex, include_self=false)
    if include_self
        return [top.face_neighbor[faceidx[1],faceidx[2]].neighbor_info; faceidx]
    else
        return top.face_neighbor[faceidx[1],faceidx[2]].neighbor_info
    end
end

function getneighborhood(top::ExclusiveTopology, grid::AbstractGrid, vertexidx::VertexIndex, include_self=false)
    cellid, local_vertexid = vertexidx[1], vertexidx[2]
    cell_vertices = vertices(getcells(grid,cellid))
    global_vertexid = cell_vertices[local_vertexid]
    if include_self
        vertex_to_cell = top.vertex_to_cell[global_vertexid]
        self_reference_local = Vector{VertexIndex}(undef,length(vertex_to_cell))
        for (i,cellid) in enumerate(vertex_to_cell)
            local_vertex = VertexIndex(cellid,findfirst(x->x==global_vertexid,vertices(getcells(grid,cellid))))
            self_reference_local[i] = local_vertex
        end
        return [top.vertex_vertex_neighbor[global_vertexid].neighbor_info; self_reference_local]
    else
        return top.vertex_vertex_neighbor[global_vertexid].neighbor_info
    end
end

function getneighborhood(top::ExclusiveTopology, grid::AbstractGrid{3}, edgeidx::EdgeIndex, include_self=false)
    cellid, local_edgeidx = edgeidx[1], edgeidx[2]
    cell_edges = edges(getcells(grid,cellid))
    nonlocal_edgeid = cell_edges[local_edgeidx]
    cell_neighbors = getneighborhood(top,grid,CellIndex(cellid))
    self_reference_local = EdgeIndex[]
    for cellid in cell_neighbors
        local_neighbor_edgeid = findfirst(x->issubset(x,nonlocal_edgeid),edges(getcells(grid,cellid)))
        local_neighbor_edgeid === nothing && continue
        local_edge = EdgeIndex(cellid,local_neighbor_edgeid)
        push!(self_reference_local, local_edge)
    end
    if include_self
        return unique([top.edge_neighbor[cellid, local_edgeidx].neighbor_info; self_reference_local; edgeidx])
    else
        return unique([top.edge_neighbor[cellid, local_edgeidx].neighbor_info; self_reference_local])
    end
end

"""
    faceskeleton(grid) -> Vector{FaceIndex}
Returns an iterateable face skeleton. The skeleton consists of `FaceIndex` that can be used to `reinit`
`FaceValues`.
"""
faceskeleton(top::ExclusiveTopology, grid::AbstractGrid) =  top.face_skeleton

"""
    toglobal(grid::AbstractGrid, vertexidx::VertexIndex) -> Int
    toglobal(grid::AbstractGrid, vertexidx::Vector{VertexIndex}) -> Vector{Int}
This function takes the local vertex representation (a `VertexIndex`) and looks up the unique global id (an `Int`).
"""
toglobal(grid::AbstractGrid,vertexidx::VertexIndex) = vertices(getcells(grid,vertexidx[1]))[vertexidx[2]]
toglobal(grid::AbstractGrid,vertexidx::Vector{VertexIndex}) = unique(toglobal.((grid,),vertexidx))

@inline getdim(::AbstractGrid{dim}) where {dim} = dim
"""
    getcells(grid::AbstractGrid)
    getcells(grid::AbstractGrid, v::Union{Int,Vector{Int}}
    getcells(grid::AbstractGrid, setname::String)

Returns either all `cells::Collection{C<:AbstractCell}` of a `<:AbstractGrid` or a subset based on an `Int`, `Vector{Int}` or `String`.
Whereas the last option tries to call a `cellset` of the `grid`. `Collection` can be any indexable type, for `Grid` it is `Vector{C<:AbstractCell}`.
"""
@inline getcells(grid::AbstractGrid) = grid.cells
@inline getcells(grid::AbstractGrid, v::Union{Int, Vector{Int}}) = grid.cells[v]
@inline getcells(grid::AbstractGrid, setname::String) = grid.cells[collect(getcellset(grid,setname))]
"Returns the number of cells in the `<:AbstractGrid`."
@inline getncells(grid::AbstractGrid) = length(grid.cells)
"Returns the celltype of the `<:AbstractGrid`."
@inline getcelltype(grid::AbstractGrid) = eltype(grid.cells)
@inline getcelltype(grid::AbstractGrid, i::Int) = typeof(grid.cells[i])

"""
    getnodes(grid::AbstractGrid)
    getnodes(grid::AbstractGrid, v::Union{Int,Vector{Int}}
    getnodes(grid::AbstractGrid, setname::String)

Returns either all `nodes::Collection{N}` of a `<:AbstractGrid` or a subset based on an `Int`, `Vector{Int}` or `String`.
The last option tries to call a `nodeset` of the `<:AbstractGrid`. `Collection{N}` refers to some indexable collection where each element corresponds
to a Node.
"""
@inline getnodes(grid::AbstractGrid) = grid.nodes
@inline getnodes(grid::AbstractGrid, v::Union{Int, Vector{Int}}) = grid.nodes[v]
@inline getnodes(grid::AbstractGrid, setname::String) = grid.nodes[collect(getnodeset(grid,setname))]
"Returns the number of nodes in the grid."
@inline getnnodes(grid::AbstractGrid) = length(grid.nodes)
"Returns the number of nodes of the `i`-th cell."
@inline nnodes_per_cell(grid::AbstractGrid, i::Int=1) = nnodes(grid.cells[i])
"Return the number type of the nodal coordinates."
@inline get_coordinate_eltype(grid::AbstractGrid) = get_coordinate_eltype(first(getnodes(grid)))

"""
    getcellset(grid::AbstractGrid, setname::String)

Returns all cells as cellid in a `Set` of a given `setname`.
"""
@inline getcellset(grid::AbstractGrid, setname::String) = grid.cellsets[setname]
"""
    getcellsets(grid::AbstractGrid)

Returns all cellsets of the `grid`.
"""
@inline getcellsets(grid::AbstractGrid) = grid.cellsets

"""
    getnodeset(grid::AbstractGrid, setname::String)

Returns all nodes as nodeid in a `Set` of a given `setname`.
"""
@inline getnodeset(grid::AbstractGrid, setname::String) = grid.nodesets[setname]
"""
    getnodesets(grid::AbstractGrid)

Returns all nodesets of the `grid`.
"""
@inline getnodesets(grid::AbstractGrid) = grid.nodesets

"""
    getfaceset(grid::AbstractGrid, setname::String)

Returns all faces as `FaceIndex` in a `Set` of a given `setname`.
"""
@inline getfaceset(grid::AbstractGrid, setname::String) = grid.facesets[setname]
"""
    getfacesets(grid::AbstractGrid)

Returns all facesets of the `grid`.
"""
@inline getfacesets(grid::AbstractGrid) = grid.facesets

"""
    getedgeset(grid::AbstractGrid, setname::String)

Returns all edges as `EdgeIndex` in a `Set` of a given `setname`.
"""
@inline getedgeset(grid::AbstractGrid, setname::String) = grid.edgesets[setname]
"""
    getedgesets(grid::AbstractGrid)

Returns all edge sets of the grid.
"""
@inline getedgesets(grid::AbstractGrid) = grid.edgesets

"""
    getedgeset(grid::AbstractGrid, setname::String)

Returns all vertices as `VertexIndex` in a `Set` of a given `setname`.
"""
@inline getvertexset(grid::AbstractGrid, setname::String) = grid.vertexsets[setname]
"""
    getvertexsets(grid::AbstractGrid)

Returns all vertex sets of the grid.
"""
@inline getvertexsets(grid::AbstractGrid) = grid.vertexsets

n_faces_per_cell(grid::Grid) = nfaces(eltype(grid.cells))

<<<<<<< HEAD
"""
    function compute_vertex_values(grid::AbstractGrid, f::Function)
    function compute_vertex_values(grid::AbstractGrid, v::Vector{Int}, f::Function)
    function compute_vertex_values(grid::AbstractGrid, set::String, f::Function)

Given a `grid` and some function `f`, `compute_vertex_values` computes all nodal values,
 i.e. values at the nodes,  of the function `f`.
The function implements two dispatches, where only a subset of the grid's node is used.

```julia
    compute_vertex_values(grid, x -> sin(x[1]) + cos([2]))
    compute_vertex_values(grid, [9, 6, 3], x -> sin(x[1]) + cos([2])) #compute function values at nodes with id 9,6,3
    compute_vertex_values(grid, "right", x -> sin(x[1]) + cos([2])) #compute function values at nodes belonging to nodeset right
```

"""
@inline function compute_vertex_values(nodes::Vector{Node{dim,T}}, f::Function) where{dim,T}
    map(n -> f(getcoordinates(n)), nodes)
end

@inline function compute_vertex_values(grid::AbstractGrid, f::Function)
    compute_vertex_values(getnodes(grid), f::Function)
end

@inline function compute_vertex_values(grid::AbstractGrid, v::Vector{Int}, f::Function)
    compute_vertex_values(getnodes(grid, v), f::Function)
end

@inline function compute_vertex_values(grid::AbstractGrid, set::String, f::Function)
    compute_vertex_values(getnodes(grid, set), f::Function)
end

=======
>>>>>>> 976365bc
# Transformations
"""
    transform!(grid::Abstractgrid, f::Function)

Transform all nodes of the `grid` based on some transformation function `f`.
"""
function transform!(g::Grid, f::Function)
    map!(n -> Node(f(getcoordinates(n))), g.nodes, g.nodes)
    return g
end

# Sets

_check_setname(dict, name) = haskey(dict, name) && throw(ArgumentError("there already exists a set with the name: $name"))
_warn_emptyset(set, name) = length(set) == 0 && @warn("no entities added to the set with name: $name")

"""
    addcellset!(grid::AbstractGrid, name::String, cellid::Union{Set{Int}, Vector{Int}})
    addcellset!(grid::AbstractGrid, name::String, f::function; all::Bool=true)

Adds a cellset to the grid with key `name`.
Cellsets are typically used to define subdomains of the problem, e.g. two materials in the computational domain.
The `DofHandler` can construct different fields which live not on the whole domain, but rather on a cellset.
`all=true` implies that `f(x)` must return `true` for all nodal coordinates `x` in the cell if the cell
should be added to the set, otherwise it suffices that `f(x)` returns `true` for one node. 

```julia
addcellset!(grid, "left", Set((1,3))) #add cells with id 1 and 3 to cellset left
addcellset!(grid, "right", x -> norm(x[1]) < 2.0 ) #add cell to cellset right, if x[1] of each cell's node is smaller than 2.0
```
"""
function addcellset!(grid::AbstractGrid, name::String, cellid::Union{Set{Int},Vector{Int}})
    _check_setname(grid.cellsets,  name)
    cells = Set(cellid)
    _warn_emptyset(cells, name)
    grid.cellsets[name] = cells
    grid
end

function addcellset!(grid::AbstractGrid, name::String, f::Function; all::Bool=true)
    _check_setname(grid.cellsets, name)
    cells = Set{Int}()
    for (i, cell) in enumerate(getcells(grid))
        pass = all
        for node_idx in cell.nodes
            node = grid.nodes[node_idx]
            v = f(node.x)
            all ? (!v && (pass = false; break)) : (v && (pass = true; break))
        end
        pass && push!(cells, i)
    end
    _warn_emptyset(cells, name)
    grid.cellsets[name] = cells
    grid
end

"""
    addfaceset!(grid::AbstractGrid, name::String, faceid::Union{Set{FaceIndex},Vector{FaceIndex}})
    addfaceset!(grid::AbstractGrid, name::String, f::Function; all::Bool=true) 

Adds a faceset to the grid with key `name`.
A faceset maps a `String` key to a `Set` of tuples corresponding to `(global_cell_id, local_face_id)`.
Facesets are used to initialize `Dirichlet` structs, that are needed to specify the boundary for the `ConstraintHandler`.
`all=true` implies that `f(x)` must return `true` for all nodal coordinates `x` on the face if the face
should be added to the set, otherwise it suffices that `f(x)` returns `true` for one node. 

```julia
addfaceset!(grid, "right", Set(((2,2),(4,2))) #see grid manual example for reference
addfaceset!(grid, "clamped", x -> norm(x[1]) ≈ 0.0) #see incompressible elasticity example for reference
```
"""
addfaceset!(grid::Grid, name::String, set::Union{Set{FaceIndex},Vector{FaceIndex}}) = 
    _addset!(grid, name, set, grid.facesets)
addedgeset!(grid::Grid, name::String, set::Union{Set{EdgeIndex},Vector{EdgeIndex}}) = 
    _addset!(grid, name, set, grid.edgesets)
addvertexset!(grid::Grid, name::String, set::Union{Set{VertexIndex},Vector{VertexIndex}}) = 
    _addset!(grid, name, set, grid.vertexsets)
function _addset!(grid::AbstractGrid, name::String, _set, dict::Dict)
    _check_setname(dict, name)
    set = Set(_set)
    _warn_emptyset(set, name)
    dict[name] = set
    grid
end

addfaceset!(grid::AbstractGrid, name::String, f::Function; all::Bool=true) = 
    _addset!(grid, name, f, Ferrite.faces, grid.facesets, FaceIndex; all=all)
addedgeset!(grid::AbstractGrid, name::String, f::Function; all::Bool=true) = 
    _addset!(grid, name, f, Ferrite.edges, grid.edgesets, EdgeIndex; all=all)
addvertexset!(grid::AbstractGrid, name::String, f::Function; all::Bool=true) = 
    _addset!(grid, name, f, Ferrite.vertices, grid.vertexsets, VertexIndex; all=all)
function _addset!(grid::AbstractGrid, name::String, f::Function, _ftype::Function, dict::Dict, _indextype::Type; all::Bool=true)
    _check_setname(dict, name)
    _set = Set{_indextype}()
    for (cell_idx, cell) in enumerate(getcells(grid))
        for (face_idx, face) in enumerate(_ftype(cell))
            pass = all
            for node_idx in face
                v = f(grid.nodes[node_idx].x)
                all ? (!v && (pass = false; break)) : (v && (pass = true; break))
            end
            pass && push!(_set, _indextype(cell_idx, face_idx))
        end
    end
    _warn_emptyset(_set, name)
    dict[name] = _set
    grid
end


"""
    getfaceedges(grid::AbstractGrid, face::FaceIndex)
    getfaceedges(cell::AbstractCell, face::FaceIndex)

Returns the edges represented as `Set{EdgeIndex}` in a given face represented as
`FaceIndex`.

```julia-repl
julia> using Ferrite; using Ferrite: getfaceedges

julia> grid = generate_grid(Tetrahedron, (2,1,1));

julia> getfaceedges(grid, FaceIndex(4,2))
Set{EdgeIndex} with 3 elements:
  EdgeIndex((4, 4))
  EdgeIndex((4, 5))
  EdgeIndex((4, 1))
```
"""
function getfaceedges end

"""
    getfacevertices(grid::AbstractGrid, face::FaceIndex)
    getfacevertices(cell::AbstractCell, face::FaceIndex)

Returns the vertices represented as `Set{VertexIndex}` in a given face represented as
`FaceIndex`.

```julia-repl
julia> using Ferrite; using Ferrite: getfacevertices

julia> grid = generate_grid(Tetrahedron, (2,1,1));

julia> getfacevertices(grid, FaceIndex(4,2))
Set{VertexIndex} with 3 elements:
  VertexIndex((4, 2))
  VertexIndex((4, 4))
  VertexIndex((4, 1))
```
"""
function getfacevertices end

"""
    getedgevertices(grid::AbstractGrid, edge::EdgeIndex)
    getedgevertices(cell::AbstractCell, edge::EdgeIndex)

Returns the vertices represented as `Set{VertexIndex}` in a given edge represented as
`EdgeIndex`.

```julia-repl
julia> using Ferrite; using Ferrite: getedgevertices

julia> grid = generate_grid(Tetrahedron, (2,1,1));

julia> getedgevertices(grid, EdgeIndex(4,2))
Set{EdgeIndex} with 2 elements:
  VertexIndex((4, 2))
  VertexIndex((4, 3))
```
"""
function getedgevertices end

for (func,             entity_f, subentity_f, entity_t,   subentity_t) in (
    (:getfaceedges,    :faces,   :edges,      :FaceIndex, :EdgeIndex),
    (:getfacevertices, :faces,   :vertices,   :FaceIndex, :VertexIndex),
    (:getedgevertices, :edges,   :vertices,   :EdgeIndex, :VertexIndex),
)
    @eval begin
        function $(func)(grid::AbstractGrid, entity_idx::$(entity_t))
            cell = getcells(grid)[entity_idx[1]]
            return $(func)(cell, entity_idx)
        end
        function $(func)(cell::AbstractCell, entity_idx::$(entity_t))
            _set = Set{$(subentity_t)}()
            subentities = $(subentity_f)(cell)
            entity = $(entity_f)(cell)[entity_idx[2]]
            for (subentity_idx, subentity) in pairs(subentities)
                if all(x -> x in entity, subentity)
                    push!(_set, $(subentity_t)((entity_idx[1], subentity_idx)))
                end
            end
            return _set
        end
    end
end

"""
    getfaceinstances(grid::AbstractGrid, topology::ExclusiveTopology, face::FaceIndex)

Returns all the faces as `Set{FaceIndex}` that share all their vertices with a given face
represented as `FaceIndex`. The returned set includes the input face.

```julia-repl
julia> using Ferrite; using Ferrite: getfaceinstances

julia> grid = generate_grid(Tetrahedron, (2,1,1));

julia> topology = ExclusiveTopology(grid);

julia> getfaceinstances(grid, topology, FaceIndex(4,2))
Set{FaceIndex} with 2 elements:
  FaceIndex((6, 4))
  FaceIndex((4, 2))
```
"""
function getfaceinstances end

"""
    getedgeinstances(grid::AbstractGrid, topology::ExclusiveTopology, edge::EdgeIndex)

Returns all the edges as `Set{EdgeIndex}` that share all their vertices with a given edge
represented as `EdgeIndex`.
The returned set includes the input edge.

```julia-repl
julia> using Ferrite; using Ferrite: getedgeinstances

julia> grid = generate_grid(Tetrahedron, (2,1,1));

julia> topology = ExclusiveTopology(grid);

julia> getedgeinstances(grid, topology, EdgeIndex(4,2))
Set{EdgeIndex} with 3 elements:
  EdgeIndex((4, 2))
  EdgeIndex((9, 6))
  EdgeIndex((7, 6))
```
"""
function getedgeinstances end

"""
    getvertexinstances(grid::AbstractGrid, topology::ExclusiveTopology, vertex::EdgeIndex)

Returns all the vertices as `Set{::VertexIndex}` that use a given vertex represented as
`VertexIndex` in all cells.
The returned set includes the input vertex.

```julia-repl
julia> using Ferrite; using Ferrite: getvertexinstances

julia> grid = generate_grid(Tetrahedron,(2,1,1));

julia> topology = ExclusiveTopology(grid);

julia> getvertexinstances(grid, topology, VertexIndex(4,2))
Set{VertexIndex} with 8 elements:
  VertexIndex((7, 4))
  VertexIndex((10, 4))
  VertexIndex((12, 4))
  VertexIndex((6, 3))
  VertexIndex((4, 2))
  VertexIndex((9, 4))
  VertexIndex((11, 4))
  VertexIndex((8, 4))
```
"""
function getvertexinstances end

for (func,                entity_f,  entity_t) in (
    (:getvertexinstances, :vertices, :VertexIndex),
    (:getedgeinstances,   :edges,    :EdgeIndex),
    (:getfaceinstances,   :faces,    :FaceIndex),
)
    @eval begin
      function $(func)(grid::AbstractGrid, topology::ExclusiveTopology, entity::$(entity_t))
        _set = Set{$(entity_t)}()
        cells = getcells(grid)
        cell = cells[entity[1]]
        verts = $(entity_f)(cell)[entity[2]]
        # Since we are looking for an entity that share *all* vertices, the first one can be
        # used here to query potiential neighbor cells
        for cell_idx in topology.vertex_to_cell[verts[1]] # Since all vertices should be shared, the first one can be used here
            cell_entities = $(entity_f)(cells[cell_idx])
            for (entity_idx, cell_entity) in pairs(cell_entities)
                if all(x -> x in verts, cell_entity)
                    push!(_set, $(entity_t)((cell_idx, entity_idx)))
                end
            end
        end
        return _set
      end
    end
end

"""
    filterfaces(grid::AbstractGrid, faces::Set{FaceIndex}, f::Function; all::Bool=true)

Returns the faces in `faces` that satisfy `f` as a `Set{FaceIndex}`.
`all=true` implies that `f(x)` must return `true` for all nodal coordinates `x` on the face
if the face should be added to the set, otherwise it suffices that `f(x)` returns `true` for
one node.

```julia-repl
julia> using Ferrite; using Ferrite: filterfaces

julia> grid = generate_grid(Tetrahedron, (2,2,2));

julia> topology = ExclusiveTopology(grid);

julia> addboundaryfaceset!(grid, topology, "b", x -> true);

julia> filterfaces(grid, grid.facesets["b"], x -> x[3] ≈ -1)
Set{FaceIndex} with 8 elements:
  FaceIndex((7, 1))
  FaceIndex((3, 1))
  FaceIndex((21, 1))
  FaceIndex((13, 1))
  FaceIndex((19, 1))
  FaceIndex((15, 1))
  FaceIndex((1, 1))
  FaceIndex((9, 1))
```
"""
function filterfaces end

"""
    filteredges(grid::AbstractGrid, edges::Set{EdgeIndex}, f::Function; all::Bool=true)

Returns the edges in `edges` that satisfy `f` as a `Set{EdgeIndex}`.
`all=true` implies that `f(x)` must return `true` for all nodal coordinates `x` on the face
if the face should be added to the set, otherwise it suffices that `f(x)` returns `true` for
one node.

```julia-repl
julia> using Ferrite; using Ferrite: filteredges

julia> grid = generate_grid(Tetrahedron, (1,1,1));

julia> topology = ExclusiveTopology(grid);

julia> addboundaryedgeset!(grid, topology, "b", x -> true);

julia> filteredges(grid, grid.edgesets["b"], x -> x[3] ≈ -1)
Set{EdgeIndex} with 8 elements:
  EdgeIndex((1, 2))
  EdgeIndex((3, 2))
  EdgeIndex((4, 3))
  EdgeIndex((1, 3))
  EdgeIndex((3, 3))
  EdgeIndex((1, 1))
  EdgeIndex((3, 1))
  EdgeIndex((2, 3))
```
"""
function filteredges end

"""
    filtervertices(grid::AbstractGrid, vertices::Set{VertexIndex}, f::Function; all::Bool=true)

Returns the vertices in `vertices` that satisfy `f` as a `Set{VertexIndex}`.
`all=true` implies that `f(x)` must return `true` for all nodal coordinates `x` on the face
if the face should be added to the set, otherwise it suffices that `f(x)` returns `true` for
one node.

```julia-repl
julia> using Ferrite; using Ferrite: filtervertices

julia> grid = generate_grid(Tetrahedron,(1,1,1));

julia> topology = ExclusiveTopology(grid);

julia> addboundaryvertexset!(grid, topology, "b", x -> true);

julia> filtervertices(grid, grid.vertexsets["b"], x -> x[3] ≈ -1)
Set{VertexIndex} with 12 elements:
  VertexIndex((2, 3))
  VertexIndex((4, 3))
  VertexIndex((4, 1))
  VertexIndex((3, 3))
  VertexIndex((3, 2))
  VertexIndex((1, 1))
  VertexIndex((2, 1))
  VertexIndex((3, 1))
  VertexIndex((1, 3))
  VertexIndex((5, 1))
  VertexIndex((1, 2))
  VertexIndex((6, 1))
```
"""
function filtervertices end

for (func,            entity_f,  entity_t) in (
    (:filtervertices, :vertices, :VertexIndex),
    (:filteredges,    :edges,    :EdgeIndex),
    (:filterfaces,    :faces,    :FaceIndex),
)
    @eval begin
        function $(func)(grid::AbstractGrid, set::Set{$(entity_t)}, f::Function; all::Bool=true)
            _set = Set{$(entity_t)}()
            cells = getcells(grid)
            for entity in set # entities can be edges/vertices in the face/edge
                cell = cells[entity[1]]
                cell_entities = $(entity_f)(cell)
                pass = all
                for node_idx in cell_entities[entity[2]] # using cell entities common with boundary face
                    v = f(grid.nodes[node_idx].x)
                    all ? (!v && (pass = false; break)) : (v && (pass = true; break))
                end
                pass && push!(_set, entity)
            end
            return _set
        end
    end
end

"""
    addboundaryfaceset!(grid::AbstractGrid, topology::ExclusiveTopology, name::String, f::Function; all::Bool=true)

Adds a boundary faceset to the grid with key `name`.
A faceset maps a `String` key to a `Set` of tuples corresponding to `(global_cell_id,
local_face_id)`. Facesets are used to initialize `Dirichlet` structs, that are needed to
specify the boundary for the `ConstraintHandler`. `all=true` implies that `f(x)` must return
`true` for all nodal coordinates `x` on the face if the face should be added to the set,
otherwise it suffices that `f(x)` returns `true` for one node.

```julia-repl
julia> using Ferrite

julia> grid = generate_grid(Tetrahedron, (1,1,1));

julia> topology = ExclusiveTopology(grid);

julia> addboundaryfaceset!(grid, topology, "b", x -> true);

julia> grid.facesets["b"]
Set{FaceIndex} with 12 elements:
  FaceIndex((3, 1))
  FaceIndex((4, 3))
  FaceIndex((3, 3))
  FaceIndex((4, 1))
  FaceIndex((5, 1))
  FaceIndex((2, 2))
  FaceIndex((1, 4))
  FaceIndex((2, 1))
  FaceIndex((6, 1))
  FaceIndex((6, 3))
  FaceIndex((5, 3))
  FaceIndex((1, 1))
```
"""
function addboundaryfaceset! end

"""
    addboundaryedgeset!(grid::AbstractGrid, topology::ExclusiveTopology, name::String, f::Function; all::Bool=true)

Adds a boundary edgeset to the grid with key `name`.
An edgeset maps a `String` key to a `Set` of tuples corresponding to `(global_cell_id,
local_edge_id)`. `all=true` implies that `f(x)` must return `true` for all nodal coordinates
`x` on the face if the face should be added to the set, otherwise it suffices that `f(x)`
returns `true` for one node.

```julia-repl
julia> using Ferrite

julia> grid = generate_grid(Tetrahedron, (1,1,1));

julia> topology = ExclusiveTopology(grid);

julia> addboundaryedgeset!(grid, topology, "b", x -> true);

julia> grid.edgesets["b"]
Set{EdgeIndex} with 30 elements:
  EdgeIndex((6, 6))
  EdgeIndex((2, 1))
  EdgeIndex((5, 3))
  .
  .
  .
  EdgeIndex((2, 5))
  EdgeIndex((1, 4))
```
"""
function addboundaryedgeset! end

"""
    addboundaryvertexset!(grid::AbstractGrid, topology::ExclusiveTopology, name::String, f::Function; all::Bool=true)

Adds a boundary vertexset to the grid with key `name`.
A vertexset maps a `String` key to a `Set` of tuples corresponding to `(global_cell_id,
local_vertex_id)`. `all=true` implies that `f(x)` must return `true` for all nodal
coordinates `x` on the face if the face should be added to the set, otherwise it suffices
that `f(x)` returns `true` for one node.

```julia-repl
julia> using Ferrite

julia> grid = generate_grid(Tetrahedron, (1,1,1));

julia> topology = ExclusiveTopology(grid);

julia> addboundaryvertexset!(grid, topology, "b", x -> true);

julia> grid.vertexsets["b"]
Set{VertexIndex} with 24 elements:
  VertexIndex((2, 3))
  VertexIndex((5, 2))
  VertexIndex((4, 1))
  .
  .
  .
  VertexIndex((1, 4))
  VertexIndex((4, 4))
```
"""
function addboundaryvertexset! end

for (func,                   entity_f,            entity_t,     filter_f,        instance_f,          destination) in (
    (:addboundaryfaceset!,   :((_, x)->Set([x])), :FaceIndex,   :filterfaces,    :getfaceinstances,   :(grid.facesets)),
    (:addboundaryedgeset!,   :getfaceedges,       :EdgeIndex,   :filteredges,    :getedgeinstances,   :(grid.edgesets)),
    (:addboundaryvertexset!, :getfacevertices,    :VertexIndex, :filtervertices, :getvertexinstances, :(grid.vertexsets)),
)
    @eval begin
        function $(func)(grid::AbstractGrid, topology::ExclusiveTopology, name::String, f::Function; all::Bool=true)
            _check_setname($(destination), name)
            _set = Set{$(entity_t)}()
            for (face_idx, neighborhood) in pairs(topology.face_neighbor)
                isempty(neighborhood) || continue # Skip any faces with neighbors (not on boundary)
                entities =  $(entity_f)(grid, FaceIndex((face_idx[1], face_idx[2])))
                for entity in $(filter_f)(grid, entities, f; all=all)
                    union!(_set, $(instance_f)(grid, topology, entity))
                end
            end
            _warn_emptyset(_set, name)
            $(destination)[name] = _set
            return grid
        end
    end
end

"""
    addnodeset!(grid::AbstractGrid, name::String, nodeid::Union{Vector{Int},Set{Int}})
    addnodeset!(grid::AbstractGrid, name::String, f::Function)    

Adds a `nodeset::Dict{String, Set{Int}}` to the `grid` with key `name`. Has the same interface as `addcellset`. 
However, instead of mapping a cell id to the `String` key, a set of node ids is returned.
"""
function addnodeset!(grid::AbstractGrid, name::String, nodeid::Union{Vector{Int},Set{Int}})
    _check_setname(grid.nodesets, name)
    grid.nodesets[name] = Set(nodeid)
    _warn_emptyset(grid.nodesets[name], name)
    grid
end

function addnodeset!(grid::AbstractGrid, name::String, f::Function)
    _check_setname(grid.nodesets, name)
    nodes = Set{Int}()
    for (i, n) in enumerate(getnodes(grid))
        f(n.x) && push!(nodes, i)
    end
    grid.nodesets[name] = nodes
    _warn_emptyset(grid.nodesets[name], name)
    grid
end

"""
    getcoordinates!(x::Vector{Vec{dim,T}}, grid::AbstractGrid, cell::Int)
    getcoordinates!(x::Vector{Vec{dim,T}}, grid::AbstractGrid, cell::AbstractCell)

Fills the vector `x` with the coordinates of a cell defined by either its cellid or the cell object itself.
"""
@inline function getcoordinates!(x::Vector{Vec{dim,T}}, grid::Ferrite.AbstractGrid, cellid::Int) where {dim,T} 
    cell = getcells(grid, cellid)
    getcoordinates!(x, grid, cell)
end

@inline function getcoordinates!(x::Vector{Vec{dim,T}}, grid::Ferrite.AbstractGrid, cell::Ferrite.AbstractCell) where {dim,T}
    @inbounds for i in 1:length(x)
        x[i] = getcoordinates(getnodes(grid, cell.nodes[i]))
    end
    return x
end

@inline getcoordinates!(x::Vector{Vec{dim,T}}, grid::AbstractGrid, cell::CellIndex) where {dim, T} = getcoordinates!(x, grid, cell.idx)
@inline getcoordinates!(x::Vector{Vec{dim,T}}, grid::AbstractGrid, face::FaceIndex) where {dim, T} = getcoordinates!(x, grid, face.idx[1])

# TODO: Deprecate one of `cellcoords!` and `getcoordinates!`, as they do the same thing
cellcoords!(global_coords::Vector{Vec{dim,T}}, grid::AbstractGrid{dim}, i::Int) where {dim,T} = getcoordinates!(global_coords, grid, i) 

"""
    getcoordinates(grid::AbstractGrid, cell)
Return a vector with the coordinates of the vertices of cell number `cell`.
"""
@inline function getcoordinates(grid::AbstractGrid, cell::Int)
    dim = getdim(grid)
    T = get_coordinate_eltype(grid)
    _cell = getcells(grid, cell)
    N = nnodes(_cell)
    x = Vector{Vec{dim, T}}(undef, N)
    getcoordinates!(x, grid, _cell)
end
@inline getcoordinates(grid::AbstractGrid, cell::CellIndex) = getcoordinates(grid, cell.idx)
@inline getcoordinates(grid::AbstractGrid, face::FaceIndex) = getcoordinates(grid, face.idx[1])

function cellnodes!(global_nodes::Vector{Int}, grid::AbstractGrid, i::Int)
    cell = getcells(grid, i)
    _cellnodes!(global_nodes, cell)
end
function _cellnodes!(global_nodes::Vector{Int}, cell::AbstractCell)
    @assert length(global_nodes) == nnodes(cell)
    @inbounds for i in 1:length(global_nodes)
        global_nodes[i] = cell.nodes[i]
    end
    return global_nodes
end

function Base.show(io::IO, ::MIME"text/plain", grid::Grid)
    print(io, "$(typeof(grid)) with $(getncells(grid)) ")
    if isconcretetype(eltype(grid.cells))
        typestrs = [repr(eltype(grid.cells))]
    else
        typestrs = sort!(repr.(Set(typeof(x) for x in grid.cells)))
    end
    join(io, typestrs, '/')
    print(io, " cells and $(getnnodes(grid)) nodes")
end

"""
    boundaryfunction(::Type{<:BoundaryIndex})

Helper function to dispatch on the correct entity from a given boundary index.
"""
boundaryfunction(::Type{<:BoundaryIndex})

boundaryfunction(::Type{FaceIndex}) = Ferrite.faces
boundaryfunction(::Type{EdgeIndex}) = Ferrite.edges
boundaryfunction(::Type{VertexIndex}) = Ferrite.vertices

for INDEX in (:VertexIndex, :EdgeIndex, :FaceIndex)
    @eval begin  
        #Constructor
        ($INDEX)(a::Int, b::Int) = ($INDEX)((a,b))

        Base.getindex(I::($INDEX), i::Int) = I.idx[i]
        
        #To be able to do a,b = faceidx
        Base.iterate(I::($INDEX), state::Int=1) = (state==3) ?  nothing : (I[state], state+1)

        #For (cellid, faceidx) in faceset
        Base.in(v::Tuple{Int, Int}, s::Set{$INDEX}) = in($INDEX(v), s)
    end
end

#################################
#### Orientation of Entities ####
#################################
# @TODO merge this code with into the logic in `ConstraintHandler`.

"""
    PathOrientationInfo

Orientation information for 1D entities.

The orientation for 1D entities is defined by the indices of the grid nodes
associated to the vertices. To give an example, the oriented path
```
1 ---> 2
```
is called *regular*, indicated by `regular=true`, while the oriented path
```
2 ---> 1
```
is called *inverted*, indicated by `regular=false`.
"""
struct PathOrientationInfo
    regular::Bool # Indicator whether the orientation is regular or inverted.
end

"""
    SurfaceOrientationInfo

Orientation information for 2D entities. Such an entity can be 
possibly flipped (i.e. the defining vertex order is reverse to the 
spanning vertex order) and the vertices can be rotated against each other.
Take for example the faces
```
1---2 2---3
| A | | B |
4---3 1---4
```
which are rotated against each other by 90° (shift index is 1) or the faces
```
1---2 2---1
| A | | B |
4---3 3---4
```
which are flipped against each other. Any combination of these can happen. 
The combination to map this local face to the defining face is encoded with
this data structure via ``rotate \\circ flip`` where the rotation is indiced by
the shift index.
    !!!NOTE TODO implement me.
"""
struct SurfaceOrientationInfo
    #flipped::Bool
    #shift_index::Int
end<|MERGE_RESOLUTION|>--- conflicted
+++ resolved
@@ -725,41 +725,6 @@
 
 n_faces_per_cell(grid::Grid) = nfaces(eltype(grid.cells))
 
-<<<<<<< HEAD
-"""
-    function compute_vertex_values(grid::AbstractGrid, f::Function)
-    function compute_vertex_values(grid::AbstractGrid, v::Vector{Int}, f::Function)
-    function compute_vertex_values(grid::AbstractGrid, set::String, f::Function)
-
-Given a `grid` and some function `f`, `compute_vertex_values` computes all nodal values,
- i.e. values at the nodes,  of the function `f`.
-The function implements two dispatches, where only a subset of the grid's node is used.
-
-```julia
-    compute_vertex_values(grid, x -> sin(x[1]) + cos([2]))
-    compute_vertex_values(grid, [9, 6, 3], x -> sin(x[1]) + cos([2])) #compute function values at nodes with id 9,6,3
-    compute_vertex_values(grid, "right", x -> sin(x[1]) + cos([2])) #compute function values at nodes belonging to nodeset right
-```
-
-"""
-@inline function compute_vertex_values(nodes::Vector{Node{dim,T}}, f::Function) where{dim,T}
-    map(n -> f(getcoordinates(n)), nodes)
-end
-
-@inline function compute_vertex_values(grid::AbstractGrid, f::Function)
-    compute_vertex_values(getnodes(grid), f::Function)
-end
-
-@inline function compute_vertex_values(grid::AbstractGrid, v::Vector{Int}, f::Function)
-    compute_vertex_values(getnodes(grid, v), f::Function)
-end
-
-@inline function compute_vertex_values(grid::AbstractGrid, set::String, f::Function)
-    compute_vertex_values(getnodes(grid, set), f::Function)
-end
-
-=======
->>>>>>> 976365bc
 # Transformations
 """
     transform!(grid::Abstractgrid, f::Function)
