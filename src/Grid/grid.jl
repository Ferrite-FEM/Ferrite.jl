--- conflicted
+++ resolved
@@ -13,17 +13,13 @@
     x::Vec{dim,T}
 end
 Node(x::NTuple{dim,T}) where {dim,T} = Node(Vec{dim,T}(x))
-<<<<<<< HEAD
-get_node_coordinate(n::Node) = n.x
-=======
-
-"""
-    getcoordinates(::Node)
+
+"""
+    get_node_coordinate(::Node)
     
 Get the value of the node coordinate.
 """
-getcoordinates(n::Node) = n.x
->>>>>>> f22d24bf
+get_node_coordinate(n::Node) = n.x
 
 """
     get_coordinate_type(::Node)
