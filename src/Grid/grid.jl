--- conflicted
+++ resolved
@@ -71,30 +71,8 @@
 """
 default_interpolation(::AbstractCell)
 
-<<<<<<< HEAD
-# Typealias for commonly used cells
-const implemented_celltypes = (
-    (const Line  = Cell{1,2,2}),
-    (const Line2D = Cell{2,2,1}),
-    (const Line3D = Cell{3,2,0}),
-    (const QuadraticLine = Cell{1,3,2}),
-
-    (const Triangle = Cell{2,3,3}),
-    (const QuadraticTriangle = Cell{2,6,3}),
-
-    (const Quadrilateral = Cell{2,4,4}),
-    (const Quadrilateral3D = Cell{3,4,1}),
-    (const QuadraticQuadrilateral = Cell{2,9,4}),
-
-    (const Tetrahedron = Cell{3,4,4}),
-    (const QuadraticTetrahedron = Cell{3,10,4}),
-
-    (const Hexahedron = Cell{3,8,6}),
-    (Cell{2,20,6}),
-=======
 """
     Ferrite.get_node_ids(c::AbstractCell)
->>>>>>> 13e1d392
 
 Return the node id's for cell `c` in the order determined by the cell's reference cell.
 
