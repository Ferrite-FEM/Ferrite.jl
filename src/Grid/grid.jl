--- conflicted
+++ resolved
@@ -63,15 +63,6 @@
     boundary_matrix::SparseMatrixCSC{Bool,Int}
 end
 
-<<<<<<< HEAD
-function Grid(cells::Vector{Cell{dim, N, M}},
-              nodes::Vector{Node{dim, T}};
-              cellsets::Dict{String, Set{Int}}=Dict{String, Set{Int}}(),
-              nodesets::Dict{String, Set{Int}}=Dict{String, Set{Int}}(),
-              facesets::Dict{String, Set{Tuple{Int, Int}}}=Dict{String, Set{Tuple{Int, Int}}}(),
-              boundary_matrix::SparseMatrixCSC{Bool, Int}=spzeros(Bool, 0, 0)) where {dim, N, M, T}
-    return Grid{dim,N,T,M}(cells, nodes, cellsets, nodesets, facesets, boundary_matrix)
-=======
 function Grid(cells::Vector{Cell{dim,N,M}},
               nodes::Vector{Node{dim,T}};
               cellsets::Dict{String,Set{Int}}=Dict{String,Set{Int}}(),
@@ -79,7 +70,6 @@
               facesets::Dict{String,Set{Tuple{Int,Int}}}=Dict{String,Set{Tuple{Int,Int}}}(),
               boundary_matrix::SparseMatrixCSC{Bool,Int}=spzeros(Bool, 0, 0)) where {dim,N,M,T}
     return Grid(cells, nodes, cellsets, nodesets, facesets, boundary_matrix)
->>>>>>> 70447343
 end
 
 ##########################
