--- conflicted
+++ resolved
@@ -8,12 +8,7 @@
 generate_grid
 
 # Line
-<<<<<<< HEAD
-function generate_grid(::Type{Line}, nel::NTuple{1,Int}, left::Vec{1,T}=Vec{1}((-1.0,)), right::Vec{1,T}=Vec{1}((1.0,))) where {T}
-
-=======
 function generate_grid(::Type{Line}, nel::NTuple{1, Int}, left::Vec{1, T} = Vec{1}((-1.0,)), right::Vec{1, T} = Vec{1}((1.0,))) where {T}
->>>>>>> b56e2c9f
     nel_x = nel[1]
     n_nodes = nel_x + 1
 
@@ -105,12 +100,7 @@
     return generate_grid(C, nel, X[1], X[2], X[3], X[4])
 end
 
-<<<<<<< HEAD
-function generate_grid(C::Type{<:AbstractCell{<:AbstractRefShape{2}}}, nel::NTuple{2,Int}, left::Vec{2,T}=Vec{2}((-1.0,-1.0)), right::Vec{2,T}=Vec{2}((1.0,1.0))) where {T}
-
-=======
 function generate_grid(C::Type{<:AbstractCell{<:AbstractRefShape{2}}}, nel::NTuple{2, Int}, left::Vec{2, T} = Vec{2}((-1.0, -1.0)), right::Vec{2, T} = Vec{2}((1.0, 1.0))) where {T}
->>>>>>> b56e2c9f
     LL = left
     UR = right
     LR = Vec{2}((UR[1], LL[2]))
@@ -119,14 +109,8 @@
 end
 
 # Quadrilateral
-<<<<<<< HEAD
-function generate_grid(C::Type{Quadrilateral}, nel::NTuple{2,Int}, LL::Vec{2,T}, LR::Vec{2,T}, UR::Vec{2,T}, UL::Vec{2,T}) where {T}
-
-    nel_x = nel[1]; nel_y = nel[2]; nel_tot = nel_x*nel_y
-=======
 function generate_grid(C::Type{Quadrilateral}, nel::NTuple{2, Int}, LL::Vec{2, T}, LR::Vec{2, T}, UR::Vec{2, T}, UL::Vec{2, T}) where {T}
     nel_x = nel[1]; nel_y = nel[2]; nel_tot = nel_x * nel_y
->>>>>>> b56e2c9f
     n_nodes_x = nel_x + 1; n_nodes_y = nel_y + 1
     n_nodes = n_nodes_x * n_nodes_y
 
