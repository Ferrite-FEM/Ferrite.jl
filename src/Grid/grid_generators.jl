--- conflicted
+++ resolved
@@ -69,13 +69,8 @@
 end
 
 function _generate_2d_nodes!(nodes::Vector{Node{2, T}}, nx, ny, LL, LR, UR, UL) where T
-<<<<<<< HEAD
-    for i in 0:ny-1
-      ratio_bounds = convert(T, i) / (ny-1)
-=======
       for i in 0:ny-1
         ratio_bounds = convert(T, i) / (ny-1)
->>>>>>> 2c8b7515
 
       x0 = LL[1] * (1 - ratio_bounds) + ratio_bounds * UL[1]
       x1 = LR[1] * (1 - ratio_bounds) + ratio_bounds * UR[1]
@@ -83,15 +78,6 @@
       y0 = LL[2] * (1 - ratio_bounds) + ratio_bounds * UL[2]
       y1 = LR[2] * (1 - ratio_bounds) + ratio_bounds * UR[2]
 
-<<<<<<< HEAD
-      for j in 0:nx-1
-          ratio = convert(T, j) / (nx-1)
-          x = x0 * (1 - ratio) + ratio * x1
-          y = y0 * (1 - ratio) + ratio * y1
-          push!(nodes, Node((x, y)))
-      end
-  end
-=======
         for j in 0:nx-1
             ratio = convert(T, j) / (nx-1)
             x = x0 * (1 - ratio) + ratio * x1
@@ -99,7 +85,6 @@
             push!(nodes, Node((x, y)))
         end
     end
->>>>>>> 2c8b7515
 end
 
 function generate_grid(C::Type{<:AbstractCell{<:AbstractRefShape{2}}}, nel::NTuple{2,Int}, X::Vector{Vec{2,T}}) where {T}
