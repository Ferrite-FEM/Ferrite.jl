--- conflicted
+++ resolved
@@ -17,11 +17,7 @@
 using SparseArrays:
     SparseArrays, SparseMatrixCSC, nonzeros, nzrange, rowvals, sparse
 using StaticArrays:
-<<<<<<< HEAD
     StaticArrays, MArray, MMatrix, SArray, SMatrix, SVector
-=======
-    StaticArrays, SMatrix, SVector
->>>>>>> 5e894e46
 using WriteVTK:
     WriteVTK, VTKCellTypes
 using Tensors:
