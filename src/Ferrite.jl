--- conflicted
+++ resolved
@@ -33,20 +33,9 @@
 # TODO: Update interpolation definitions and enable deprecation
 const RefCube = RefHexahedron
 
-<<<<<<< HEAD
-"""
-Abstract type which has `CellValues` and `FaceValues` as subtypes. Each Value type is
-equipped with the spatial dimension `sdim` of the grid, the reference elements' dimension
-`rdim`, the data type for the values `T` and the reference element's geometry `refshape`.
-"""
-abstract type Values{sdim,rdim,T,refshape} end
-abstract type CellValues{sdim,rdim,T,refshape} <: Values{sdim,rdim,T,refshape} end
-abstract type FaceValues{sdim,rdim,T,refshape} <: Values{sdim,rdim,T,refshape} end
-=======
 abstract type AbstractValues end
 abstract type AbstractCellValues <: AbstractValues end
 abstract type AbstractFaceValues <: AbstractValues end
->>>>>>> ee6e26d3
 
 """
 Abstract type which is used as identifier for faces, edges and verices
