--- conflicted
+++ resolved
@@ -301,15 +301,10 @@
         shape_gradients_and_values!(@view(gradients[:, qp]), @view(values[:, qp]), ip, ξ)
     end
 end
-<<<<<<< HEAD
+
 #= PR798
-function shape_hessians_gradients_and_values!(hessians::AbstractMatrix, gradients::AbstractMatrix, values::AbstractMatrix, ip, qr::QuadratureRule)
-    for (qp, ξ) in pairs(getpoints(qr))
-=======
-
 function shape_hessians_gradients_and_values!(hessians::AbstractMatrix, gradients::AbstractMatrix, values::AbstractMatrix, ip, qr_points::Vector{<:Vec})
     for (qp, ξ) in pairs(qr_points)
->>>>>>> 76a9312d
         shape_hessians_gradients_and_values!(@view(hessians[:, qp]), @view(gradients[:, qp]), @view(values[:, qp]), ip, ξ)
     end
 end
