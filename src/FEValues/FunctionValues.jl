#################################################################
# Note on dimensions:                                           #
# sdim = spatial dimension (dimension of the grid nodes)        #
# rdim = reference dimension (dimension in isoparametric space) #
# vdim = vector dimension (dimension of the field)              #
#################################################################

# Helpers to get the correct types for FunctionValues for the given function and, if needed, geometric interpolations.
struct SInterpolationDims{rdim,sdim} end
struct VInterpolationDims{rdim,sdim,vdim} end
function InterpolationDims(::ScalarInterpolation, ip_geo::VectorizedInterpolation{sdim}) where sdim
    return SInterpolationDims{getdim(ip_geo),sdim}()
end
function InterpolationDims(::VectorInterpolation{vdim}, ip_geo::VectorizedInterpolation{sdim}) where {vdim,sdim}
    return VInterpolationDims{getdim(ip_geo),sdim,vdim}()
end

typeof_N(::Type{T}, ::SInterpolationDims) where T = T
typeof_N(::Type{T}, ::VInterpolationDims{<:Any,dim,dim}) where {T,dim} = Vec{dim,T}
typeof_N(::Type{T}, ::VInterpolationDims{<:Any,<:Any,vdim}) where {T,vdim} = SVector{vdim,T} # Why not ::Vec here?

typeof_dNdx(::Type{T}, ::SInterpolationDims{dim,dim}) where {T,dim} = Vec{dim,T}
typeof_dNdx(::Type{T}, ::SInterpolationDims{<:Any,sdim}) where {T,sdim} = SVector{sdim,T} # Why not ::Vec here?
typeof_dNdx(::Type{T}, ::VInterpolationDims{dim,dim,dim}) where {T,dim} = Tensor{2,dim,T}
typeof_dNdx(::Type{T}, ::VInterpolationDims{<:Any,sdim,vdim}) where {T,sdim,vdim} = SMatrix{vdim,sdim,T} # If vdim=sdim!=rdim Tensor would be possible...

typeof_dNdξ(::Type{T}, ::SInterpolationDims{dim,dim}) where {T,dim} = Vec{dim,T}
typeof_dNdξ(::Type{T}, ::SInterpolationDims{rdim}) where {T,rdim} = SVector{rdim,T} # Why not ::Vec here?
typeof_dNdξ(::Type{T}, ::VInterpolationDims{dim,dim,dim}) where {T,dim} = Tensor{2,dim,T}
typeof_dNdξ(::Type{T}, ::VInterpolationDims{rdim,<:Any,vdim}) where {T,rdim,vdim} = SMatrix{vdim,rdim,T} # If vdim=rdim!=sdim Tensor would be possible...

"""
    FunctionValues{DiffOrder}(::Type{T}, ip_fun, qr::QuadratureRule, ip_geo::VectorizedInterpolation)

Create a `FunctionValues` object containing the shape values and gradients (up to order `DiffOrder`) 
for both the reference cell (precalculated) and the real cell (updated in `reinit!`). 
"""
FunctionValues

struct FunctionValues{DiffOrder, IP, N_t, dNdx_t, dNdξ_t}
    ip::IP          # ::Interpolation
    N_x::N_t        # ::AbstractMatrix{Union{<:Tensor,<:Number}}
    N_ξ::N_t        # ::AbstractMatrix{Union{<:Tensor,<:Number}}
    dNdx::dNdx_t    # ::AbstractMatrix{Union{<:Tensor,<:StaticArray}} or Nothing
    dNdξ::dNdξ_t    # ::AbstractMatrix{Union{<:Tensor,<:StaticArray}} or Nothing
    function FunctionValues(ip::Interpolation, N_x::N_t, N_ξ::N_t, ::Nothing, ::Nothing) where {N_t<:AbstractMatrix}
        return new{0, typeof(ip), N_t, Nothing, Nothing}(ip, N_x, N_ξ, nothing, nothing)
    end
    function FunctionValues(ip::Interpolation, N_x::N_t, N_ξ::N_t, dNdx::AbstractMatrix, dNdξ::AbstractMatrix) where {N_t<:AbstractMatrix}
        return new{1, typeof(ip), N_t, typeof(dNdx), typeof(dNdξ)}(ip, N_x, N_ξ, dNdx, dNdξ)
    end
end
function FunctionValues{0}(::Type{T}, ip::Interpolation, qr::QuadratureRule, ip_geo::VectorizedInterpolation) where T
    ip_dims = InterpolationDims(ip, ip_geo)
    n_shape = getnbasefunctions(ip)
    n_qpoints = getnquadpoints(qr)
    
    N_ξ = zeros(typeof_N(T, ip_dims), n_shape, n_qpoints)
    N_x = isa(get_mapping_type(ip), IdentityMapping) ? N_ξ : similar(N_ξ)
        
    fv = FunctionValues(ip, N_x, N_ξ, nothing, nothing)
    precompute_values!(fv, getpoints(qr)) # Separate function for qr point update in PointValues
    return fv
end
function FunctionValues{1}(::Type{T}, ip::Interpolation, qr::QuadratureRule, ip_geo::VectorizedInterpolation) where T
    ip_dims = InterpolationDims(ip, ip_geo)
    n_shape = getnbasefunctions(ip)
    n_qpoints = getnquadpoints(qr)
    
    N_ξ = zeros(typeof_N(T, ip_dims), n_shape, n_qpoints)
    N_x = isa(get_mapping_type(ip), IdentityMapping) ? N_ξ : similar(N_ξ)
    
    dNdξ = zeros(typeof_dNdξ(T, ip_dims),               n_shape, n_qpoints)
    dNdx = fill(zero(typeof_dNdx(T, ip_dims)) * T(NaN), n_shape, n_qpoints)
    
    fv = FunctionValues(ip, N_x, N_ξ, dNdx, dNdξ)
    precompute_values!(fv, getpoints(qr)) # Separate function for qr point update in PointValues
    return fv
end

function precompute_values!(fv::FunctionValues{0}, qr_points::Vector{<:Vec})
    shape_values!(fv.N_ξ, fv.ip, qr_points)
end
function precompute_values!(fv::FunctionValues{1}, qr_points::Vector{<:Vec})
    shape_gradients_and_values!(fv.dNdξ, fv.N_ξ, fv.ip, qr_points)
end

function Base.copy(v::FunctionValues)
    N_ξ_copy = copy(v.N_ξ)
    N_x_copy = v.N_ξ === v.N_x ? N_ξ_copy : copy(v.N_x) # Preserve aliasing
    dNdx_copy = _copy_or_nothing(v.dNdx)
    dNdξ_copy = _copy_or_nothing(v.dNdξ)
    return FunctionValues(copy(v.ip), N_x_copy, N_ξ_copy, dNdx_copy, dNdξ_copy)
end

getnbasefunctions(funvals::FunctionValues) = size(funvals.N_x, 1)
@propagate_inbounds shape_value(funvals::FunctionValues, q_point::Int, base_func::Int) = funvals.N_x[base_func, q_point]
@propagate_inbounds shape_gradient(funvals::FunctionValues, q_point::Int, base_func::Int) = funvals.dNdx[base_func, q_point]
@propagate_inbounds shape_symmetric_gradient(funvals::FunctionValues, q_point::Int, base_func::Int) = symmetric(shape_gradient(funvals, q_point, base_func))

get_function_interpolation(funvals::FunctionValues) = funvals.ip
get_function_difforder(::FunctionValues{DiffOrder}) where DiffOrder = DiffOrder
shape_value_type(funvals::FunctionValues) = eltype(funvals.N_x)
shape_gradient_type(funvals::FunctionValues) = eltype(funvals.dNdx)
shape_gradient_type(::FunctionValues{0}) = nothing


# Checks that the user provides the right dimension of coordinates to reinit! methods to ensure good error messages if not
sdim_from_gradtype(::Type{<:AbstractTensor{<:Any,sdim}}) where sdim = sdim
sdim_from_gradtype(::Type{<:SVector{sdim}}) where sdim = sdim
sdim_from_gradtype(::Type{<:SMatrix{<:Any,sdim}}) where sdim = sdim

# For performance, these must be fully inferrable for the compiler.
# args: valname (:CellValues or :FaceValues), shape_gradient_type, eltype(x)
function check_reinit_sdim_consistency(valname, gradtype::Type, ::Type{<:Vec{sdim}}) where {sdim}
    check_reinit_sdim_consistency(valname, Val(sdim_from_gradtype(gradtype)), Val(sdim))
end
check_reinit_sdim_consistency(_, ::Nothing, ::Type{<:Vec}) = nothing # gradient not stored, cannot check
check_reinit_sdim_consistency(_, ::Val{sdim}, ::Val{sdim}) where sdim = nothing
function check_reinit_sdim_consistency(valname, ::Val{sdim_val}, ::Val{sdim_x}) where {sdim_val, sdim_x}
    throw(ArgumentError("The $valname (sdim=$sdim_val) and coordinates (sdim=$sdim_x) have different spatial dimensions."))
end

# Mapping types 
struct IdentityMapping end 
# Not yet implemented:
# struct CovariantPiolaMapping end # PR798
# struct ContravariantPiolaMapping end # PR798
# struct DoubleCovariantPiolaMapping end 
# struct DoubleContravariantPiolaMapping end 

get_mapping_type(fv::FunctionValues) = get_mapping_type(fv.ip)

"""
    increased_diff_order(mapping)

How many order higher geometric derivatives are required to  
to map the function values and gradients from the reference cell 
to the physical cell geometry?
"""
<<<<<<< HEAD
requires_hessian(::IdentityMapping) = false
# requires_hessian(::ContravariantPiolaMapping) = true # PR798
# requires_hessian(::CovariantPiolaMapping) = true # PR798
=======
increased_diff_order(::IdentityMapping) = 0
increased_diff_order(::ContravariantPiolaMapping) = 1
increased_diff_order(::CovariantPiolaMapping) = 1
>>>>>>> 76a9312d

# Support for embedded elements
@inline calculate_Jinv(J::Tensor{2}) = inv(J)
@inline calculate_Jinv(J::SMatrix) = pinv(J)

# Hotfix to get the dots right for embedded elements until mixed tensors are merged.
# Scalar/Vector interpolations with sdim == rdim (== vdim)
@inline dothelper(A, B) = A ⋅ B
# Vector interpolations with sdim == rdim != vdim
@inline dothelper(A::SMatrix{vdim, dim}, B::Tensor{2, dim}) where {vdim, dim} = A * SMatrix{dim, dim}(B)
# Scalar interpolations with sdim > rdim
@inline dothelper(A::SVector{rdim}, B::SMatrix{rdim, sdim}) where {rdim, sdim} = B' * A
# Vector interpolations with sdim > rdim
@inline dothelper(B::SMatrix{vdim, rdim}, A::SMatrix{rdim, sdim}) where {vdim, rdim, sdim} = B * A

# =============
# Apply mapping
# =============
@inline function apply_mapping!(funvals::FunctionValues, q_point::Int, args...)
    return apply_mapping!(funvals, get_mapping_type(funvals), q_point, args...)
end

# Identity mapping
@inline function apply_mapping!(::FunctionValues{0}, ::IdentityMapping, ::Int, mapping_values, args...)
    return nothing
end

@inline function apply_mapping!(funvals::FunctionValues{1}, ::IdentityMapping, q_point::Int, mapping_values, args...)
    Jinv = calculate_Jinv(getjacobian(mapping_values))
    @inbounds for j in 1:getnbasefunctions(funvals)
        #funvals.dNdx[j, q_point] = funvals.dNdξ[j, q_point] ⋅ Jinv # TODO via Tensors.jl
        funvals.dNdx[j, q_point] = dothelper(funvals.dNdξ[j, q_point], Jinv)
    end
    return nothing
end

<<<<<<< HEAD
#= PR798
@inline function apply_mapping!(funvals::FunctionValues, ::CovariantPiolaMapping, q_point::Int, mapping_values, cell)
=======
# Covariant Piola Mapping
@inline function apply_mapping!(funvals::FunctionValues{0}, ::CovariantPiolaMapping, q_point::Int, mapping_values, cell)
    Jinv = inv(getjacobian(mapping_values))
    @inbounds for j in 1:getnbasefunctions(funvals)
        d = get_direction(funvals.ip, j, cell)
        N_ξ = funvals.N_ξ[j, q_point]
        funvals.N_x[j, q_point] = d*(N_ξ ⋅ Jinv)
    end
    return nothing
end

@inline function apply_mapping!(funvals::FunctionValues{1}, ::CovariantPiolaMapping, q_point::Int, mapping_values, cell)
>>>>>>> 76a9312d
    H = gethessian(mapping_values)
    Jinv = inv(getjacobian(mapping_values))
    @inbounds for j in 1:getnbasefunctions(funvals)
        d = get_direction(funvals.ip, j, cell)
        dNdξ = funvals.dNdξ[j, q_point]
        N_ξ = funvals.N_ξ[j, q_point]
        funvals.N_x[j, q_point] = d*(N_ξ ⋅ Jinv)
        funvals.dNdx[j, q_point] = d*(Jinv' ⋅ dNdξ ⋅ Jinv - Jinv' ⋅ (N_ξ ⋅ Jinv ⋅ H ⋅ Jinv))
    end
    return nothing
end

# Contravariant Piola Mapping
@inline function apply_mapping!(funvals::FunctionValues{0}, ::ContravariantPiolaMapping, q_point::Int, mapping_values, cell)
    J = getjacobian(mapping_values)
    detJ = det(J)
    @inbounds for j in 1:getnbasefunctions(funvals)
        d = get_direction(funvals.ip, j, cell)
        N_ξ = funvals.N_ξ[j, q_point]
        funvals.N_x[j, q_point] = d*(J ⋅ N_ξ)/detJ
    end
    return nothing
end

@inline function apply_mapping!(funvals::FunctionValues{1}, ::ContravariantPiolaMapping, q_point::Int, mapping_values, cell)
    H = gethessian(mapping_values)
    J = getjacobian(mapping_values)
    Jinv = inv(J)
    detJ = det(J)
    I2 = one(J)
    H_Jinv = H⋅Jinv
    A1 = (H_Jinv ⊡ (otimesl(I2,I2))) / detJ
    A2 = (Jinv' ⊡ H_Jinv) / detJ
    @inbounds for j in 1:getnbasefunctions(funvals)
        d = get_direction(funvals.ip, j, cell)
        dNdξ = funvals.dNdξ[j, q_point]
        N_ξ = funvals.N_ξ[j, q_point]
        funvals.N_x[j, q_point] = d*(J ⋅ N_ξ)/detJ
        funvals.dNdx[j, q_point] = d*(J ⋅ dNdξ ⋅ Jinv/detJ + A1 ⋅ N_ξ - (J ⋅ N_ξ) ⊗ A2)
    end
    return nothing
end
=#<|MERGE_RESOLUTION|>--- conflicted
+++ resolved
@@ -138,15 +138,9 @@
 to map the function values and gradients from the reference cell 
 to the physical cell geometry?
 """
-<<<<<<< HEAD
-requires_hessian(::IdentityMapping) = false
-# requires_hessian(::ContravariantPiolaMapping) = true # PR798
-# requires_hessian(::CovariantPiolaMapping) = true # PR798
-=======
 increased_diff_order(::IdentityMapping) = 0
-increased_diff_order(::ContravariantPiolaMapping) = 1
-increased_diff_order(::CovariantPiolaMapping) = 1
->>>>>>> 76a9312d
+# increased_diff_order(::ContravariantPiolaMapping) = 1  # PR798
+# increased_diff_order(::CovariantPiolaMapping) = 1  # PR798
 
 # Support for embedded elements
 @inline calculate_Jinv(J::Tensor{2}) = inv(J)
@@ -183,63 +177,6 @@
     return nothing
 end
 
-<<<<<<< HEAD
-#= PR798
-@inline function apply_mapping!(funvals::FunctionValues, ::CovariantPiolaMapping, q_point::Int, mapping_values, cell)
-=======
-# Covariant Piola Mapping
-@inline function apply_mapping!(funvals::FunctionValues{0}, ::CovariantPiolaMapping, q_point::Int, mapping_values, cell)
-    Jinv = inv(getjacobian(mapping_values))
-    @inbounds for j in 1:getnbasefunctions(funvals)
-        d = get_direction(funvals.ip, j, cell)
-        N_ξ = funvals.N_ξ[j, q_point]
-        funvals.N_x[j, q_point] = d*(N_ξ ⋅ Jinv)
-    end
-    return nothing
-end
-
-@inline function apply_mapping!(funvals::FunctionValues{1}, ::CovariantPiolaMapping, q_point::Int, mapping_values, cell)
->>>>>>> 76a9312d
-    H = gethessian(mapping_values)
-    Jinv = inv(getjacobian(mapping_values))
-    @inbounds for j in 1:getnbasefunctions(funvals)
-        d = get_direction(funvals.ip, j, cell)
-        dNdξ = funvals.dNdξ[j, q_point]
-        N_ξ = funvals.N_ξ[j, q_point]
-        funvals.N_x[j, q_point] = d*(N_ξ ⋅ Jinv)
-        funvals.dNdx[j, q_point] = d*(Jinv' ⋅ dNdξ ⋅ Jinv - Jinv' ⋅ (N_ξ ⋅ Jinv ⋅ H ⋅ Jinv))
-    end
-    return nothing
-end
-
-# Contravariant Piola Mapping
-@inline function apply_mapping!(funvals::FunctionValues{0}, ::ContravariantPiolaMapping, q_point::Int, mapping_values, cell)
-    J = getjacobian(mapping_values)
-    detJ = det(J)
-    @inbounds for j in 1:getnbasefunctions(funvals)
-        d = get_direction(funvals.ip, j, cell)
-        N_ξ = funvals.N_ξ[j, q_point]
-        funvals.N_x[j, q_point] = d*(J ⋅ N_ξ)/detJ
-    end
-    return nothing
-end
-
-@inline function apply_mapping!(funvals::FunctionValues{1}, ::ContravariantPiolaMapping, q_point::Int, mapping_values, cell)
-    H = gethessian(mapping_values)
-    J = getjacobian(mapping_values)
-    Jinv = inv(J)
-    detJ = det(J)
-    I2 = one(J)
-    H_Jinv = H⋅Jinv
-    A1 = (H_Jinv ⊡ (otimesl(I2,I2))) / detJ
-    A2 = (Jinv' ⊡ H_Jinv) / detJ
-    @inbounds for j in 1:getnbasefunctions(funvals)
-        d = get_direction(funvals.ip, j, cell)
-        dNdξ = funvals.dNdξ[j, q_point]
-        N_ξ = funvals.N_ξ[j, q_point]
-        funvals.N_x[j, q_point] = d*(J ⋅ N_ξ)/detJ
-        funvals.dNdx[j, q_point] = d*(J ⋅ dNdξ ⋅ Jinv/detJ + A1 ⋅ N_ξ - (J ⋅ N_ξ) ⊗ A2)
-    end
-    return nothing
-end
-=#+# TODO in PR798, apply_mapping! for 
+# * CovariantPiolaMapping
+# * ContravariantPiolaMapping