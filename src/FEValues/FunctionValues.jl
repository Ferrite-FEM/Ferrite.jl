--- conflicted
+++ resolved
@@ -140,23 +140,13 @@
     throw(ArgumentError("The $valname (sdim=$sdim_val) and coordinates (sdim=$sdim_x) have different spatial dimensions."))
 end
 
-<<<<<<< HEAD
-# Mapping types 
-struct IdentityMapping end 
-struct CovariantPiolaMapping end 
-struct ContravariantPiolaMapping end 
-# Not yet implemented:
-# struct DoubleCovariantPiolaMapping end 
-# struct DoubleContravariantPiolaMapping end 
-=======
 # Mapping types
 struct IdentityMapping end
+struct CovariantPiolaMapping end
+struct ContravariantPiolaMapping end
 # Not yet implemented:
-# struct CovariantPiolaMapping end # PR798
-# struct ContravariantPiolaMapping end # PR798
 # struct DoubleCovariantPiolaMapping end
 # struct DoubleContravariantPiolaMapping end
->>>>>>> b6976d3e
 
 mapping_type(fv::FunctionValues) = mapping_type(fv.ip)
 
@@ -206,40 +196,6 @@
     return nothing
 end
 
-<<<<<<< HEAD
-# Covariant Piola Mapping
-@inline function apply_mapping!(funvals::FunctionValues{0}, ::CovariantPiolaMapping, q_point::Int, mapping_values, cell)
-    Jinv = inv(getjacobian(mapping_values))
-    @inbounds for j in 1:getnbasefunctions(funvals)
-        d = get_direction(funvals.ip, j, cell)
-        Nξ = funvals.Nξ[j, q_point]
-        funvals.Nx[j, q_point] = d*(Nξ ⋅ Jinv)
-    end
-    return nothing
-end
-
-@inline function apply_mapping!(funvals::FunctionValues{1}, ::CovariantPiolaMapping, q_point::Int, mapping_values, cell)
-    H = gethessian(mapping_values)
-    Jinv = inv(getjacobian(mapping_values))
-    @inbounds for j in 1:getnbasefunctions(funvals)
-        d = get_direction(funvals.ip, j, cell)
-        dNdξ = funvals.dNdξ[j, q_point]
-        Nξ = funvals.Nξ[j, q_point]
-        funvals.Nx[j, q_point] = d*(Nξ ⋅ Jinv)
-        funvals.dNdx[j, q_point] = d*(Jinv' ⋅ dNdξ ⋅ Jinv - Jinv' ⋅ (Nξ ⋅ Jinv ⋅ H ⋅ Jinv))
-    end
-    return nothing
-end
-
-# Contravariant Piola Mapping
-@inline function apply_mapping!(funvals::FunctionValues{0}, ::ContravariantPiolaMapping, q_point::Int, mapping_values, cell)
-    J = getjacobian(mapping_values)
-    detJ = det(J)
-    @inbounds for j in 1:getnbasefunctions(funvals)
-        d = get_direction(funvals.ip, j, cell)
-        Nξ = funvals.Nξ[j, q_point]
-        funvals.Nx[j, q_point] = d*(J ⋅ Nξ)/detJ
-=======
 @inline function apply_mapping!(funvals::FunctionValues{2}, ::IdentityMapping, q_point::Int, mapping_values, args...)
     Jinv = calculate_Jinv(getjacobian(mapping_values))
 
@@ -259,12 +215,46 @@
 
         funvals.dNdx[j, q_point]   = dNdx
         funvals.d2Ndx2[j, q_point] = d2Ndx2
->>>>>>> b6976d3e
-    end
-    return nothing
-end
-
-<<<<<<< HEAD
+    end
+    return nothing
+end
+
+# Covariant Piola Mapping
+@inline function apply_mapping!(funvals::FunctionValues{0}, ::CovariantPiolaMapping, q_point::Int, mapping_values, cell)
+    Jinv = inv(getjacobian(mapping_values))
+    @inbounds for j in 1:getnbasefunctions(funvals)
+        d = get_direction(funvals.ip, j, cell)
+        Nξ = funvals.Nξ[j, q_point]
+        funvals.Nx[j, q_point] = d*(Nξ ⋅ Jinv)
+    end
+    return nothing
+end
+
+@inline function apply_mapping!(funvals::FunctionValues{1}, ::CovariantPiolaMapping, q_point::Int, mapping_values, cell)
+    H = gethessian(mapping_values)
+    Jinv = inv(getjacobian(mapping_values))
+    @inbounds for j in 1:getnbasefunctions(funvals)
+        d = get_direction(funvals.ip, j, cell)
+        dNdξ = funvals.dNdξ[j, q_point]
+        Nξ = funvals.Nξ[j, q_point]
+        funvals.Nx[j, q_point] = d*(Nξ ⋅ Jinv)
+        funvals.dNdx[j, q_point] = d*(Jinv' ⋅ dNdξ ⋅ Jinv - Jinv' ⋅ (Nξ ⋅ Jinv ⋅ H ⋅ Jinv))
+    end
+    return nothing
+end
+
+# Contravariant Piola Mapping
+@inline function apply_mapping!(funvals::FunctionValues{0}, ::ContravariantPiolaMapping, q_point::Int, mapping_values, cell)
+    J = getjacobian(mapping_values)
+    detJ = det(J)
+    @inbounds for j in 1:getnbasefunctions(funvals)
+        d = get_direction(funvals.ip, j, cell)
+        Nξ = funvals.Nξ[j, q_point]
+        funvals.Nx[j, q_point] = d*(J ⋅ Nξ)/detJ
+    end
+    return nothing
+end
+
 @inline function apply_mapping!(funvals::FunctionValues{1}, ::ContravariantPiolaMapping, q_point::Int, mapping_values, cell)
     H = gethessian(mapping_values)
     J = getjacobian(mapping_values)
@@ -282,9 +272,4 @@
         funvals.dNdx[j, q_point] = d*(J ⋅ dNdξ ⋅ Jinv/detJ + A1 ⋅ Nξ - (J ⋅ Nξ) ⊗ A2)
     end
     return nothing
-end
-=======
-# TODO in PR798, apply_mapping! for
-# * CovariantPiolaMapping
-# * ContravariantPiolaMapping
->>>>>>> b6976d3e
+end