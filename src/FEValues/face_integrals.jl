--- conflicted
+++ resolved
@@ -27,11 +27,7 @@
     return face_quad_rule
 end
 
-<<<<<<< HEAD
-function weighted_normal(::Tensor{2,1,T}, ::FaceValues{1,1,T,RefCube}, face::Int) where {T}
-=======
 function weighted_normal(::Tensor{2,1,T}, ::Type{RefLine}, face::Int) where {T}
->>>>>>> ee6e26d3
     face == 1 && return Vec{1,T}((-one(T),))
     face == 2 && return Vec{1,T}(( one(T),))
     throw(ArgumentError("unknown face number: $face"))
@@ -62,11 +58,7 @@
     return face_quad_rule
 end
 
-<<<<<<< HEAD
-function weighted_normal(J::Tensor{2,2}, ::FaceValues{2,2,T,RefCube}, face::Int) where {T}
-=======
 function weighted_normal(J::Tensor{2,2}, ::Type{RefQuadrilateral}, face::Int)
->>>>>>> ee6e26d3
     @inbounds begin
         face == 1 && return Vec{2}(( J[2,1], -J[1,1]))
         face == 2 && return Vec{2}(( J[2,2], -J[1,2]))
@@ -98,11 +90,7 @@
     return face_quad_rule
 end
 
-<<<<<<< HEAD
-function weighted_normal(J::Tensor{2,2}, ::FaceValues{2,2,T,RefTetrahedron}, face::Int) where {T}
-=======
 function weighted_normal(J::Tensor{2,2}, ::Type{RefTriangle}, face::Int)
->>>>>>> ee6e26d3
     @inbounds begin
         face == 1 && return Vec{2}((-(J[2,1] - J[2,2]), J[1,1] - J[1,2]))
         face == 2 && return Vec{2}((-J[2,2], J[1,2]))
@@ -142,11 +130,7 @@
     return face_quad_rule
 end
 
-<<<<<<< HEAD
-function weighted_normal(J::Tensor{2,3}, ::FaceValues{3,3,T,RefCube}, face::Int) where {T}
-=======
 function weighted_normal(J::Tensor{2,3}, ::Type{RefHexahedron}, face::Int)
->>>>>>> ee6e26d3
     @inbounds begin
         face == 1 && return J[:,2] × J[:,1]
         face == 2 && return J[:,1] × J[:,3]
@@ -183,11 +167,7 @@
     return face_quad_rule
 end
 
-<<<<<<< HEAD
-function weighted_normal(J::Tensor{2,3}, ::FaceValues{3,3,T,RefTetrahedron}, face::Int) where {T}
-=======
 function weighted_normal(J::Tensor{2,3}, ::Type{RefTetrahedron}, face::Int)
->>>>>>> ee6e26d3
     @inbounds begin
         face == 1 && return J[:,2] × J[:,1]
         face == 2 && return J[:,1] × J[:,3]
