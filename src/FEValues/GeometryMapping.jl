"""
    MappingValues(J, H)

The mapping values are calculated based on a
`geometric_mapping::GeometryMapping` along with the cell coordinates,
and the stored jacobian, `J`, and potentially hessian, `H`, are
used when mapping the `FunctionValues` to the current cell during `reinit!`.
"""
MappingValues

struct MappingValues{JT, HT}
    J::JT # dx/dξ # Jacobian
    H::HT # dJ/dξ # Hessian
end
<<<<<<< HEAD
@inline getjacobian(mv::MappingValues{<:Union{AbstractTensor, SMatrix}}) = mv.J 
@inline gethessian(mv::MappingValues{<:Any,<:AbstractTensor}) = mv.H
=======

@inline getjacobian(mv::MappingValues{<:Union{AbstractTensor, SMatrix}}) = mv.J
@inline gethessian(mv::MappingValues{<:Any,<:AbstractTensor}) = mv.H

>>>>>>> b6976d3e

"""
    GeometryMapping{DiffOrder}(::Type{T}, ip_geo, qr::QuadratureRule)

Create a `GeometryMapping` object which contains the geometric

* shape values
* gradient values (if DiffOrder ≥ 1)
* hessians values (if DiffOrder ≥ 2)

`T<:AbstractFloat` gives the numeric type of the values.
"""
GeometryMapping

struct GeometryMapping{DiffOrder, IP, M_t, dMdξ_t, d2Mdξ2_t}
    ip::IP             # ::Interpolation                Geometric interpolation
    M::M_t             # ::AbstractMatrix{<:Number}     Values of geometric shape functions
    dMdξ::dMdξ_t       # ::AbstractMatrix{<:Vec}        Gradients of geometric shape functions in ref-domain
    d2Mdξ2::d2Mdξ2_t   # ::AbstractMatrix{<:Tensor{2}}  Hessians of geometric shape functions in ref-domain
                       # ::Nothing (dMdξ or d2Mdξ2 if not required)
    function GeometryMapping(
        ip::IP, M::M_t, ::Nothing, ::Nothing
        ) where {IP <: ScalarInterpolation, M_t<:AbstractMatrix{<:Number}}
        return new{0, IP, M_t, Nothing, Nothing}(ip, M, nothing, nothing)
    end
    function GeometryMapping(
        ip::IP, M::M_t, dMdξ::dMdξ_t, ::Nothing
        ) where {IP <: ScalarInterpolation, M_t<:AbstractMatrix{<:Number}, dMdξ_t <: AbstractMatrix{<:Vec}}
        return new{1, IP, M_t, dMdξ_t, Nothing}(ip, M, dMdξ, nothing)
    end
    function GeometryMapping(
<<<<<<< HEAD
        ip::IP, M::M_t, dMdξ::dMdξ_t, d2Mdξ2::d2Mdξ2_t) where 
        {IP <: ScalarInterpolation, M_t<:AbstractMatrix{<:Number}, 
=======
        ip::IP, M::M_t, dMdξ::dMdξ_t, d2Mdξ2::d2Mdξ2_t) where
        {IP <: ScalarInterpolation, M_t<:AbstractMatrix{<:Number},
>>>>>>> b6976d3e
        dMdξ_t <: AbstractMatrix{<:Vec}, d2Mdξ2_t <: AbstractMatrix{<:Tensor{2}}}
        return new{2, IP, M_t, dMdξ_t, d2Mdξ2_t}(ip, M, dMdξ, d2Mdξ2)
    end
end
function GeometryMapping{0}(::Type{T}, ip::ScalarInterpolation, qr::QuadratureRule) where T
    n_shape = getnbasefunctions(ip)
    n_qpoints = getnquadpoints(qr)
    gm = GeometryMapping(ip, zeros(T, n_shape, n_qpoints), nothing, nothing)
    precompute_values!(gm, getpoints(qr))
    return gm
end
function GeometryMapping{1}(::Type{T}, ip::ScalarInterpolation, qr::QuadratureRule) where T
    n_shape = getnbasefunctions(ip)
    n_qpoints = getnquadpoints(qr)

    M    = zeros(T,                 n_shape, n_qpoints)
    dMdξ = zeros(Vec{getrefdim(ip),T}, n_shape, n_qpoints)

    gm = GeometryMapping(ip, M, dMdξ, nothing)
    precompute_values!(gm, getpoints(qr))
    return gm
end
function GeometryMapping{2}(::Type{T}, ip::ScalarInterpolation, qr::QuadratureRule) where T
    n_shape = getnbasefunctions(ip)
    n_qpoints = getnquadpoints(qr)

    M      = zeros(T,                      n_shape, n_qpoints)
    dMdξ   = zeros(Vec{getrefdim(ip),T},      n_shape, n_qpoints)
    d2Mdξ2 = zeros(Tensor{2,getrefdim(ip),T}, n_shape, n_qpoints)

    gm = GeometryMapping(ip, M, dMdξ, d2Mdξ2)
    precompute_values!(gm, getpoints(qr))
    return gm
end

function precompute_values!(gm::GeometryMapping{0}, qr_points::AbstractVector{<:Vec})
    reference_shape_values!(gm.M, gm.ip, qr_points)
end
function precompute_values!(gm::GeometryMapping{1}, qr_points::AbstractVector{<:Vec})
    reference_shape_gradients_and_values!(gm.dMdξ, gm.M, gm.ip, qr_points)
end
function precompute_values!(gm::GeometryMapping{2}, qr_points::AbstractVector{<:Vec})
    reference_shape_hessians_gradients_and_values!(gm.d2Mdξ2, gm.dMdξ, gm.M, gm.ip, qr_points)
end
<<<<<<< HEAD
function precompute_values!(gm::GeometryMapping{2}, qr_points::Vector{<:Vec})
    shape_hessians_gradients_and_values!(gm.d2Mdξ2, gm.dMdξ, gm.M, gm.ip, qr_points)
end
=======
>>>>>>> b6976d3e

function Base.copy(v::GeometryMapping)
    return GeometryMapping(copy(v.ip), copy(v.M), _copy_or_nothing(v.dMdξ), _copy_or_nothing(v.d2Mdξ2))
end

getngeobasefunctions(geo_mapping::GeometryMapping) = size(geo_mapping.M, 1)
@propagate_inbounds geometric_value(geo_mapping::GeometryMapping, q_point::Int, base_func::Int) = geo_mapping.M[base_func, q_point]
geometric_interpolation(geo_mapping::GeometryMapping) = geo_mapping.ip

# Hot-fixes to support embedded elements before MixedTensors are available
# See https://github.com/Ferrite-FEM/Tensors.jl/pull/188
@inline otimes_helper(x::Vec{dim}, dMdξ::Vec{dim}) where dim = x ⊗ dMdξ
@inline function otimes_helper(x::Vec{sdim}, dMdξ::Vec{rdim}) where {sdim, rdim}
    SMatrix{sdim,rdim}((x[i]*dMdξ[j] for i in 1:sdim, j in 1:rdim)...)
end
# End of embedded hot-fixes

# For creating initial value
function otimes_returntype(#=typeof(x)=#::Type{<:Vec{sdim,Tx}}, #=typeof(dMdξ)=#::Type{<:Vec{rdim,TM}}) where {sdim,rdim,Tx,TM}
    return SMatrix{sdim,rdim,promote_type(Tx,TM)}
end
function otimes_returntype(#=typeof(x)=#::Type{<:Vec{dim,Tx}}, #=typeof(dMdξ)=#::Type{<:Vec{dim,TM}}) where {dim, Tx, TM}
    return Tensor{2,dim,promote_type(Tx,TM)}
end
function otimes_returntype(#=typeof(x)=#::Type{<:Vec{dim,Tx}}, #=typeof(d2Mdξ2)=#::Type{<:Tensor{2,dim,TM}}) where {dim, Tx, TM}
    return Tensor{3,dim,promote_type(Tx,TM)}
end

@inline function calculate_mapping(::GeometryMapping{0}, q_point::Int, x::AbstractVector{<:Vec})
    return MappingValues(nothing, nothing)
end

@inline function calculate_mapping(geo_mapping::GeometryMapping{1}, q_point::Int, x::AbstractVector{<:Vec})
    J = zero(otimes_returntype(eltype(x), eltype(geo_mapping.dMdξ)))
    @inbounds for j in 1:getngeobasefunctions(geo_mapping)
        # J += x[j] ⊗ geo_mapping.dMdξ[j, q_point]
        J += otimes_helper(x[j], geo_mapping.dMdξ[j, q_point])
    end
    return MappingValues(J, nothing)
end

<<<<<<< HEAD
@inline function calculate_mapping(geo_mapping::GeometryMapping{2}, q_point, x)
=======
@inline function calculate_mapping(geo_mapping::GeometryMapping{2}, q_point::Int, x::AbstractVector{<:Vec})
>>>>>>> b6976d3e
    J = zero(otimes_returntype(eltype(x), eltype(geo_mapping.dMdξ)))
    sdim, rdim = size(J)
    (rdim != sdim) && error("hessian for embedded elements not implemented (rdim=$rdim, sdim=$sdim)")
    H = zero(otimes_returntype(eltype(x), eltype(geo_mapping.d2Mdξ2)))
    @inbounds for j in 1:getngeobasefunctions(geo_mapping)
        J += x[j] ⊗ geo_mapping.dMdξ[j, q_point]
        H += x[j] ⊗ geo_mapping.d2Mdξ2[j, q_point]
    end
    return MappingValues(J, H)
end
<<<<<<< HEAD
=======

@inline function calculate_mapping(gip::ScalarInterpolation, ξ::Vec, x::AbstractVector{<:Vec}, ::Val{0})
    return MappingValues(nothing, nothing)
end

@inline function calculate_mapping(gip::ScalarInterpolation, ξ::Vec{rdim,T}, x::AbstractVector{<:Vec{sdim}}, ::Val{1}) where {T,rdim, sdim}
    n_basefuncs = getnbasefunctions(gip)
    @boundscheck checkbounds(x, Base.OneTo(n_basefuncs))

    J = zero(otimes_returntype(Vec{sdim,T}, Vec{rdim,T}))
    @inbounds for j in 1:n_basefuncs
        dMdξ = reference_shape_gradient(gip, ξ, j)
        # J += x[j] ⊗ dMdξ # https://github.com/Ferrite-FEM/Tensors.jl/pull/188
        J += otimes_helper(x[j], dMdξ)
    end
    return MappingValues(J, nothing)
end

@inline function calculate_mapping(gip::ScalarInterpolation, ξ::Vec{rdim,T}, x::AbstractVector{<:Vec{sdim}}, ::Val{2}) where {T,rdim, sdim}
    n_basefuncs = getnbasefunctions(gip)
    @boundscheck checkbounds(x, Base.OneTo(n_basefuncs))
    (rdim != sdim) && error("hessian for embedded elements not implemented (rdim=$rdim, sdim=$sdim)")
    J = zero(otimes_returntype(Vec{sdim,T}, Vec{rdim,T}))
    H = zero(otimes_returntype(eltype(x), typeof(J)))
    @inbounds for j in 1:n_basefuncs
        d2Mdξ2, dMdξ, _ = reference_shape_hessian_gradient_and_value(gip, ξ, j)
        J += x[j] ⊗ dMdξ
        H += x[j] ⊗ d2Mdξ2
    end
    return MappingValues(J, H)
end
>>>>>>> b6976d3e

calculate_detJ(J::Tensor{2}) = det(J)
calculate_detJ(J::SMatrix) = embedding_det(J)

function calculate_jacobian_and_spatial_coordinate(gip::ScalarInterpolation, ξ::Vec{rdim,Tξ}, x::AbstractVector{<:Vec{sdim, Tx}}) where {Tξ, Tx, rdim, sdim}
    n_basefuncs = getnbasefunctions(gip)
    @boundscheck checkbounds(x, Base.OneTo(n_basefuncs))

    fecv_J = zero(otimes_returntype(Vec{sdim,Tx}, Vec{rdim,Tξ}))
    sx = zero(Vec{sdim, Tx})
    @inbounds for j in 1:n_basefuncs
        dMdξ, M = reference_shape_gradient_and_value(gip, ξ, j)
        sx += M * x[j]
        fecv_J += otimes_helper(x[j], dMdξ)
    end
    return fecv_J, sx
end


# Embedded

"""
    embedding_det(J::SMatrix{3, 2})

Embedding determinant for surfaces in 3D.

TLDR: "det(J) =" ||∂x/∂ξ₁ × ∂x/∂ξ₂||₂

The transformation theorem for some function f on a 2D surface in 3D space leads to
  ∫ f ⋅ dS = ∫ f ⋅ (∂x/∂ξ₁ × ∂x/∂ξ₂) dξ₁dξ₂ = ∫ f ⋅ n ||∂x/∂ξ₁ × ∂x/∂ξ₂||₂ dξ₁dξ₂
where ||∂x/∂ξ₁ × ∂x/∂ξ₂||₂ is "detJ" and n is the unit normal.
See e.g. https://scicomp.stackexchange.com/questions/41741/integration-of-d-1-dimensional-functions-on-finite-element-surfaces for simple explanation.
For more details see e.g. the doctoral thesis by Mirza Cenanovic **Tangential Calculus** [Cenanovic2017](@cite).
"""
embedding_det(J::SMatrix{3,2}) = norm(J[:,1] × J[:,2])

"""
    embedding_det(J::Union{SMatrix{2, 1}, SMatrix{3, 1}})

Embedding determinant for curves in 2D and 3D.

TLDR: "det(J) =" ||∂x/∂ξ||₂

The transformation theorem for some function f on a 1D curve in 2D and 3D space leads to
  ∫ f ⋅ dE = ∫ f ⋅ ∂x/∂ξ dξ = ∫ f ⋅ t ||∂x/∂ξ||₂ dξ
where ||∂x/∂ξ||₂ is "detJ" and t is "the unit tangent".
See e.g. https://scicomp.stackexchange.com/questions/41741/integration-of-d-1-dimensional-functions-on-finite-element-surfaces for simple explanation.
"""
embedding_det(J::Union{SMatrix{2, 1}, SMatrix{3, 1}}) = norm(J)<|MERGE_RESOLUTION|>--- conflicted
+++ resolved
@@ -12,15 +12,8 @@
     J::JT # dx/dξ # Jacobian
     H::HT # dJ/dξ # Hessian
 end
-<<<<<<< HEAD
-@inline getjacobian(mv::MappingValues{<:Union{AbstractTensor, SMatrix}}) = mv.J 
-@inline gethessian(mv::MappingValues{<:Any,<:AbstractTensor}) = mv.H
-=======
-
 @inline getjacobian(mv::MappingValues{<:Union{AbstractTensor, SMatrix}}) = mv.J
-@inline gethessian(mv::MappingValues{<:Any,<:AbstractTensor}) = mv.H
-
->>>>>>> b6976d3e
+@inline gethessian(mv::MappingValues{<:Any, <:AbstractTensor}) = mv.H
 
 """
     GeometryMapping{DiffOrder}(::Type{T}, ip_geo, qr::QuadratureRule)
@@ -52,13 +45,8 @@
         return new{1, IP, M_t, dMdξ_t, Nothing}(ip, M, dMdξ, nothing)
     end
     function GeometryMapping(
-<<<<<<< HEAD
-        ip::IP, M::M_t, dMdξ::dMdξ_t, d2Mdξ2::d2Mdξ2_t) where 
-        {IP <: ScalarInterpolation, M_t<:AbstractMatrix{<:Number}, 
-=======
         ip::IP, M::M_t, dMdξ::dMdξ_t, d2Mdξ2::d2Mdξ2_t) where
         {IP <: ScalarInterpolation, M_t<:AbstractMatrix{<:Number},
->>>>>>> b6976d3e
         dMdξ_t <: AbstractMatrix{<:Vec}, d2Mdξ2_t <: AbstractMatrix{<:Tensor{2}}}
         return new{2, IP, M_t, dMdξ_t, d2Mdξ2_t}(ip, M, dMdξ, d2Mdξ2)
     end
@@ -103,12 +91,6 @@
 function precompute_values!(gm::GeometryMapping{2}, qr_points::AbstractVector{<:Vec})
     reference_shape_hessians_gradients_and_values!(gm.d2Mdξ2, gm.dMdξ, gm.M, gm.ip, qr_points)
 end
-<<<<<<< HEAD
-function precompute_values!(gm::GeometryMapping{2}, qr_points::Vector{<:Vec})
-    shape_hessians_gradients_and_values!(gm.d2Mdξ2, gm.dMdξ, gm.M, gm.ip, qr_points)
-end
-=======
->>>>>>> b6976d3e
 
 function Base.copy(v::GeometryMapping)
     return GeometryMapping(copy(v.ip), copy(v.M), _copy_or_nothing(v.dMdξ), _copy_or_nothing(v.d2Mdξ2))
@@ -150,11 +132,7 @@
     return MappingValues(J, nothing)
 end
 
-<<<<<<< HEAD
-@inline function calculate_mapping(geo_mapping::GeometryMapping{2}, q_point, x)
-=======
 @inline function calculate_mapping(geo_mapping::GeometryMapping{2}, q_point::Int, x::AbstractVector{<:Vec})
->>>>>>> b6976d3e
     J = zero(otimes_returntype(eltype(x), eltype(geo_mapping.dMdξ)))
     sdim, rdim = size(J)
     (rdim != sdim) && error("hessian for embedded elements not implemented (rdim=$rdim, sdim=$sdim)")
@@ -165,8 +143,6 @@
     end
     return MappingValues(J, H)
 end
-<<<<<<< HEAD
-=======
 
 @inline function calculate_mapping(gip::ScalarInterpolation, ξ::Vec, x::AbstractVector{<:Vec}, ::Val{0})
     return MappingValues(nothing, nothing)
@@ -198,7 +174,6 @@
     end
     return MappingValues(J, H)
 end
->>>>>>> b6976d3e
 
 calculate_detJ(J::Tensor{2}) = det(J)
 calculate_detJ(J::SMatrix) = embedding_det(J)
