--- conflicted
+++ resolved
@@ -250,11 +250,9 @@
     0 < face <= nfaces(fv) || error("Face index out of range.")
     return nothing
 end
-<<<<<<< HEAD
 =#
-=======
-
-function Base.show(io::IO, m::MIME"text/plain", fv::FaceValues)
+
+function Base.show(io::IO, m::MIME"text/plain", fv::OldFaceValues)
     println(io, "FaceValues with")
     nqp = getnquadpoints.(fv.qr.face_rules)
     if all(n==first(nqp) for n in nqp)
@@ -265,5 +263,4 @@
     print(io, "- Function interpolation: "); show(io, m, fv.func_interp)
     println(io)
     print(io, "- Geometric interpolation: "); show(io, m, fv.geo_interp)
-end
->>>>>>> a2234af9
+end