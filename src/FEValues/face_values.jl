--- conflicted
+++ resolved
@@ -222,28 +222,17 @@
     current_face::ScalarWrapper{Int}
 end
 
-<<<<<<< HEAD
-BCValues(func_interp::Interpolation, geo_interp::Interpolation) =
-    BCValues(Float64, func_interp, geo_interp)
-
-function BCValues(::Type{T}, func_interp::Interpolation{dim,refshape}, geo_interp::Interpolation{dim,refshape}) where {T,dim,refshape}
-=======
 BCValues(func_interpol::Interpolation, geom_interpol::Interpolation, boundary_type::Type{<:BoundaryIndex} = Ferrite.FaceIndex) =
     BCValues(Float64, func_interpol, geom_interpol, boundary_type)
 
 function BCValues(::Type{T}, func_interpol::Interpolation{dim,refshape}, geom_interpol::Interpolation{dim,refshape}, boundary_type::Type{<:BoundaryIndex} = Ferrite.FaceIndex) where {T,dim,refshape}
->>>>>>> b73c61c4
     # set up quadrature rules for each face with dof-positions
     # (determined by func_interp) as the quadrature points
-    interpolation_coords = reference_coordinates(func_interp)
+    interpolation_coords = reference_coordinates(func_interpol)
 
     qrs = QuadratureRule{dim,refshape,T}[]
-<<<<<<< HEAD
-    for face in faces(func_interp)
-=======
     faces = boundaryfunction(boundary_type) # faces, edges or vertices
     for face in faces(func_interpol)
->>>>>>> b73c61c4
         dofcoords = Vec{dim,T}[]
         for facedof in face
             push!(dofcoords, interpolation_coords[facedof])
@@ -254,12 +243,12 @@
 
     n_qpoints = length(getweights(qrs[1])) # assume same in all
     n_faces = length(qrs)
-    n_geom_basefuncs = getnbasefunctions(geo_interp)
+    n_geom_basefuncs = getnbasefunctions(geom_interpol)
     M =    fill(zero(T)           * T(NaN), n_geom_basefuncs, n_qpoints, n_faces)
 
     for face in 1:n_faces, (qp, ξ) in enumerate(qrs[face].points)
         for i in 1:n_geom_basefuncs
-            M[i, qp, face] = value(geo_interp, i, ξ)
+            M[i, qp, face] = value(geom_interpol, i, ξ)
         end
     end
 
