--- conflicted
+++ resolved
@@ -48,26 +48,11 @@
     gip::GIP
 end
 
-<<<<<<< HEAD
 """
     CellValues(qr::QR, ip::IP, gip::GIP, ::Type{N_t}, ::Type{dNdx_t}, ::Type{dNdξ_t}, ::Type{T}, ::Type{dMdξ_t})
 Common initializer code for constructing cell values after the types have been determined.
 """
 function CellValues(qr::QR, ip::IP, gip::GIP, ::Type{N_t}, ::Type{dNdx_t}, ::Type{dNdξ_t}, ::Type{T}, ::Type{dMdξ_t}) where {QR, IP, GIP, N_t, dNdx_t, dNdξ_t, T, dMdξ_t}
-=======
-# (Scalar|Vector)Interpolation, (vdim ==) refdim == spacedim -> Tensors
-function CellValues(qr::QuadratureRule, ip::Interpolation,
-                    gip::Interpolation = default_geometric_interpolation(ip))
-    return CellValues(Float64, qr, ip, gip)
-end
-# TODO: This doesn't actually work for T != Float64
-function CellValues(::Type{T}, qr::QR, ip::IP, gip::GIP = default_geometric_interpolation(ip)) where {
-    dim, shape <: AbstractRefShape{dim}, T,
-    QR  <: QuadratureRule{dim, shape},
-    IP  <: Union{ScalarInterpolation{shape}, VectorInterpolation{dim, shape}},
-    GIP <: ScalarInterpolation{shape}
-}
->>>>>>> 9b3b8277
     n_qpoints = length(getweights(qr))
 
     # Field interpolation
@@ -124,7 +109,7 @@
             separate the geometry data type from the data type of the approximation evaluation.
 """
 function CellValues(::Type{T}, qr::QR, ip::IP, gip::GIP = default_geometric_interpolation(ip)) where {
-    dim, shape <: AbstractRefShape#={dim}=#, T,
+    dim, shape <: AbstractRefShape{dim}, T,
     QR  <: QuadratureRule{dim, shape},
     IP  <: ScalarInterpolation{dim, shape},
     GIP <: ScalarInterpolation{dim, shape}
@@ -141,7 +126,7 @@
 end
 
 function CellValues(::Type{T}, qr::QR, ip::IP, gip::GIP = default_geometric_interpolation(ip)) where {
-    dim, shape <: AbstractRefShape#={dim}=#, T,
+    dim, shape <: AbstractRefShape{dim}, T,
     QR  <: QuadratureRule{dim, shape},
     IP  <: VectorInterpolation{dim, dim, shape},
     GIP <: ScalarInterpolation{dim, shape}
@@ -158,7 +143,7 @@
 end
 
 function CellValues(::Type{T}, qr::QR, ip::IP, gip::GIP = default_geometric_interpolation(ip)) where {
-    vdim, dim, shape <: AbstractRefShape#={dim}=#, T,
+    vdim, dim, shape <: AbstractRefShape{dim}, T,
     QR  <: QuadratureRule{dim, shape},
     IP  <: VectorInterpolation{vdim, dim, shape},
     GIP <: ScalarInterpolation{dim, shape}
