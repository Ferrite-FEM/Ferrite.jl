--- conflicted
+++ resolved
@@ -336,15 +336,9 @@
 reinit!(cv::InterfaceCellValues, cc::CellCache) = reinit!(cv, cc.coords)
 
 function reinit!(cv::InterfaceCellValues, x::AbstractVector{Vec{sdim,T}}) where {sdim, T}
-<<<<<<< HEAD
     #nsplit = getngeobasefunctions(cv.here)
     reinit!(cv.here, @view x[cv.basefunctionshere])
     reinit!(cv.there, @view x[cv.basefunctionsthere])
-=======
-    nsplit = getngeobasefunctions(cv.here)
-    reinit!(cv.here, @view(x[1:nsplit]))
-    reinit!(cv.there, @view(x[nsplit+1:end]))
->>>>>>> 403f260a
     return nothing
 end
 
