--- conflicted
+++ resolved
@@ -1,83 +1,3 @@
-<<<<<<< HEAD
-# Optimized version of PointScalarValues which avoids i) recomputation of dNdξ and
-# ii) recomputation of dNdx. Only allows function evaluation (no gradients) which is
-# what is used in get_point_values.
-struct PointValuesInternal{dim,T<:Real,refshape<:AbstractRefShape,N_t} <: CellValues{dim,dim,T,refshape}
-    N::Vector{N_t}
-end
-
-function Base.show(io::IO, ::MIME"text/plain", pv::PointValuesInternal)
-    print(io, "$(typeof(pv)) with $(getnbasefunctions(pv)) shape functions.")
-end
-
-function PointValuesInternal(quad_rule::QuadratureRule, func_interpol::Interpolation)
-    PointValuesInternal(Float64, quad_rule, func_interpol)
-end
-
-function PointValuesInternal(::Type{T}, quad_rule::QuadratureRule{dim,shape}, func_interpol::Interpolation) where {dim,T,shape<:AbstractRefShape}
-
-    length(getweights(quad_rule)) == 1 || error("PointValuesInternal supports only a single point.")
-
-    # Function interpolation
-    n_func_basefuncs = getnbasefunctions(func_interpol)
-    ξ = quad_rule.points[1]
-    N = [value(func_interpol, i, ξ) for i in 1:n_func_basefuncs]
-
-    PointValuesInternal{dim,T,shape,eltype(N)}(N)
-end
-
-# PointValuesInternal only have one quadrature point anyways
-function PointValuesInternal(coord::Vec{dim,T}, ip::Interpolation{dim, refshape}) where {dim,refshape,T}
-    qr = QuadratureRule{dim,refshape,T}([one(T)], [coord])
-    return PointValuesInternal(qr, ip)
-end
-
-getnquadpoints(pv::PointValuesInternal) = 1
-
-# allow to use function_value with any
-_valuetype(::PointValuesInternal{dim}, ::Vector{T}) where {dim, T<:AbstractTensor} = T
-
-# allow on-the-fly updating
-function reinit!(pv::PointValuesInternal{dim,T,refshape}, coord::Vec{dim,T}, func_interpol::Interpolation{dim,refshape}) where {dim,T,refshape}
-    n_func_basefuncs = getnbasefunctions(func_interpol)
-    for i in 1:n_func_basefuncs
-        pv.N[i] = value(func_interpol, i, coord)
-    end
-    return pv
-end
-
-struct PointScalarValues{D,T,R,CV,IP} <: CellValues{D,D,T,R}
-    cv::CV
-    ip::IP
-end
-function PointScalarValues(cv::CV, ip::IP) where {D,T,R,CV<:CellValues{D,D,T,R},IP<:Interpolation{D,R}}
-    return PointScalarValues{D,T,R,CV,IP}(cv, ip)
-end
-PointScalarValues(ip::ScalarInterpolation, ipg::Interpolation=default_geometric_interpolation(ip)) = PointScalarValues(Float64, ip, ipg)
-PointScalarValues(cv::CellValues{D,D,T}) where {D,T} = PointScalarValues(T, cv.func_interp, cv.geo_interp)
-function PointScalarValues(::Type{T}, ip::Interpolation{D,R}, ipg::Interpolation = ip) where {T,D,R}
-    qr = QuadratureRule{D,R,T}([one(T)], [zero(Vec{D,T})])
-    cv = CellScalarValues(qr, ip, ipg)
-    return PointScalarValues(cv, ip)
-end
-
-struct PointVectorValues{D,T,R,CV,IP} <: CellValues{D,D,T,R}
-    cv::CV
-    ip::IP
-end
-function PointVectorValues(cv::CV, ip::IP) where {D,T,R,CV<:CellValues{D,D,T,R},IP<:Interpolation{D,R}}
-    return PointVectorValues{D,T,R,CV,IP}(cv, ip)
-end
-PointVectorValues(ip::Interpolation, ipg::Interpolation=default_geometric_interpolation(ip)) = PointVectorValues(Float64, ip, ipg)
-PointVectorValues(cv::CellValues{D,D,T}) where {D,T} = PointVectorValues(T, cv.func_interp, cv.geo_interp)
-function PointVectorValues(::Type{T}, ip::VectorInterpolation{VD,RD,R}, ipg::Interpolation{RD,R} = default_geometric_interpolation(ip)) where {T,VD,RD,R}
-    qr = QuadratureRule{RD,R,T}([one(T)], [zero(Vec{RD,T})])
-    cv = CellVectorValues(qr, ip, ipg)
-    return PointVectorValues(cv, ip)
-end
-
-=======
->>>>>>> ee6e26d3
 """
     PointValues(cv::CellValues)
     PointValues(ip_f::Interpolation, ip_g::Interpolation=ip_f)
