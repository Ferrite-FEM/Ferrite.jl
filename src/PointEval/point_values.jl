"""
    PointValues(cv::CellValues)
    PointValues(ip_f::Interpolation, ip_g::Interpolation=ip_f)

Similar to `CellValues` but with a single updateable
"quadrature point". `PointValues` are used for evaluation of functions/gradients in
arbitrary points of the domain together with a [`PointEvalHandler`](@ref).

`PointValues` can be created from `CellValues`, or from the interpolations directly.

`PointValues` are reinitialized like other `CellValues`, but since the local reference
coordinate of the "quadrature point" changes this needs to be passed to [`reinit!`](@ref),
in addition to the element coordinates: `reinit!(pv, coords, local_coord)`. Alternatively,
it can be reinitialized with a [`PointLocation`](@ref) when iterating a `PointEvalHandler`
with a [`PointIterator`](@ref).

For function/gradient evaluation, `PointValues` are used in the same way as
`CellValues`, i.e. by using [`function_value`](@ref), [`function_gradient`](@ref), etc,
with the exception that there is no need to specify the quadrature point index (since
`PointValues` only have 1, this is the default).
"""
struct PointValues{CV} <: AbstractValues
    cv::CV
    PointValues{CV}(cv::CV) where {CV} = new{CV}(cv)
end

PointValues(cv::CellValues) = PointValues(eltype(cv.M), cv.ip, cv.gip)
function PointValues(ip::Interpolation, ipg::Interpolation = default_geometric_interpolation(ip))
    return PointValues(Float64, ip, ipg)
end
function PointValues(::Type{T}, ip::IP, ipg::GIP = default_geometric_interpolation(ip)) where {
    T, dim, shape <: AbstractRefShape{dim},
    IP  <: Interpolation{shape},
    GIP <: Interpolation{shape}
}
    qr = QuadratureRule{shape, T}([one(T)], [zero(Vec{dim, T})])
    cv = CellValues(T, qr, ip, ipg)
    return PointValues{typeof(cv)}(cv)
end

# Functions used by function_(value|gradient)
getnbasefunctions(pv::PointValues) = getnbasefunctions(pv.cv)
shape_value_type(pv::PointValues) = shape_value_type(pv.cv)
@propagate_inbounds shape_value(pv::PointValues, qp::Int, i::Int) = shape_value(pv.cv, qp, i)
shape_gradient_type(pv::PointValues) = shape_gradient_type(pv.cv)
@propagate_inbounds shape_gradient(pv::PointValues, qp::Int, i::Int) = shape_gradient(pv.cv, qp, i)
getnquadpoints(pv::PointValues) = 1

# PointValues can default to quadrature point 1
function_value(pv::PointValues, u::AbstractVector, args...) =
    function_value(pv, 1, u, args...)
function_gradient(pv::PointValues, u::AbstractVector, args...) =
    function_gradient(pv, 1, u, args...)
function_symmetric_gradient(pv::PointValues, u::AbstractVector, args...) =
    function_symmetric_gradient(pv, 1, u, args...)

# reinit! on PointValues must first update N and dNdξ for the new "quadrature point"
# and then call the regular reinit! for the wrapped CellValues to update dNdx
function reinit!(pv::PointValues, x::AbstractVector{<:Vec{D}}, ξ::Vec{D}) where {D}
    qp = 1 # PointValues only have a single qp
<<<<<<< HEAD
    for i in 1:getnbasefunctions(pv.cv.ip)
        pv.cv.dNdξ[i, qp], pv.cv.N[i, qp] = shape_gradient_and_value(pv.cv.ip, ξ, i)
    end
    for i in 1:getnbasefunctions(pv.cv.gip)
        pv.cv.dMdξ[i, qp], pv.cv.M[i, qp] = shape_gradient_and_value(pv.cv.gip, ξ, i)
    end
=======
    # TODO: Does M need to be updated too?
    shape_gradients_and_values!(@view(pv.cv.dNdξ[:, qp]), @view(pv.cv.N[:, qp]), pv.cv.ip, ξ)
>>>>>>> fe44e7f6
    reinit!(pv.cv, x)
    return nothing
end

# Optimized version of PointScalarValues which avoids i) recomputation of dNdξ and
# ii) recomputation of dNdx. Only allows function evaluation (no gradients) which is
# what is used in evaluate_at_points.
struct PointValuesInternal{IP, N_t} <: AbstractValues
    N::Vector{N_t}
    ip::IP
end

function PointValuesInternal(ξ::Vec{dim, T}, ip::IP) where {dim, T, shape <: AbstractRefShape{dim}, IP <: Interpolation{shape}}
    n_func_basefuncs = getnbasefunctions(ip)
    N = [shape_value(ip, ξ, i) for i in 1:n_func_basefuncs]
    return PointValuesInternal{IP, eltype(N)}(N, ip)
end

getnquadpoints(pv::PointValuesInternal) = 1
shape_value_type(::PointValuesInternal{<:Any, N_t}) where {N_t} = N_t
shape_value(pv::PointValuesInternal, qp::Int, i::Int) = (@assert qp == 1; pv.N[i])

# allow on-the-fly updating
function reinit!(pv::PointValuesInternal{IP}, coord::Vec{dim}) where {dim, shape <: AbstractRefShape{dim}, IP <: Interpolation{shape}}
    shape_values!(pv.N, pv.ip, coord)
    return nothing
end<|MERGE_RESOLUTION|>--- conflicted
+++ resolved
@@ -58,17 +58,9 @@
 # and then call the regular reinit! for the wrapped CellValues to update dNdx
 function reinit!(pv::PointValues, x::AbstractVector{<:Vec{D}}, ξ::Vec{D}) where {D}
     qp = 1 # PointValues only have a single qp
-<<<<<<< HEAD
-    for i in 1:getnbasefunctions(pv.cv.ip)
-        pv.cv.dNdξ[i, qp], pv.cv.N[i, qp] = shape_gradient_and_value(pv.cv.ip, ξ, i)
-    end
-    for i in 1:getnbasefunctions(pv.cv.gip)
-        pv.cv.dMdξ[i, qp], pv.cv.M[i, qp] = shape_gradient_and_value(pv.cv.gip, ξ, i)
-    end
-=======
-    # TODO: Does M need to be updated too?
     shape_gradients_and_values!(@view(pv.cv.dNdξ[:, qp]), @view(pv.cv.N[:, qp]), pv.cv.ip, ξ)
->>>>>>> fe44e7f6
+     # TODO replace with reinit of the mapping
+    shape_gradients_and_values!(@view(pv.cv.dMdξ[:, qp]), @view(pv.cv.M[:, qp]), pv.cv.gip, ξ)
     reinit!(pv.cv, x)
     return nothing
 end
