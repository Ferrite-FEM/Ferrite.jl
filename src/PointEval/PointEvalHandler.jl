"""
    PointEvalHandler(grid::Grid, points::AbstractVector{Vec{dim,T}}; kwargs...) where {dim, T}

The `PointEvalHandler` can be used for function evaluation in *arbitrary points* in the
domain -- not just in quadrature points or nodes.

The `PointEvalHandler` takes the following keyword arguments:
 - `search_nneighbors`: How many nodes should be found in the nearest neighbor search for each
   point. Usually there is no need to change this setting. Default value: `3`.
 - `warn`: Show a warning if a point is not found. Default value: `true`.

The constructor takes a grid and a vector of coordinates for the points. The
`PointEvalHandler` computes i) the corresponding cell, and ii) the (local) coordinate
within the cell, for each point. The fields of the `PointEvalHandler` are:
 - `cells::Vector{Union{Int,Nothing}}`: vector with cell IDs for the points, with `nothing`
   for points that could not be found.
 - `local_coords::Vector{Union{Vec,Nothing}}`: vector with the local coordinates
   (i.e. coordinates in the reference configuration) for the points, with `nothing` for
   points that could not be found.

There are two ways to use the `PointEvalHandler` to evaluate functions:

 - [`evaluate_at_points`](@ref): can be used when the function is described by
   i) a `dh::DofHandler` + `uh::Vector` (for example the FE-solution), or
   ii) a `p::L2Projector` + `ph::Vector` (for projected data).
 - Iteration with [`PointIterator`](@ref) + [`PointValues`](@ref): can be used for more
   flexible evaluation in the points, for example to compute gradients.
"""
PointEvalHandler

struct PointEvalHandler{G,dim,T<:Real}
    grid::G
    cells::Vector{Union{Nothing, Int}}
    local_coords::Vector{Union{Nothing, Vec{dim,T}}}
end

function Base.show(io::IO, ::MIME"text/plain", ph::PointEvalHandler)
    println(io, typeof(ph))
    println(io, "  number of points: ", length(ph.local_coords))
    n_missing = sum(x -> x === nothing, ph.cells)
    if n_missing == 0
        print(io, "  Found corresponding cell for all points.")
    else
        print(io, "  Could not find corresponding cell for ", n_missing, " points.")
    end
end

function PointEvalHandler(grid::AbstractGrid{dim}, points::AbstractVector{Vec{dim,T}}; search_nneighbors=3, warn=true) where {dim, T}
    node_cell_dicts = _get_node_cell_map(grid)
    cells, local_coords = _get_cellcoords(points, grid, node_cell_dicts, search_nneighbors, warn)
    return PointEvalHandler(grid, cells, local_coords)
end

function _get_cellcoords(points::AbstractVector{Vec{dim,T}}, grid::AbstractGrid, node_cell_dicts::Dict{C,Dict{Int, Vector{Int}}}, search_nneighbors, warn) where {dim, T<:Real, C}
    # set up tree structure for finding nearest nodes to points
    kdtree = KDTree(reinterpret(Vec{dim,T}, getnodes(grid)))
    nearest_nodes, _ = knn(kdtree, points, search_nneighbors, true) 

    cells = Vector{Union{Nothing, Int}}(nothing, length(points))
    local_coords = Vector{Union{Nothing, Vec{dim, T}}}(nothing, length(points))

    for point_idx in 1:length(points)
        cell_found = false
        for (CT, node_cell_dict) in node_cell_dicts
            geom_interpol = default_interpolation(CT)
            # loop over points
            for node in nearest_nodes[point_idx]
                possible_cells = get(node_cell_dict, node, nothing)
                possible_cells === nothing && continue # if node is not part of the subdofhandler, try the next node
                for cell in possible_cells
                    cell_coords = getcoordinates(grid, cell)
                    is_in_cell, local_coord = point_in_cell(geom_interpol, cell_coords, points[point_idx], warn)
                    if is_in_cell
                        cell_found = true
                        cells[point_idx] = cell
                        local_coords[point_idx] = local_coord
                        break
                    end
                end
                cell_found && break
            end
            cell_found && break
        end
        if !cell_found && warn
            @warn("No cell found for point number $point_idx, coordinate: $(points[point_idx]).")
        end
    end
    return cells, local_coords
end

# check if point is inside a cell based on physical coordinate
# TODO linear case can be handled easier
function point_in_cell(geom_interpol::Interpolation{shape}, cell_coordinates, global_coordinate, warn) where {shape}
    return find_local_coordinate(geom_interpol, cell_coordinates, global_coordinate, warn)
end

# check if point is inside a cell based on isoparametric coordinate
function _check_isoparametric_boundaries(::Type{RefHypercube{dim}}, x_local::Vec{dim, T}, tol::T) where {dim, T}
    # All in the range [-1, 1]
    return all(x -> abs(x) - 1 ≤ tol, x_local)
end

# check if point is inside a cell based on isoparametric coordinate
function _check_isoparametric_boundaries(::Type{RefSimplex{dim}}, x_local::Vec{dim, T}, tol::T) where {dim, T}
    # Positive and below the plane 1 - ξx - ξy - ξz
    return all(x -> x ≥ -tol, x_local) && sum(x_local) - 1 < tol
end

cellcenter(::Type{<:RefHypercube{dim}}, _::Type{T}) where {dim, T} = zero(Vec{dim, T})
cellcenter(::Type{<:RefSimplex{dim}}, _::Type{T}) where {dim, T} = Vec{dim, T}((ntuple(d->1/3, dim)))

# TODO GeometryValues PR helper/Mapping?
function compute_J_and_x(interpolation::IP, ξ::Vec{dim,T}, cell_coordinates::Vector{<:Vec{dim, T}}) where {IP, T, dim}
    n_basefuncs = getnbasefunctions(interpolation)
    J = zero(Tensor{2, dim, T, 2^dim})
    x = zero(Vec{dim, T})
    for j in 1:n_basefuncs
        dNdξ, N = shape_gradient_and_value(interpolation, ξ, j)
        x += N * cell_coordinates[j]
        J += cell_coordinates[j] ⊗ dNdξ
    end
    return J, x
end

function compute_x(interpolation::IP, ξ::Vec{dim,T}, cell_coordinates::Vector{<:Vec{dim, T}}) where {IP, T, dim}
    n_basefuncs = getnbasefunctions(interpolation)
    x = zero(Vec{dim, T})
    for j in 1:n_basefuncs
        dNdξ, N = shape_gradient_and_value(interpolation, ξ, j)
        x += N * cell_coordinates[j]
    end
    return x
end

# See https://discourse.julialang.org/t/finding-the-value-of-a-field-at-a-spatial-location-in-juafem/38975/2
# TODO: should we make iteration params optional keyword arguments?
function find_local_coordinate(interpolation::IP, cell_coordinates::Vector{V}, global_coordinate::V, warn::Bool, linsearch_max_substeps::Int = 4, max_iters::Int = 10, tol_norm::T = 1e-10) where {dim, T, V <: Vec{dim, T}, ref_shape, IP <: Interpolation{ref_shape}}
    n_basefuncs = getnbasefunctions(interpolation)
    @assert length(cell_coordinates) == n_basefuncs
    local_guess = cellcenter(ref_shape, T)
    converged = false
<<<<<<< HEAD
    for iter in 1:max_iters
        # Check if still inside element
        _check_isoparametric_boundaries(ref_shape, local_guess, sqrt(tol_norm)) || break
        # Setup J(ξ) and x(ξ)
        J, global_guess = compute_J_and_x(interpolation, local_guess, cell_coordinates)
        # Check if converged
=======
    for _ in 1:max_iters
        global_guess = zero(V)
        J = zero(Tensor{2, dim, T})
        # TODO batched eval after 764 is merged.
        for j in 1:n_basefuncs
            dNdξ, N = shape_gradient_and_value(interpolation, local_guess, j)
            global_guess += N * cell_coordinates[j]
            J += cell_coordinates[j] ⊗ dNdξ
        end
>>>>>>> fe44e7f6
        residual = global_guess - global_coordinate
        best_residual_norm = norm(residual) # for line search below
        if best_residual_norm ≤ tol_norm
            converged = true
            break
        end
        if det(J) ≤ 0.0
            warn && @warn "det(J) negative! Aborting! $(det(J))" 
            break
        end
        Δξ = inv(J) ⋅ residual
        # Do line search if outside/on boundary
        best_index = 1
        new_local_guess = local_guess - Δξ
        global_guess = compute_x(interpolation, new_local_guess, cell_coordinates)
        !_check_isoparametric_boundaries(ref_shape, new_local_guess, sqrt(tol_norm)) && for next_index ∈ 2:linsearch_max_substeps
            new_local_guess = local_guess - Δξ/next_index
            global_guess = compute_x(interpolation, new_local_guess, cell_coordinates)
            residual_norm = norm(global_guess - global_coordinate)
            if residual_norm < best_residual_norm && _check_isoparametric_boundaries(ref_shape, new_local_guess, sqrt(tol_norm))
                best_residual_norm = residual_norm
                best_index = next_index
            else
                break
            end
        end
        local_guess -= Δξ / best_index
    end
    return converged, local_guess
end

# return a Dict with a key for each node that contains a vector with the adjacent cells as value
function _get_node_cell_map(grid::AbstractGrid)
    cells = getcells(grid)
    C = eltype(cells) # possibly abstract
    cell_dicts = Dict{Type{<:C}, Dict{Int, Vector{Int}}}()
    ctypes = Set{Type{<:C}}(typeof(c) for c in cells)
    for ctype in ctypes
        cell_dict = cell_dicts[ctype] = Dict{Int,Vector{Int}}()
        for (cellidx, cell) in enumerate(cells)
            cell isa ctype || continue
            for node in cell.nodes
                v = get!(Vector{Int}, cell_dict, node)
                push!(v, cellidx)
            end
        end
    end
    return cell_dicts
end

"""
    evaluate_at_points(ph::PointEvalHandler, dh::AbstractDofHandler, dof_values::Vector{T}, [fieldname::Symbol]) where T
    evaluate_at_points(ph::PointEvalHandler, proj::L2Projector, dof_values::Vector{T}) where T

Return a `Vector{T}` (for a 1-dimensional field) or a `Vector{Vec{fielddim, T}}` (for a
vector field) with the field values of field `fieldname` in the points of the
`PointEvalHandler`. The `fieldname` can be omitted if only one field is stored in `dh`.
The field values are computed based on the `dof_values` and interpolated to the local
coordinates by the function interpolation of the corresponding `field` stored in the
`AbstractDofHandler` or the `L2Projector`.

Points that could not be found in the domain when constructing the `PointEvalHandler` will
have `NaN`s for the corresponding entries in the output vector.
"""
evaluate_at_points

function evaluate_at_points(ph::PointEvalHandler, proj::L2Projector, dof_vals::AbstractVector)
    evaluate_at_points(ph, proj.dh, dof_vals)
end

function evaluate_at_points(ph::PointEvalHandler{<:Any, dim, T1}, dh::AbstractDofHandler, dof_vals::AbstractVector{T2},
                           fname::Symbol=find_single_field(dh)) where {dim, T1, T2}
    npoints = length(ph.cells)
    # Figure out the value type by creating a dummy PointValuesInternal
    ip = getfieldinterpolation(dh, find_field(dh, fname))
    pv = PointValuesInternal(zero(Vec{dim, T1}), ip)
    zero_val = function_value_init(pv, dof_vals)
    # Allocate the output as NaNs
    nanv = convert(typeof(zero_val), NaN * zero_val)
    out_vals = fill(nanv, npoints)
    func_interpolations = get_func_interpolations(dh, fname)
    evaluate_at_points!(out_vals, ph, dh, dof_vals, fname, func_interpolations)
    return out_vals
end
function find_single_field(dh)
    ns = getfieldnames(dh)
    if length(ns) != 1
        throw(ArgumentError("multiple fields in DoF handler, must specify which"))
    end
    return ns[1]
end

# values in dof-order. They must be obtained from the same DofHandler that was used for constructing the PointEvalHandler
function evaluate_at_points!(out_vals::Vector{T2},
    ph::PointEvalHandler,
    dh::DofHandler,
    dof_vals::Vector{T},
    fname::Symbol,
    func_interpolations
    ) where {T2, T}

    # TODO: I don't think this is correct??
    length(dof_vals) == ndofs(dh) || error("You must supply values for all $(ndofs(dh)) dofs.")

    for (sdh_idx, sdh) in pairs(dh.subdofhandlers)
        ip = func_interpolations[sdh_idx]
        if ip !== nothing
            dofrange = dof_range(sdh, fname)
            cellset = sdh.cellset
            _evaluate_at_points!(out_vals, dof_vals, ph, dh, ip, cellset, dofrange)
        end
    end
    return out_vals
end

# function barrier with concrete type of interpolation
function _evaluate_at_points!(
    out_vals::Vector{T2},
    dof_vals::Vector{T},
    ph::PointEvalHandler,
    dh::AbstractDofHandler,
    ip::Interpolation,
    cellset::Union{Nothing, Set{Int}},
    dofrange::AbstractRange{Int},
    ) where {T2,T}

    # extract variables
    local_coords = ph.local_coords
    # preallocate some stuff specific to this cellset
    idx = findfirst(!isnothing, local_coords)
    idx === nothing && return out_vals
    pv = PointValuesInternal(local_coords[idx], ip)
    first_cell = cellset === nothing ? 1 : first(cellset)
    cell_dofs = Vector{Int}(undef, ndofs_per_cell(dh, first_cell))
    u_e = Vector{T}(undef, ndofs_per_cell(dh, first_cell))

    # compute point values
    for pointid in eachindex(ph.cells)
        cellid = ph.cells[pointid]
        cellid === nothing && continue # next point if no cell was found for this one
        cellset !== nothing && (cellid ∈ cellset || continue) # no need to check the cellset for a regular DofHandler
        celldofs!(cell_dofs, dh, ph.cells[pointid])
        for (i, I) in pairs(cell_dofs)
            u_e[i] = dof_vals[I]
        end
        reinit!(pv, local_coords[pointid])
        out_vals[pointid] = function_value(pv, 1, u_e, dofrange)
    end
    return out_vals
end

function get_func_interpolations(dh::DofHandler, fieldname)
    func_interpolations = Union{Interpolation,Nothing}[]
    for sdh in dh.subdofhandlers
        j = _find_field(sdh, fieldname)
        if j === nothing
            push!(func_interpolations, nothing)
        else
            push!(func_interpolations, sdh.field_interpolations[j])
        end
    end
    return func_interpolations
end

# Iteration of PointEvalHandler
"""
    PointIterator(ph::PointEvalHandler)

Create an iterator over the points in the [`PointEvalHandler`](@ref).
The elements of the iterator are either a [`PointLocation`](@ref), if the corresponding
point could be found in the grid, or `nothing`, if the point was not found.

A `PointLocation` can be used to query the cell ID with the `cellid` function, and can be used
to reinitialize [`PointValues`](@ref) with [`reinit!`](@ref).

# Examples
```julia
ph = PointEvalHandler(grid, points)

for point in PointIterator(ph)
    point === nothing && continue # Skip any points that weren't found
    reinit!(pointvalues, point)   # Update pointvalues
    # ...
end
```
"""
PointIterator

struct PointIterator{PH<:PointEvalHandler, V <: Vec}
    ph::PH
    coords::Vector{V}
end

function PointIterator(ph::PointEvalHandler{G}) where {D,C,T,G<:Grid{D,C,T}}
    n = nnodes_per_cell(ph.grid)
    coords = zeros(Vec{D,T}, n) # resize!d later if needed
    return PointIterator(ph, coords)
end

"""
    PointLocation

Element of a [`PointIterator`](@ref), typically used to reinitialize
[`PointValues`](@ref). Fields:
 - `cid::Int`: ID of the cell containing the point
 - `local_coord::Vec`: the local (reference) coordinate of the point
 - `coords::Vector{Vec}`: the coordinates of the cell
"""
struct PointLocation{V}
    cid::Int
    local_coord::V
    coords::Vector{V}
end

function Base.iterate(p::PointIterator, state = 1)
    if state > length(p.ph.cells)
        return nothing
    elseif p.ph.cells[state] === nothing
        return (nothing, state + 1)
    else
        cid = (p.ph.cells[state])::Int
        local_coord = (p.ph.local_coords[state])::Vec
        n = nnodes_per_cell(p.ph.grid, cid)
        getcoordinates!(resize!(p.coords, n), p.ph.grid, cid)
        point = PointLocation(cid, local_coord, p.coords)
        return (point, state + 1)
    end
end

cellid(p::PointLocation) = p.cid

function reinit!(pv::PointValues, point::PointLocation)
    reinit!(pv, point.coords, point.local_coord)
    return pv
end<|MERGE_RESOLUTION|>--- conflicted
+++ resolved
@@ -126,7 +126,7 @@
     n_basefuncs = getnbasefunctions(interpolation)
     x = zero(Vec{dim, T})
     for j in 1:n_basefuncs
-        dNdξ, N = shape_gradient_and_value(interpolation, ξ, j)
+        N = shape_value(interpolation, ξ, j)
         x += N * cell_coordinates[j]
     end
     return x
@@ -139,24 +139,12 @@
     @assert length(cell_coordinates) == n_basefuncs
     local_guess = cellcenter(ref_shape, T)
     converged = false
-<<<<<<< HEAD
     for iter in 1:max_iters
         # Check if still inside element
         _check_isoparametric_boundaries(ref_shape, local_guess, sqrt(tol_norm)) || break
         # Setup J(ξ) and x(ξ)
         J, global_guess = compute_J_and_x(interpolation, local_guess, cell_coordinates)
         # Check if converged
-=======
-    for _ in 1:max_iters
-        global_guess = zero(V)
-        J = zero(Tensor{2, dim, T})
-        # TODO batched eval after 764 is merged.
-        for j in 1:n_basefuncs
-            dNdξ, N = shape_gradient_and_value(interpolation, local_guess, j)
-            global_guess += N * cell_coordinates[j]
-            J += cell_coordinates[j] ⊗ dNdξ
-        end
->>>>>>> fe44e7f6
         residual = global_guess - global_coordinate
         best_residual_norm = norm(residual) # for line search below
         if best_residual_norm ≤ tol_norm
