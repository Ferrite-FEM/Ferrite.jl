# This file defines iterators used for looping over a grid

struct UpdateFlags
    nodes::Bool
    coords::Bool
    dofs::Bool
end

UpdateFlags(; nodes::Bool=true, coords::Bool=true, dofs::Bool=true) =
    UpdateFlags(nodes, coords, dofs)


###############
## CellCache ##
###############

"""
    CellCache(grid::Grid)
    CellCache(dh::AbstractDofHandler)

Create a cache object with pre-allocated memory for the nodes, coordinates, and dofs of a
cell. The cache is updated for a new cell by calling `reinit!(cache, cellid)` where
`cellid::Int` is the cell id.

**Struct fields of `CellCache`**
 - `cc.nodes :: Vector{Int}`: global node ids
 - `cc.coords :: Vector{<:Vec}`: node coordinates
 - `cc.dofs :: Vector{Int}`: global dof ids (empty when constructing the cache from a grid)

**Methods with `CellCache`**
 - `reinit!(cc, i)`: reinitialize the cache for cell `i`
 - `cellid(cc)`: get the cell id of the currently cached cell
 - `getnodes(cc)`: get the global node ids of the cell
 - `get_cell_coordinates(cc)`: get the coordinates of the cell
 - `celldofs(cc)`: get the global dof ids of the cell
 - `reinit!(fev, cc)`: reinitialize [`CellValues`](@ref) or [`FaceValues`](@ref)

See also [`CellIterator`](@ref).
"""
struct CellCache{X,G<:AbstractGrid,DH<:Union{AbstractDofHandler,Nothing}}
    flags::UpdateFlags
    grid::G
    # Pretty useless to store this since you have it already for the reinit! call, but
    # needed for the CellIterator(...) workflow since the user doesn't necessarily control
    # the loop order in the cell subset.
    cellid::ScalarWrapper{Int}
    nodes::Vector{Int}
    coords::Vector{X}
    dh::DH
    dofs::Vector{Int}
end

function CellCache(grid::Grid{dim,C,T}, flags::UpdateFlags=UpdateFlags()) where {dim,C,T}
    N = nnodes_per_cell(grid)
    nodes = zeros(Int, N)
    coords = zeros(Vec{dim,T}, N)
    return CellCache(flags, grid, ScalarWrapper(-1), nodes, coords, nothing, Int[])
end

function CellCache(dh::DofHandler{dim}, flags::UpdateFlags=UpdateFlags()) where {dim}
    N = nnodes_per_cell(get_grid(dh))
    nodes = zeros(Int, N)
    coords = zeros(Vec{dim, get_coordinate_eltype(get_grid(dh))}, N)
    n = ndofs_per_cell(dh)
    celldofs = zeros(Int, n)
    return CellCache(flags, get_grid(dh), ScalarWrapper(-1), nodes, coords, dh, celldofs)
end

function CellCache(sdh::SubDofHandler, flags::UpdateFlags=UpdateFlags())
    CellCache(flags, sdh.dh.grid, ScalarWrapper(-1), Int[], Vec{2,Float64}[], sdh, Int[])
end

function reinit!(cc::CellCache, i::Int)
    cc.cellid[] = i
    if cc.flags.nodes
        resize!(cc.nodes, nnodes_per_cell(cc.grid, i))
        cellnodes!(cc.nodes, cc.grid, i)
    end
    if cc.flags.coords
        resize!(cc.coords, nnodes_per_cell(cc.grid, i))
        get_cell_coordinates!(cc.coords, cc.grid, i)
    end
    if cc.dh !== nothing && cc.flags.dofs
        resize!(cc.dofs, ndofs_per_cell(cc.dh, i))
        celldofs!(cc.dofs, cc.dh, i)
    end
    return cc
end

####################
## InterfaceCache ##
####################

"""
    InterfaceCache(grid::Grid, topology::ExclusiveTopology)
    InterfaceCache(dh::AbstractDofHandler, topology::ExclusiveTopology)

Create a cache object with pre-allocated memory for the coordinates and facets of an
interface. The cache is updated for a new cell by calling `reinit!(cache, this_face, neighbor_face)` where
`this_face::FaceIndex` and `neighbor_face::FaceIndex` are the interface facets.

**Struct fields of `InterfaceCache`**
 - `ic.this_coords :: Vector{<:Vec}`: current cell node coordinates
 - `ic.neighbor_coords :: Vector{<:Vec}`: neighbor cell node coordinates
 - `ic.this_face :: Vector{<:Vec}`: local face index for current cell
 - `ic.neighbor_face :: Vector{<:Vec}`: local face index for neighbor cell
 - `ic.orientation_info :: InterfaceOrientationInfo`: whether the neighbor orientation info relative to current face
 - `ic.grid :: AbstractGrid`: grid information used in iteration
 - `ic.topology :: ExclusiveTopology`: topology information used in iteration

**Methods with `InterfaceCache`**
 - `reinit!(cache::InterfaceCache, this_face::FaceIndex, neighbor_face::FaceIndex)`: reinitialize [`InterfaceCache`](@ref)

See also [`InterfaceIterator`](@ref).
"""
struct InterfaceCache{CC<:CellCache}
    this_cell::CC
    neighbor_cell::CC
    this_face::ScalarWrapper{Int}
    neighbor_face::ScalarWrapper{Int}
    # orientation_info::InterfaceOrientationInfo
    # Topology information needed for iteration
    topology::ExclusiveTopology
end

function InterfaceCache(gridordh::Union{AbstractGrid, AbstractDofHandler}, topology::ExclusiveTopology)
    this_cell = CellCache(gridordh)
    neighbor_cell = CellCache(gridordh)
    return InterfaceCache(this_cell, neighbor_cell, ScalarWrapper(0), ScalarWrapper(0)#=, InterfaceOrientationInfo(false, 0)=#, topology)
end

function reinit!(cache::InterfaceCache, this_face::FaceIndex, neighbor_face::FaceIndex)
    reinit!(cache.this_cell,this_face[1])
    reinit!(cache.neighbor_cell,neighbor_face[1])
    cache.this_face[] = this_face[2]
    cache.neighbor_face[] = neighbor_face[2]
    #cache.orientation_info = InterfaceOrientationInfo(cache.grid, this_face, neighbor_face)
    return cache
end

# reinit! FEValues with CellCache
reinit!(cv::CellValues, cc::CellCache) = reinit!(cv, cc.coords)
<<<<<<< HEAD
reinit!(fv::FaceValues, cc::CellCache, f::Int) = reinit!(fv, cc.coords, f)
# TODOL enable this after InterfaceValues are merges
# reinit!(iv::InterfaceValues, ic::InterfaceCache) = begin
#     reinit!(iv.face_values,ic.this_cell.coords,ic.this_face)
#     reinit!(iv.face_values_neighbor,ic.neighbor_cell.coords,ic.neighbor_face)
#     @assert getnquadpoints(iv.face_values) == getnquadpoints(iv.face_values_neighbor)
# end
=======
reinit!(fv::FaceValues, cc::CellCache, f::Int) = reinit!(fv, cc.coords, f) # TODO: Deprecate?
>>>>>>> fd0b9993

# Accessor functions (TODO: Deprecate? We are so inconsistent with `getxx` vs `xx`...)
getnodes(cc::CellCache) = cc.nodes
get_cell_coordinates(cc::CellCache) = cc.coords
celldofs(cc::CellCache) = cc.dofs
cellid(cc::CellCache) = cc.cellid[]

# TODO: This can definitely be deprecated
celldofs!(v::Vector, cc::CellCache) = copyto!(v, cc.dofs) # celldofs!(v, cc.dh, cc.cellid[])

# TODO: These should really be replaced with something better...
nfaces(cc::CellCache) = nfaces(cc.grid.cells[cc.cellid[]])
onboundary(cc::CellCache, face::Int) = cc.grid.boundary_matrix[face, cc.cellid[]]


# TODO: Currently excluded from the docstring below. Should they be public?
# - `Ferrite.faceindex(fc)`: get the `FaceIndex` of the currently cached face
# - `Ferrite.faceid(fc)`: get the current faceid (`faceindex(fc)[2]`)

"""
    FaceCache(grid::Grid)
    FaceCache(dh::AbstractDofHandler)

Create a cache object with pre-allocated memory for the nodes, coordinates, and dofs of a
cell suitable for looping over *faces* in a grid. The cache is updated for a new face by
calling `reinit!(cache, fi::FaceIndex)`.

**Methods with `fc::FaceCache`**
 - `reinit!(fc, fi)`: reinitialize the cache for face `fi::FaceIndex`
 - `cellid(fc)`: get the current cellid (`faceindex(fc)[1]`)
 - `getnodes(fc)`: get the global node ids of the *cell*
 - `get_cell_coordinates(fc)`: get the coordinates of the *cell*
 - `celldofs(fc)`: get the global dof ids of the *cell*
 - `reinit!(fv, fc)`: reinitialize [`FaceValues`](@ref)

See also [`FaceIterator`](@ref).
"""
struct FaceCache{CC<:CellCache}
    cc::CC  # const for julia > 1.8
    current_faceid::ScalarWrapper{Int}
end
FaceCache(args...) = FaceCache(CellCache(args...), ScalarWrapper(0))

function reinit!(fc::FaceCache, face::FaceIndex)
    cellid, faceid = face
    reinit!(fc.cc, cellid)
    fc.current_faceid[] = faceid
    return nothing
end

# Delegate methods to the cell cache
for op = (:getnodes, :get_cell_coordinates, :cellid, :celldofs)
    @eval begin
        function Ferrite.$op(fc::FaceCache, args...)
            return Ferrite.$op(fc.cc, args...)
        end
    end
end
# @inline faceid(fc::FaceCache) = fc.current_faceid[]
@inline celldofs!(v::Vector, fc::FaceCache) = celldofs!(v, fc.cc)
# @inline onboundary(fc::FaceCache) = onboundary(fc.cc, faceid(fc))
# @inline faceindex(fc::FaceCache) = FaceIndex(cellid(fc), faceid(fc))
@inline function reinit!(fv::FaceValues, fc::FaceCache)
    reinit!(fv, fc.cc, fc.current_faceid[])
end

####################
## Grid iterators ##
####################

## CellIterator ##

const IntegerCollection = Union{Set{<:Integer}, AbstractVector{<:Integer}}

"""
    CellIterator(grid::Grid, cellset=1:getncells(grid))
    CellIterator(dh::AbstractDofHandler, cellset=1:getncells(dh))

Create a `CellIterator` to conveniently iterate over all, or a subset, of the cells in a
grid. The elements of the iterator are [`CellCache`](@ref)s which are properly
`reinit!`ialized. See [`CellCache`](@ref) for more details.

Looping over a `CellIterator`, i.e.:
```julia
for cc in CellIterator(grid, cellset)
    # ...
end
```
is thus simply convenience for the following equivalent snippet:
```julia
cc = CellCache(grid)
for idx in cellset
    reinit!(cc, idx)
    # ...
end
```
!!! warning
    `CellIterator` is stateful and should not be used for things other than `for`-looping
    (e.g. broadcasting over, or collecting the iterator may yield unexpected results).
"""
struct CellIterator{CC<:CellCache, IC<:IntegerCollection}
    cc::CC
    set::IC
end

function CellIterator(gridordh::Union{Grid,DofHandler},
                      set::Union{IntegerCollection,Nothing}=nothing,
                      flags::UpdateFlags=UpdateFlags())
    if set === nothing
        grid = gridordh isa DofHandler ? get_grid(gridordh) : gridordh
        set = 1:getncells(grid)
    end
    if gridordh isa DofHandler
        # TODO: Since the CellCache is resizeable this is not really necessary to check
        #       here, but might be useful to catch slow code paths?
        _check_same_celltype(get_grid(gridordh), set)
    end
    return CellIterator(CellCache(gridordh, flags), set)
end
function CellIterator(gridordh::Union{Grid,DofHandler}, flags::UpdateFlags)
    return CellIterator(gridordh, nothing, flags)
end
function CellIterator(sdh::SubDofHandler, flags::UpdateFlags=UpdateFlags())
    CellIterator(sdh.dh, sdh.cellset, flags)
end

@inline _getset(ci::CellIterator) = ci.set
@inline _getcache(ci::CellIterator) = ci.cc

<<<<<<< HEAD
function CellIterator(sdh::SubDofHandler, flags::UpdateFlags=UpdateFlags())
    CellIterator(sdh.dh, sdh.cellset, flags)
end

# Iterator interface
function Base.iterate(ci::CellIterator, state_in...)
    it = iterate(ci.set, state_in...)
=======

## FaceIterator ##

# Leaving flags undocumented as for CellIterator
"""
    FaceIterator(gridordh::Union{Grid,AbstractDofHandler}, faceset::Set{FaceIndex})

Create a `FaceIterator` to conveniently iterate over the faces in `faceset`. The elements of
the iterator are [`FaceCache`](@ref)s which are properly `reinit!`ialized. See
[`FaceCache`](@ref) for more details.

Looping over a `FaceIterator`, i.e.:
```julia
for fc in FaceIterator(grid, faceset)
    # ...
end
```
is thus simply convenience for the following equivalent snippet:
```julia
fc = FaceCache(grid)
for faceindex in faceset
    reinit!(fc, faceindex)
    # ...
end
"""
struct FaceIterator{FC<:FaceCache}
    fc::FC
    set::Set{FaceIndex}
end

function FaceIterator(gridordh::Union{Grid,AbstractDofHandler},
                      set, flags::UpdateFlags=UpdateFlags())
    if gridordh isa DofHandler
        # Keep here to maintain same settings as for CellIterator
        _check_same_celltype(get_grid(gridordh), set)
    end
    return FaceIterator(FaceCache(gridordh, flags), set)
end

@inline _getcache(fi::FaceIterator) = fi.fc
@inline _getset(fi::FaceIterator) = fi.set


# Iterator interface for CellIterator/FaceIterator
const GridIterators{C} = Union{CellIterator{C}, FaceIterator{C}}

function Base.iterate(iterator::GridIterators, state_in...)
    it = iterate(_getset(iterator), state_in...)
>>>>>>> fd0b9993
    it === nothing && return nothing
    item, state_out = it
    cache = _getcache(iterator)
    reinit!(cache, item)
    return (cache, state_out)
end
<<<<<<< HEAD
=======
Base.IteratorSize(::Type{<:GridIterators{C}}) where C = Base.IteratorSize(C)
Base.IteratorEltype(::Type{<:GridIterators}) = Base.HasEltype()
Base.eltype(::Type{<:GridIterators{C}}) where C = C
Base.length(iterator::GridIterators) = length(_getset(iterator))
>>>>>>> fd0b9993

#######################
## InterfaceIterator ##
#######################

"""
    InterfaceIterator(grid::Grid, interfaces_set=1:length(topology.face_skeleton), topology::ExclusiveTopology)
    InterfaceIterator(dh::AbstractDofHandler, interfaces_set=1:length(topology.face_skeleton), topology::ExclusiveTopology)

Create an `InterfaceIterator` to conveniently iterate over all, or a subset, of the interfaces in a
grid. The elements of the iterator are [`InterfaceCache`](@ref)s which are properly
`reinit!`ialized. See [`InterfaceCache`](@ref) for more details.

Looping over an `InterfaceIterator`, i.e.:
```julia
for ic in InterfaceIterator(grid, cellset, topology)
    # ...
end
```
is thus simply convenience for the following equivalent snippet:
```julia
ic = InterfaceCache(grid, topology)
for face in topology.face_skeleton
    neighbor_face = topology.face_neighbor[face[1], face[2]][1]
    reinit!(ic, face, neighbor_face)
    # ...
end
```
!!! warning
    `InterfaceIterator` is stateful and should not be used for things other than `for`-looping
    (e.g. broadcasting over, or collecting the iterator may yield unexpected results).
"""
struct InterfaceIterator{Cache<:InterfaceCache, IC<:IntegerCollection}
    cache::Cache
    set::IC
end

function InterfaceIterator(gridordh::Union{Grid,AbstractDofHandler},
                      set::Union{IntegerCollection,Nothing},
                      topology::ExclusiveTopology)
    if set === nothing
        set = findall(face -> !isempty(topology.face_neighbor[face[1], face[2]]), topology.face_skeleton)
    elseif !isempty(findall(face -> isempty(topology.face_neighbor[face[1], face[2]]), topology.face_skeleton[set]))
        error("set passed to InterfaceIterator contains boundary faces")
    end
    return InterfaceIterator(InterfaceCache(gridordh, topology), set)
end
function InterfaceIterator(gridordh::Union{Grid,AbstractDofHandler}, topology::ExclusiveTopology)
    return InterfaceIterator(gridordh, nothing, topology)
end

const GridIterators{C} = Union{CellIterator{C},InterfaceIterator{C}}

# Iterator interface
function Base.iterate(ii::InterfaceIterator, state_in...)
    it = iterate(ii.set, state_in...)
    it === nothing && return nothing
    interface_id, state_out = it
    this_face = ii.cache.topology.face_skeleton[interface_id]
    neighbor_face = ii.cache.topology.face_neighbor[this_face[1], this_face[2]][1]
    reinit!(ii.cache, this_face, neighbor_face)
    return (ii.cache, state_out)
end
Base.IteratorSize(::Type{<:GridIterators}) = Base.HasLength()
Base.IteratorEltype(::Type{<:GridIterators}) = Base.HasEltype()
Base.eltype(::Type{<:GridIterators{CC}}) where CC = CC
Base.length(gi::GridIterators) = length(gi.set)

function _check_same_celltype(grid::AbstractGrid, cellset::IntegerCollection)
    isconcretetype(getcelltype(grid)) && return nothing # Short circuit check
    celltype = getcelltype(grid, first(cellset))
    if !all(getcelltype(grid, i) == celltype for i in cellset)
        error("The cells in the cellset are not all of the same celltype.")
    end
end

function _check_same_celltype(grid::AbstractGrid, faceset::Set{FaceIndex})
    isconcretetype(getcelltype(grid)) && return nothing # Short circuit check
    celltype = getcelltype(grid, first(faceset)[1])
    if !all(getcelltype(grid, face[1]) == celltype for face in faceset)
        error("The cells in the faceset are not all of the same celltype.")
    end
end<|MERGE_RESOLUTION|>--- conflicted
+++ resolved
@@ -140,17 +140,7 @@
 
 # reinit! FEValues with CellCache
 reinit!(cv::CellValues, cc::CellCache) = reinit!(cv, cc.coords)
-<<<<<<< HEAD
-reinit!(fv::FaceValues, cc::CellCache, f::Int) = reinit!(fv, cc.coords, f)
-# TODOL enable this after InterfaceValues are merges
-# reinit!(iv::InterfaceValues, ic::InterfaceCache) = begin
-#     reinit!(iv.face_values,ic.this_cell.coords,ic.this_face)
-#     reinit!(iv.face_values_neighbor,ic.neighbor_cell.coords,ic.neighbor_face)
-#     @assert getnquadpoints(iv.face_values) == getnquadpoints(iv.face_values_neighbor)
-# end
-=======
 reinit!(fv::FaceValues, cc::CellCache, f::Int) = reinit!(fv, cc.coords, f) # TODO: Deprecate?
->>>>>>> fd0b9993
 
 # Accessor functions (TODO: Deprecate? We are so inconsistent with `getxx` vs `xx`...)
 getnodes(cc::CellCache) = cc.nodes
@@ -280,15 +270,6 @@
 @inline _getset(ci::CellIterator) = ci.set
 @inline _getcache(ci::CellIterator) = ci.cc
 
-<<<<<<< HEAD
-function CellIterator(sdh::SubDofHandler, flags::UpdateFlags=UpdateFlags())
-    CellIterator(sdh.dh, sdh.cellset, flags)
-end
-
-# Iterator interface
-function Base.iterate(ci::CellIterator, state_in...)
-    it = iterate(ci.set, state_in...)
-=======
 
 ## FaceIterator ##
 
@@ -337,72 +318,16 @@
 
 function Base.iterate(iterator::GridIterators, state_in...)
     it = iterate(_getset(iterator), state_in...)
->>>>>>> fd0b9993
     it === nothing && return nothing
     item, state_out = it
     cache = _getcache(iterator)
     reinit!(cache, item)
     return (cache, state_out)
 end
-<<<<<<< HEAD
-=======
 Base.IteratorSize(::Type{<:GridIterators{C}}) where C = Base.IteratorSize(C)
 Base.IteratorEltype(::Type{<:GridIterators}) = Base.HasEltype()
 Base.eltype(::Type{<:GridIterators{C}}) where C = C
 Base.length(iterator::GridIterators) = length(_getset(iterator))
->>>>>>> fd0b9993
-
-#######################
-## InterfaceIterator ##
-#######################
-
-"""
-    InterfaceIterator(grid::Grid, interfaces_set=1:length(topology.face_skeleton), topology::ExclusiveTopology)
-    InterfaceIterator(dh::AbstractDofHandler, interfaces_set=1:length(topology.face_skeleton), topology::ExclusiveTopology)
-
-Create an `InterfaceIterator` to conveniently iterate over all, or a subset, of the interfaces in a
-grid. The elements of the iterator are [`InterfaceCache`](@ref)s which are properly
-`reinit!`ialized. See [`InterfaceCache`](@ref) for more details.
-
-Looping over an `InterfaceIterator`, i.e.:
-```julia
-for ic in InterfaceIterator(grid, cellset, topology)
-    # ...
-end
-```
-is thus simply convenience for the following equivalent snippet:
-```julia
-ic = InterfaceCache(grid, topology)
-for face in topology.face_skeleton
-    neighbor_face = topology.face_neighbor[face[1], face[2]][1]
-    reinit!(ic, face, neighbor_face)
-    # ...
-end
-```
-!!! warning
-    `InterfaceIterator` is stateful and should not be used for things other than `for`-looping
-    (e.g. broadcasting over, or collecting the iterator may yield unexpected results).
-"""
-struct InterfaceIterator{Cache<:InterfaceCache, IC<:IntegerCollection}
-    cache::Cache
-    set::IC
-end
-
-function InterfaceIterator(gridordh::Union{Grid,AbstractDofHandler},
-                      set::Union{IntegerCollection,Nothing},
-                      topology::ExclusiveTopology)
-    if set === nothing
-        set = findall(face -> !isempty(topology.face_neighbor[face[1], face[2]]), topology.face_skeleton)
-    elseif !isempty(findall(face -> isempty(topology.face_neighbor[face[1], face[2]]), topology.face_skeleton[set]))
-        error("set passed to InterfaceIterator contains boundary faces")
-    end
-    return InterfaceIterator(InterfaceCache(gridordh, topology), set)
-end
-function InterfaceIterator(gridordh::Union{Grid,AbstractDofHandler}, topology::ExclusiveTopology)
-    return InterfaceIterator(gridordh, nothing, topology)
-end
-
-const GridIterators{C} = Union{CellIterator{C},InterfaceIterator{C}}
 
 # Iterator interface
 function Base.iterate(ii::InterfaceIterator, state_in...)
