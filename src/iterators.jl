# This file defines iterators used for looping over a grid

struct UpdateFlags
    nodes::Bool
    coords::Bool
    dofs::Bool
end

UpdateFlags(; nodes::Bool=true, coords::Bool=true, dofs::Bool=true) =
    UpdateFlags(nodes, coords, dofs)


###############
## CellCache ##
###############

"""
    CellCache(grid::Grid)
    CellCache(dh::AbstractDofHandler)

Create a cache object with pre-allocated memory for the nodes, coordinates, and dofs of a
cell. The cache is updated for a new cell by calling `reinit!(cache, cellid)` where
`cellid::Int` is the cell id.

**Struct fields of `CellCache`**
 - `cc.nodes :: Vector{Int}`: global node ids
 - `cc.coords :: Vector{<:Vec}`: node coordinates
 - `cc.dofs :: Vector{Int}`: global dof ids (empty when constructing the cache from a grid)

**Methods with `CellCache`**
 - `reinit!(cc, i)`: reinitialize the cache for cell `i`
 - `cellid(cc)`: get the cell id of the currently cached cell
 - `getnodes(cc)`: get the global node ids of the cell
 - `getcoordinates(cc)`: get the coordinates of the cell
 - `celldofs(cc)`: get the global dof ids of the cell
 - `reinit!(fev, cc)`: reinitialize [`CellValues`](@ref) or [`FaceValues`](@ref)

See also [`CellIterator`](@ref).
"""
struct CellCache{X,G<:AbstractGrid,DH<:Union{AbstractDofHandler,Nothing}}
    flags::UpdateFlags
    grid::G
    # Pretty useless to store this since you have it already for the reinit! call, but
    # needed for the CellIterator(...) workflow since the user doesn't necessarily control
    # the loop order in the cell subset.
    cellid::ScalarWrapper{Int}
    nodes::Vector{Int}
    coords::Vector{X}
    dh::DH
    dofs::Vector{Int}
end

function CellCache(grid::Grid{dim,C,T}, flags::UpdateFlags=UpdateFlags()) where {dim,C,T}
    N = nnodes_per_cell(grid)
    nodes = zeros(Int, N)
    coords = zeros(Vec{dim,T}, N)
    return CellCache(flags, grid, ScalarWrapper(-1), nodes, coords, nothing, Int[])
end

<<<<<<< HEAD
function CellCache(dh::Union{DofHandler{dim},MixedDofHandler{dim}}, flags::UpdateFlags=UpdateFlags()) where {dim}
    N = nnodes_per_cell(getgrid(dh))
=======
function CellCache(dh::DofHandler{dim}, flags::UpdateFlags=UpdateFlags()) where {dim}
    N = nnodes_per_cell(dh.grid)
>>>>>>> 185f8d63
    nodes = zeros(Int, N)
    coords = zeros(Vec{dim, get_coordinate_eltype(getgrid(dh))}, N)
    n = ndofs_per_cell(dh)
    celldofs = zeros(Int, n)
    return CellCache(flags, getgrid(dh), ScalarWrapper(-1), nodes, coords, dh, celldofs)
end

function reinit!(cc::CellCache, i::Int)
    cc.cellid[] = i
    if cc.flags.nodes
        resize!(cc.nodes, nnodes_per_cell(cc.grid, i))
        cellnodes!(cc.nodes, cc.grid, i)
    end
    if cc.flags.coords
        resize!(cc.coords, nnodes_per_cell(cc.grid, i))
        cellcoords!(cc.coords, cc.grid, i)
    end
    if cc.dh !== nothing && cc.flags.dofs
        resize!(cc.dofs, ndofs_per_cell(cc.dh, i))
        celldofs!(cc.dofs, cc.dh, i)
    end
    return cc
end

# reinit! FEValues with CellCache
reinit!(cv::CellValues, cc::CellCache) = reinit!(cv, cc.coords)
reinit!(fv::FaceValues, cc::CellCache, f::Int) = reinit!(fv, cc.coords, f)

# Accessor functions (TODO: Deprecate? We are so inconsistent with `getxx` vs `xx`...)
getnodes(cc::CellCache) = cc.nodes
getcoordinates(cc::CellCache) = cc.coords
celldofs(cc::CellCache) = cc.dofs
cellid(cc::CellCache) = cc.cellid[]

# TODO: This can definitely be deprecated
celldofs!(v::Vector, cc::CellCache) = copyto!(v, cc.dofs) # celldofs!(v, cc.dh, cc.cellid[])

# TODO: These should really be replaced with something better...
<<<<<<< HEAD
nfaces(cc::CellCache) = nfaces(getcelltype(cc.grid))
=======
nfaces(cc::CellCache) = nfaces(cc.grid.cells[cc.cellid[]])
>>>>>>> 185f8d63
onboundary(cc::CellCache, face::Int) = cc.grid.boundary_matrix[face, cc.cellid[]]

##################
## CellIterator ##
##################

const IntegerCollection = Union{AbstractSet{<:Integer}, AbstractVector{<:Integer}}

"""
    CellIterator(grid::Grid, cellset=1:getncells(grid))
    CellIterator(dh::AbstractDofHandler, cellset=1:getncells(dh))

Create a `CellIterator` to conveniently iterate over all, or a subset, of the cells in a
grid. The elements of the iterator are [`CellCache`](@ref)s which are properly
`reinit!`ialized. See [`CellCache`](@ref) for more details.

Looping over a `CellIterator`, i.e.:
```julia
for cc in CellIterator(grid, cellset)
    # ...
end
```
is thus simply convenience for the following equivalent snippet:
```julia
cc = CellCache(grid)
for idx in cellset
    reinit!(cc, idx)
    # ...
end
```
!!! warning
    `CellIterator` is stateful and should not be used for things other than `for`-looping
    (e.g. broadcasting over, or collecting the iterator may yield unexpected results).
"""
struct CellIterator{CC<:CellCache, IC<:IntegerCollection}
    cc::CC
    set::IC
end

function CellIterator(gridordh::Union{Grid,AbstractDofHandler},
                      set::Union{IntegerCollection,Nothing}=nothing,
                      flags::UpdateFlags=UpdateFlags())
    if set === nothing
        grid = gridordh isa AbstractDofHandler ? getgrid(gridordh) : gridordh
        set = 1:getncells(grid)
    end
    if gridordh isa DofHandler && !isconcretetype(getcelltype(gridordh.grid))
        # TODO: Since the CellCache is resizeable this is not really necessary to check
        #       here, but might be useful to catch slow code paths?
        _check_same_celltype(getgrid(gridordh), set)
    end
    return CellIterator(CellCache(gridordh, flags), set)
end
function CellIterator(gridordh::Union{Grid,AbstractDofHandler}, flags::UpdateFlags)
    return CellIterator(gridordh, nothing, flags)
end

# Iterator interface
function Base.iterate(ci::CellIterator, state_in...)
    it = iterate(ci.set, state_in...)
    it === nothing && return nothing
    cellid, state_out = it
    reinit!(ci.cc, cellid)
    return (ci.cc, state_out)
end
Base.IteratorSize(::Type{<:CellIterator}) = Base.HasLength()
Base.IteratorEltype(::Type{<:CellIterator}) = Base.HasEltype()
Base.eltype(::Type{<:CellIterator{CC}}) where CC = CC
Base.length(ci::CellIterator) = length(ci.set)


function _check_same_celltype(grid::AbstractGrid, cellset)
    celltype = getcelltype(grid, first(cellset))
    if !all(getcelltype(grid, i) == celltype for i in cellset)
        error("The cells in the cellset are not all of the same celltype.")
    end
end<|MERGE_RESOLUTION|>--- conflicted
+++ resolved
@@ -57,13 +57,8 @@
     return CellCache(flags, grid, ScalarWrapper(-1), nodes, coords, nothing, Int[])
 end
 
-<<<<<<< HEAD
-function CellCache(dh::Union{DofHandler{dim},MixedDofHandler{dim}}, flags::UpdateFlags=UpdateFlags()) where {dim}
+function CellCache(dh::DofHandler{dim}, flags::UpdateFlags=UpdateFlags()) where {dim}
     N = nnodes_per_cell(getgrid(dh))
-=======
-function CellCache(dh::DofHandler{dim}, flags::UpdateFlags=UpdateFlags()) where {dim}
-    N = nnodes_per_cell(dh.grid)
->>>>>>> 185f8d63
     nodes = zeros(Int, N)
     coords = zeros(Vec{dim, get_coordinate_eltype(getgrid(dh))}, N)
     n = ndofs_per_cell(dh)
@@ -102,11 +97,7 @@
 celldofs!(v::Vector, cc::CellCache) = copyto!(v, cc.dofs) # celldofs!(v, cc.dh, cc.cellid[])
 
 # TODO: These should really be replaced with something better...
-<<<<<<< HEAD
-nfaces(cc::CellCache) = nfaces(getcelltype(cc.grid))
-=======
 nfaces(cc::CellCache) = nfaces(cc.grid.cells[cc.cellid[]])
->>>>>>> 185f8d63
 onboundary(cc::CellCache, face::Int) = cc.grid.boundary_matrix[face, cc.cellid[]]
 
 ##################
