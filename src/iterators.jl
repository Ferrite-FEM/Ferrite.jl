# This file defines iterators used for looping over a grid

struct UpdateFlags
    nodes::Bool
    coords::Bool
    dofs::Bool
end

UpdateFlags(; nodes::Bool = true, coords::Bool = true, dofs::Bool = true) =
    UpdateFlags(nodes, coords, dofs)


###############
## CellCache ##
###############

"""
    CellCache(grid::Grid)
    CellCache(dh::AbstractDofHandler)

Create a cache object with pre-allocated memory for the nodes, coordinates, and dofs of a
cell. The cache is updated for a new cell by calling `reinit!(cache, cellid)` where
`cellid::Int` is the cell id.

**Methods with `CellCache`**
 - `reinit!(cc, i)`: reinitialize the cache for cell `i`
 - `cellid(cc)`: get the cell id of the currently cached cell
 - `getnodes(cc)`: get the global node ids of the cell
 - `getcoordinates(cc)`: get the coordinates of the cell
 - `celldofs(cc)`: get the global dof ids of the cell
 - `reinit!(fev, cc)`: reinitialize [`CellValues`](@ref) or [`FacetValues`](@ref)

See also [`CellIterator`](@ref).
"""
mutable struct CellCache{X, G <: AbstractGrid, DH <: Union{AbstractDofHandler, Nothing}}
    const flags::UpdateFlags
    const grid::G
    # Pretty useless to store this since you have it already for the reinit! call, but
    # needed for the CellIterator(...) workflow since the user doesn't necessarily control
    # the loop order in the cell subset.
    cellid::Int
    const nodes::Vector{Int}
    const coords::Vector{X}
    const dh::DH
    const dofs::Vector{Int}
end

function CellCache(grid::Grid{dim, C, T}, flags::UpdateFlags = UpdateFlags()) where {dim, C, T}
    N = nnodes_per_cell(grid, 1) # nodes and coords will be resized in `reinit!`
    nodes = zeros(Int, N)
    coords = zeros(Vec{dim, T}, N)
    return CellCache(flags, grid, -1, nodes, coords, nothing, Int[])
end

function CellCache(dh::DofHandler{dim}, flags::UpdateFlags = UpdateFlags()) where {dim}
    n = ndofs_per_cell(dh.subdofhandlers[1]) # dofs and coords will be resized in `reinit!`
    N = nnodes_per_cell(get_grid(dh), 1)
    nodes = zeros(Int, N)
    coords = zeros(Vec{dim, get_coordinate_eltype(get_grid(dh))}, N)
    celldofs = zeros(Int, n)
    return CellCache(flags, get_grid(dh), -1, nodes, coords, dh, celldofs)
end

function CellCache(sdh::SubDofHandler, flags::UpdateFlags = UpdateFlags())
    Tv = get_coordinate_type(sdh.dh.grid)
    return CellCache(flags, sdh.dh.grid, -1, Int[], Tv[], sdh, Int[])
end

function reinit!(cc::CellCache, i::Int)
    cc.cellid = i
    if cc.flags.nodes
        resize!(cc.nodes, nnodes_per_cell(cc.grid, i))
        cellnodes!(cc.nodes, cc.grid, i)
    end
    if cc.flags.coords
        resize!(cc.coords, nnodes_per_cell(cc.grid, i))
        getcoordinates!(cc.coords, cc.grid, i)
    end
    if cc.dh !== nothing && cc.flags.dofs
        resize!(cc.dofs, ndofs_per_cell(cc.dh, i))
        celldofs!(cc.dofs, cc.dh, i)
    end
    return cc
end

# reinit! FEValues with CellCache
function reinit!(cv::CellValues, cc::CellCache)
<<<<<<< HEAD
    return if reinit_needs_cell(cv)
        reinit!(cv, getcells(cc.grid, cellid(cc)), cc.coords)
    else
        reinit!(cv, cc.coords)
    end
end
function reinit!(fv::FacetValues, cc::CellCache, f::Int)
    return if reinit_needs_cell(fv)
        reinit!(fv, getcells(cc.grid, cellid(cc)), cc.coords, f)
    else
        reinit!(fv, cc.coords, f)
    end
=======
    cell = reinit_needs_cell(cv) ? getcells(cc.grid, cellid(cc)) : nothing
    return reinit!(cv, cell, cc.coords)
end
function reinit!(fv::FacetValues, cc::CellCache, f::Int)
    cell = reinit_needs_cell(fv) ? getcells(cc.grid, cellid(cc)) : nothing
    return reinit!(fv, cell, cc.coords, f)
>>>>>>> 5f20e7b8
end

getnodes(cc::CellCache) = cc.nodes
getcoordinates(cc::CellCache) = cc.coords
celldofs(cc::CellCache) = cc.dofs
cellid(cc::CellCache) = cc.cellid

# TODO: These should really be replaced with something better...
nfacets(cc::CellCache) = nfacets(getcells(cc.grid, cc.cellid))


"""
    FacetCache(grid::Grid)
    FacetCache(dh::AbstractDofHandler)

Create a cache object with pre-allocated memory for the nodes, coordinates, and dofs of a
cell suitable for looping over *facets* in a grid. The cache is updated for a new facet by
calling `reinit!(cache, fi::FacetIndex)`.

**Methods with `fc::FacetCache`**
 - `reinit!(fc, fi)`: reinitialize the cache for facet `fi::FacetIndex`
 - `cellid(fc)`: get the current cellid
 - `getnodes(fc)`: get the global node ids of the *cell*
 - `getcoordinates(fc)`: get the coordinates of the *cell*
 - `celldofs(fc)`: get the global dof ids of the *cell*
 - `reinit!(fv, fc)`: reinitialize [`FacetValues`](@ref)

See also [`FacetIterator`](@ref).
"""
mutable struct FacetCache{CC <: CellCache}
    const cc::CC  # const for julia > 1.8
    const dofs::Vector{Int} # aliasing cc.dofs
    current_facet_id::Int
end
function FacetCache(args...)
    cc = CellCache(args...)
    return FacetCache(cc, cc.dofs, 0)
end

function reinit!(fc::FacetCache, facet::BoundaryIndex)
    cellid, facetid = facet
    reinit!(fc.cc, cellid)
    fc.current_facet_id = facetid
    return nothing
end

# Delegate methods to the cell cache
for op in (:getnodes, :getcoordinates, :cellid, :celldofs)
    @eval begin
        function $op(fc::FacetCache, args...)
            return $op(fc.cc, args...)
        end
    end
end

@inline function reinit!(fv::FacetValues, fc::FacetCache)
    return reinit!(fv, fc.cc, fc.current_facet_id)
end

"""
    InterfaceCache(grid::Grid)
    InterfaceCache(dh::AbstractDofHandler)

Create a cache object with pre-allocated memory for the nodes, coordinates, and dofs of an
interface. The cache is updated for a new cell by calling `reinit!(cache, facet_a, facet_b)` where
`facet_a::FacetIndex` and `facet_b::FacetIndex` are the two interface facets.

**Struct fields of `InterfaceCache`**
 - `ic.a :: FacetCache`: facet cache for the first facet of the interface
 - `ic.b :: FacetCache`: facet cache for the second facet of the interface
 - `ic.dofs :: Vector{Int}`: global dof ids for the interface (union of `ic.a.dofs` and `ic.b.dofs`)

**Methods with `InterfaceCache`**
 - `reinit!(cache::InterfaceCache, facet_a::FacetIndex, facet_b::FacetIndex)`: reinitialize the cache for a new interface
 - `interfacedofs(ic)`: get the global dof ids of the interface

See also [`InterfaceIterator`](@ref).
"""
struct InterfaceCache{FC <: FacetCache}
    a::FC
    b::FC
    dofs::Vector{Int}
end

function InterfaceCache(gridordh::Union{AbstractGrid, AbstractDofHandler})
    fc_a = FacetCache(gridordh)
    fc_b = FacetCache(gridordh)
    return InterfaceCache(fc_a, fc_b, Int[])
end

function reinit!(cache::InterfaceCache, facet_a::BoundaryIndex, facet_b::BoundaryIndex)
    reinit!(cache.a, facet_a)
    reinit!(cache.b, facet_b)
    resize!(cache.dofs, length(celldofs(cache.a)) + length(celldofs(cache.b)))
    for (i, d) in pairs(cache.a.dofs)
        cache.dofs[i] = d
    end
    for (i, d) in pairs(cache.b.dofs)
        cache.dofs[i + length(cache.a.dofs)] = d
    end
    return cache
end

function reinit!(iv::InterfaceValues, ic::InterfaceCache)
    return reinit!(
        iv,
        getcells(ic.a.cc.grid, cellid(ic.a)),
        getcoordinates(ic.a),
        ic.a.current_facet_id[],
        getcells(ic.b.cc.grid, cellid(ic.b)),
        getcoordinates(ic.b),
        ic.b.current_facet_id[],
    )
end

interfacedofs(ic::InterfaceCache) = ic.dofs
dof_range(ic::InterfaceCache, field::Symbol) = (dof_range(ic.a.cc.dh, field), dof_range(ic.b.cc.dh, field) .+ length(celldofs(ic.a)))
getcoordinates(ic::InterfaceCache) = (getcoordinates(ic.a), getcoordinates(ic.b))

####################
## Grid iterators ##
####################

## CellIterator ##
"""
    CellIterator(grid::Grid, cellset=1:getncells(grid))
    CellIterator(dh::AbstractDofHandler, cellset=1:getncells(dh))

Create a `CellIterator` to conveniently iterate over all, or a subset, of the cells in a
grid. The elements of the iterator are [`CellCache`](@ref)s which are properly
`reinit!`ialized. See [`CellCache`](@ref) for more details.

Looping over a `CellIterator`, i.e.:
```julia
for cc in CellIterator(grid, cellset)
    # ...
end
```
is thus simply convenience for the following equivalent snippet:
```julia
cc = CellCache(grid)
for idx in cellset
    reinit!(cc, idx)
    # ...
end
```
!!! warning
    `CellIterator` is stateful and should not be used for things other than `for`-looping
    (e.g. broadcasting over, or collecting the iterator may yield unexpected results).
"""
struct CellIterator{CC <: CellCache, IC <: IntegerCollection}
    cc::CC
    set::IC
end

function CellIterator(
        gridordh::Union{Grid, DofHandler},
        set::Union{IntegerCollection, Nothing} = nothing,
        flags::UpdateFlags = UpdateFlags()
    )
    if set === nothing
        grid = gridordh isa DofHandler ? get_grid(gridordh) : gridordh
        set = 1:getncells(grid)
    end
    if gridordh isa DofHandler
        # TODO: Since the CellCache is resizeable this is not really necessary to check
        #       here, but might be useful to catch slow code paths?
        _check_same_celltype(get_grid(gridordh), set)
    end
    return CellIterator(CellCache(gridordh, flags), set)
end
function CellIterator(gridordh::Union{Grid, DofHandler}, flags::UpdateFlags)
    return CellIterator(gridordh, nothing, flags)
end
function CellIterator(sdh::SubDofHandler, flags::UpdateFlags = UpdateFlags())
    return CellIterator(CellCache(sdh, flags), sdh.cellset)
end

@inline _getset(ci::CellIterator) = ci.set
@inline _getcache(ci::CellIterator) = ci.cc


## FacetIterator ##
FaceIterator(args...) = error("FaceIterator is deprecated, use FacetIterator instead")

# Leaving flags undocumented as for CellIterator
"""
    FacetIterator(gridordh::Union{Grid,AbstractDofHandler}, facetset::AbstractVecOrSet{FacetIndex})

Create a `FacetIterator` to conveniently iterate over the faces in `facestet`. The elements of
the iterator are [`FacetCache`](@ref)s which are properly `reinit!`ialized. See
[`FacetCache`](@ref) for more details.

Looping over a `FacetIterator`, i.e.:
```julia
for fc in FacetIterator(grid, facetset)
    # ...
end
```
is thus simply convenience for the following equivalent snippet:
```julia
fc = FacetCache(grid)
for faceindex in facetset
    reinit!(fc, faceindex)
    # ...
end
"""
struct FacetIterator{FC <: FacetCache}
    fc::FC
    set::OrderedSet{FacetIndex}
end

function FacetIterator(
        gridordh::Union{Grid, AbstractDofHandler},
        set::AbstractVecOrSet{FacetIndex}, flags::UpdateFlags = UpdateFlags()
    )
    if gridordh isa DofHandler
        # Keep here to maintain same settings as for CellIterator
        _check_same_celltype(get_grid(gridordh), set)
    end
    return FacetIterator(FacetCache(gridordh, flags), set)
end

@inline _getcache(fi::FacetIterator) = fi.fc
@inline _getset(fi::FacetIterator) = fi.set


"""
    InterfaceIterator(grid::Grid, [topology::ExclusiveTopology])
    InterfaceIterator(dh::AbstractDofHandler, [topology::ExclusiveTopology])

Create an `InterfaceIterator` to conveniently iterate over all the interfaces in a
grid. The elements of the iterator are [`InterfaceCache`](@ref)s which are properly
`reinit!`ialized. See [`InterfaceCache`](@ref) for more details.
Looping over an `InterfaceIterator`, i.e.:
```julia
for ic in InterfaceIterator(grid, topology)
    # ...
end
```
is thus simply convenience for the following equivalent snippet for grids of dimensions > 1:
```julia
ic = InterfaceCache(grid)
neighborhood = Ferrite.get_facet_facet_neighborhood(topology, grid)
for facet in facetskeleton(topology, grid)
    neighbors = neighborhood[facet[1], facet[2]]
    isempty(neighbors) && continue
    neighbor_facet = neighbors[1]
    reinit!(ic, facet, neighbor_facet)
    # ...
end
```
!!! warning
    `InterfaceIterator` is stateful and should not be used for things other than `for`-looping
    (e.g. broadcasting over, or collecting the iterator may yield unexpected results).
"""
struct InterfaceIterator{IC <: InterfaceCache, G <: AbstractGrid, TopologyType <: AbstractTopology}
    cache::IC
    grid::G
    topology::TopologyType
end

function InterfaceIterator(
        gridordh::Union{Grid, AbstractDofHandler},
        topology::ExclusiveTopology = ExclusiveTopology(gridordh isa Grid ? gridordh : get_grid(gridordh))
    )
    grid = gridordh isa Grid ? gridordh : get_grid(gridordh)
    return InterfaceIterator(InterfaceCache(gridordh), grid, topology)
end

# Iterator interface
function Base.iterate(ii::InterfaceIterator{<:Any, <:Grid{sdim}}, state...) where {sdim}
    neighborhood = get_facet_facet_neighborhood(ii.topology, ii.grid) # TODO: This could be moved to InterfaceIterator constructor (potentially type-instable for non-union or mixed grids)
    while true
        it = iterate(facetskeleton(ii.topology, ii.grid), state...)
        it === nothing && return nothing
        facet_a, state = it
        if isempty(neighborhood[facet_a[1], facet_a[2]])
            continue
        end
        neighbors = neighborhood[facet_a[1], facet_a[2]]
        length(neighbors) > 1 && error("multiple neighboring faces not supported yet")
        facet_b = neighbors[1]
        reinit!(ii.cache, facet_a, facet_b)
        return (ii.cache, state)
    end
    return
end


# Iterator interface for CellIterator/FacetIterator
const GridIterators{C} = Union{CellIterator{C}, FacetIterator{C}, InterfaceIterator{C}}

function Base.iterate(iterator::GridIterators, state_in...)
    it = iterate(_getset(iterator), state_in...)
    it === nothing && return nothing
    item, state_out = it
    cache = _getcache(iterator)
    reinit!(cache, item)
    return (cache, state_out)
end
Base.IteratorSize(::Type{<:GridIterators{C}}) where {C} = Base.IteratorSize(C)
Base.IteratorEltype(::Type{<:GridIterators}) = Base.HasEltype()
Base.eltype(::Type{<:GridIterators{C}}) where {C} = C
Base.length(iterator::GridIterators) = length(_getset(iterator))

function _check_same_celltype(grid::AbstractGrid, cellset::IntegerCollection)
    isconcretetype(getcelltype(grid)) && return nothing # Short circuit check
    celltype = getcelltype(grid, first(cellset))
    if !all(getcelltype(grid, i) == celltype for i in cellset)
        error("The cells in the cellset are not all of the same celltype.")
    end
    return
end

function _check_same_celltype(grid::AbstractGrid, facetset::AbstractVecOrSet{<:BoundaryIndex})
    isconcretetype(getcelltype(grid)) && return nothing # Short circuit check
    celltype = getcelltype(grid, first(facetset)[1])
    if !all(getcelltype(grid, facet[1]) == celltype for facet in facetset)
        error("The cells in the set (set of $(eltype(facetset))) are not all of the same celltype.")
    end
    return
end<|MERGE_RESOLUTION|>--- conflicted
+++ resolved
@@ -85,27 +85,12 @@
 
 # reinit! FEValues with CellCache
 function reinit!(cv::CellValues, cc::CellCache)
-<<<<<<< HEAD
-    return if reinit_needs_cell(cv)
-        reinit!(cv, getcells(cc.grid, cellid(cc)), cc.coords)
-    else
-        reinit!(cv, cc.coords)
-    end
-end
-function reinit!(fv::FacetValues, cc::CellCache, f::Int)
-    return if reinit_needs_cell(fv)
-        reinit!(fv, getcells(cc.grid, cellid(cc)), cc.coords, f)
-    else
-        reinit!(fv, cc.coords, f)
-    end
-=======
     cell = reinit_needs_cell(cv) ? getcells(cc.grid, cellid(cc)) : nothing
     return reinit!(cv, cell, cc.coords)
 end
 function reinit!(fv::FacetValues, cc::CellCache, f::Int)
     cell = reinit_needs_cell(fv) ? getcells(cc.grid, cellid(cc)) : nothing
     return reinit!(fv, cell, cc.coords, f)
->>>>>>> 5f20e7b8
 end
 
 getnodes(cc::CellCache) = cc.nodes
