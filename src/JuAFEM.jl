module JuAFEM

<<<<<<< HEAD
using FastGaussQuadrature
using InplaceOps

export spring1e, spring1s
export plani4e, plani4s
=======
import Base.LinAlg.chksquare

# Elements
export spring1e, spring1s
export plani4e
export bar2e, bar2s
>>>>>>> dbe05ac2

# Materials
export hooke

# Utilities
export assemble
export solve_eq_sys, solveq
export extract_eldisp, extract
export start_assemble, assemble, end_assemble
export inv2x2

include("elements/elements.jl")
include("materials/hooke.jl")

# Utilities
include("utilities/quadrature.jl")
include("utilities/shape_functions.jl")
include("utilities/linalg.jl")
include("utilities/assembler.jl")
include("utilities/assemble.jl")
include("utilities/solve_eq_sys.jl")
include("utilities/extract_eldisp.jl")

end # module<|MERGE_RESOLUTION|>--- conflicted
+++ resolved
@@ -1,19 +1,14 @@
 module JuAFEM
 
-<<<<<<< HEAD
 using FastGaussQuadrature
 using InplaceOps
 
-export spring1e, spring1s
-export plani4e, plani4s
-=======
 import Base.LinAlg.chksquare
 
 # Elements
 export spring1e, spring1s
-export plani4e
+export plani4e, plani4s
 export bar2e, bar2s
->>>>>>> dbe05ac2
 
 # Materials
 export hooke
