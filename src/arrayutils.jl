# This file contains utiltiies for working with (sparse) matrices and vectors.
# These methods can be overloaded by other array types.

struct SparsityError end
function Base.showerror(io::IO, ::SparsityError)
    print(io, "SparsityError: writing to an index outside the sparsity pattern is not allowed")
    return
end

"""
    addindex!(A::AbstractMatrix{T}, v::T, i::Int, j::Int)
    addindex!(b::AbstractVector{T}, v::T, i::Int)

Equivalent to `A[i, j] += v` but more efficient.

`A[i, j] += v` is lowered to `A[i, j] = A[i, j] + v` which requires a double lookup of the
memory location for index `(i, j)` -- one time for the read, and one time for the write.
This method avoids the double lookup.

Zeros are ignored (i.e. if `iszero(v)`) by returning early. If the index `(i, j)` is not
existing in the sparsity pattern of `A` this method throws a `SparsityError`.

Fallback: `A[i, j] += v`.
"""
addindex!

function addindex!(A::AbstractMatrix{T}, v, i::Integer, j::Integer) where {T}
    return addindex!(A, T(v), Int(i), Int(j))
end
function addindex!(A::AbstractMatrix{T}, v::T, i::Int, j::Int) where {T}
    iszero(v) && return A
    A[i, j] += v
    return A
end

function addindex!(b::AbstractVector{T}, v, i::Integer) where {T}
    return addindex!(b, T(v), Int(i))
end
function addindex!(b::AbstractVector{T}, v::T, i::Int) where {T}
    iszero(v) && return b
    b[i] += v
    return b
end

"""
    fillzero!(A::AbstractVecOrMat{T})

Fill the (stored) entries of the vector or matrix `A` with zeros.

Fallback: `fill!(A, zero(T))`.
"""
fillzero!(A)

function fillzero!(A::AbstractVecOrMat{T}) where {T}
    return fill!(A, zero(T))
end

##################################
## SparseArrays.SparseMatrixCSC ##
##################################

function addindex!(A::SparseMatrixCSC{Tv}, v::Tv, i::Int, j::Int) where {Tv}
    @boundscheck checkbounds(A, i, j)
    # Return early if v is 0
    iszero(v) && return A
    # Search column j for row i
    coljfirstk = Int(SparseArrays.getcolptr(A)[j])
    coljlastk = Int(SparseArrays.getcolptr(A)[j + 1] - 1)
    searchk = searchsortedfirst(rowvals(A), i, coljfirstk, coljlastk, Base.Order.Forward)
    if searchk <= coljlastk && rowvals(A)[searchk] == i
        # Column j contains entry A[i,j]. Update and return.
        nonzeros(A)[searchk] += v
        return A
    else
        # (i, j) not stored. Throw.
        throw(SparsityError())
    end
end

<<<<<<< HEAD
function fillzero!(A::AbstractSparseMatrix{T}) where T
    fill!(nonzeros(A), zero(T))
    return A
end
function fillzero!(A::Symmetric{T,<:AbstractSparseMatrix}) where T
=======
function fillzero!(A::SparseMatrixCSC{T}) where {T}
    fill!(nonzeros(A), zero(T))
    return A
end
function fillzero!(A::Symmetric{T, <:SparseMatrixCSC}) where {T}
>>>>>>> b56e2c9f
    fillzero!(A.data)
    return A
end<|MERGE_RESOLUTION|>--- conflicted
+++ resolved
@@ -77,19 +77,11 @@
     end
 end
 
-<<<<<<< HEAD
-function fillzero!(A::AbstractSparseMatrix{T}) where T
+function fillzero!(A::AbstractSparseMatrix{T}) where {T}
     fill!(nonzeros(A), zero(T))
     return A
 end
-function fillzero!(A::Symmetric{T,<:AbstractSparseMatrix}) where T
-=======
-function fillzero!(A::SparseMatrixCSC{T}) where {T}
-    fill!(nonzeros(A), zero(T))
-    return A
-end
-function fillzero!(A::Symmetric{T, <:SparseMatrixCSC}) where {T}
->>>>>>> b56e2c9f
+function fillzero!(A::Symmetric{T,<:AbstractSparseMatrix}) where {T}
     fillzero!(A.data)
     return A
 end