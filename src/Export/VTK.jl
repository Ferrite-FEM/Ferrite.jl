--- conflicted
+++ resolved
@@ -1,9 +1,3 @@
-<<<<<<< HEAD
-struct VTKFile{VTK<:WriteVTK.DatasetFile}
-    vtk::VTK
-end
-=======
->>>>>>> f7c52ecb
 
 """
     VTKFile(filename::AbstractString, grid::AbstractGrid; kwargs...)
@@ -30,12 +24,9 @@
     write_celldata(vtk, grid, celldata)
 end
 """
-<<<<<<< HEAD
-=======
 struct VTKFile{VTK<:WriteVTK.DatasetFile}
     vtk::VTK
 end
->>>>>>> f7c52ecb
 function VTKFile(filename::String, grid::AbstractGrid; kwargs...)
     vtk = create_vtk_grid(filename, grid; kwargs...)
     return VTKFile(vtk)
@@ -58,14 +49,6 @@
     print(io, "VTKFile for the $open_str file \"$(filename)\".")
 end
 
-<<<<<<< HEAD
-# Support ParaviewCollection
-function Base.setindex!(pvd::WriteVTK.CollectionFile, vtk::VTKFile, time::Real)
-    WriteVTK.collection_add_timestep(pvd, vtk, time)
-end
-function WriteVTK.collection_add_timestep(pvd::WriteVTK.CollectionFile, vtk::VTKFile, time::Real)
-    WriteVTK.collection_add_timestep(pvd, vtk.vtk, time)
-=======
 """
     PVDFile(name::String, grid::AbstractGrid)
 
@@ -104,7 +87,6 @@
     finally
         close(vtk)
     end
->>>>>>> f7c52ecb
 end
 
 cell_to_vtkcell(::Type{Line}) = VTKCellTypes.VTK_LINE
