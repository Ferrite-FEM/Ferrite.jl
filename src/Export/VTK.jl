"""
    VTKGridFile(filename::AbstractString, grid::AbstractGrid; kwargs...)
    VTKGridFile(filename::AbstractString, dh::DofHandler; kwargs...)

Create a `VTKGridFile` that contains an unstructured VTK grid.
The keyword arguments are forwarded to `WriteVTK.vtk_grid`, see
[Data Formatting Options](https://juliavtk.github.io/WriteVTK.jl/stable/grids/syntax/#Data-formatting-options)

This file handler can be used to to write data with

* [`write_solution`](@ref)
* [`write_cell_data`](@ref)
* [`write_projection`](@ref)
* [`write_node_data`](@ref).
* [`Ferrite.write_cellset`](@ref)
* [`Ferrite.write_nodeset`](@ref)
* [`Ferrite.write_constraints`](@ref)

It is necessary to call `close(::VTKGridFile)` to save the data after writing
to the file handler. Using the supported `do`-block does this automatically:
```julia
VTKGridFile(filename, grid) do vtk
    write_solution(vtk, dh, u)
    write_cell_data(vtk, celldata)
end
```
"""
struct VTKGridFile{VTK <: WriteVTK.DatasetFile}
    vtk::VTK
<<<<<<< HEAD
    cellnodes::Vector{UnitRange{Int}}
=======
    cellnodes::Union{Vector{UnitRange{Int}}, Nothing}
>>>>>>> e6fc5b54
end
function VTKGridFile(filename::String, dh::DofHandler; kwargs...)
    for sdh in dh.subdofhandlers
        for ip in sdh.field_interpolations
            if is_discontinuous(ip)
                return VTKGridFile(filename, get_grid(dh); write_discontinuous = true, kwargs...)
            end
        end
    end
    return VTKGridFile(filename, get_grid(dh); kwargs...)
end
function VTKGridFile(filename::String, grid::AbstractGrid; write_discontinuous = false, kwargs...)
    vtk, cellnodes = create_vtk_grid(filename, grid, write_discontinuous; kwargs...)
    return VTKGridFile(vtk, cellnodes)
end
# Makes it possible to use the `do`-block syntax
function VTKGridFile(f::Function, args...; kwargs...)
    vtk = VTKGridFile(args...; kwargs...)
    try
        f(vtk)
    finally
        close(vtk)
    end
    return vtk
end

<<<<<<< HEAD
write_discontinuous(vtk::VTKGridFile) = length(vtk.cellnodes) > 0
=======
write_discontinuous(vtk::VTKGridFile) = vtk.cellnodes !== nothing
>>>>>>> e6fc5b54

function Base.close(vtk::VTKGridFile)
    WriteVTK.vtk_save(vtk.vtk)
    return vtk
end

function Base.show(io::IO, ::MIME"text/plain", vtk::VTKGridFile)
    open_str = isopen(vtk.vtk) ? "open" : "closed"
    filename = vtk.vtk.path
    print(io, "VTKGridFile for the $open_str file \"$(filename)\".")
    return
end

function WriteVTK.collection_add_timestep(pvd::WriteVTK.CollectionFile, datfile::VTKGridFile, time::Real)
    return WriteVTK.collection_add_timestep(pvd, datfile.vtk, time)
end
function Base.setindex!(pvd::WriteVTK.CollectionFile, datfile::VTKGridFile, time::Real)
    return WriteVTK.collection_add_timestep(pvd, datfile, time)
end

cell_to_vtkcell(::Type{Line}) = VTKCellTypes.VTK_LINE
cell_to_vtkcell(::Type{QuadraticLine}) = VTKCellTypes.VTK_QUADRATIC_EDGE

cell_to_vtkcell(::Type{Quadrilateral}) = VTKCellTypes.VTK_QUAD
cell_to_vtkcell(::Type{QuadraticQuadrilateral}) = VTKCellTypes.VTK_BIQUADRATIC_QUAD
cell_to_vtkcell(::Type{Triangle}) = VTKCellTypes.VTK_TRIANGLE
cell_to_vtkcell(::Type{QuadraticTriangle}) = VTKCellTypes.VTK_QUADRATIC_TRIANGLE
cell_to_vtkcell(::Type{SerendipityQuadraticQuadrilateral}) = VTKCellTypes.VTK_QUADRATIC_QUAD

cell_to_vtkcell(::Type{Hexahedron}) = VTKCellTypes.VTK_HEXAHEDRON
cell_to_vtkcell(::Type{SerendipityQuadraticHexahedron}) = VTKCellTypes.VTK_QUADRATIC_HEXAHEDRON
cell_to_vtkcell(::Type{QuadraticHexahedron}) = VTKCellTypes.VTK_TRIQUADRATIC_HEXAHEDRON
cell_to_vtkcell(::Type{Tetrahedron}) = VTKCellTypes.VTK_TETRA
cell_to_vtkcell(::Type{QuadraticTetrahedron}) = VTKCellTypes.VTK_QUADRATIC_TETRA
cell_to_vtkcell(::Type{Wedge}) = VTKCellTypes.VTK_WEDGE
cell_to_vtkcell(::Type{Pyramid}) = VTKCellTypes.VTK_PYRAMID

nodes_to_vtkorder(cell::AbstractCell) = collect(cell.nodes)
nodes_to_vtkorder(cell::Pyramid) = cell.nodes[[1, 2, 4, 3, 5]]
nodes_to_vtkorder(cell::QuadraticHexahedron) = [
    cell.nodes[1], # faces
    cell.nodes[2],
    cell.nodes[3],
    cell.nodes[4],
    cell.nodes[5],
    cell.nodes[6],
    cell.nodes[7],
    cell.nodes[8],
    cell.nodes[9], # edges
    cell.nodes[10],
    cell.nodes[11],
    cell.nodes[12],
    cell.nodes[13],
    cell.nodes[14],
    cell.nodes[15],
    cell.nodes[16],
    cell.nodes[17],
    cell.nodes[18],
    cell.nodes[19],
    cell.nodes[20],
    cell.nodes[25], # faces
    cell.nodes[23],
    cell.nodes[22],
    cell.nodes[24],
    cell.nodes[21],
    cell.nodes[26],
    cell.nodes[27], # interior
]

function create_vtk_griddata(grid::AbstractGrid{sdim}) where {sdim}
    cls = WriteVTK.MeshCell[]
    for cell in getcells(grid)
        celltype = cell_to_vtkcell(typeof(cell))
        push!(cls, WriteVTK.MeshCell(celltype, nodes_to_vtkorder(cell)))
    end
    T = get_coordinate_eltype(grid)
    nodes_flat = reinterpret(T, getnodes(grid))
    coords = reshape(nodes_flat, (sdim, getnnodes(grid)))
    return coords, cls
end


function create_vtk_grid(filename::AbstractString, grid::AbstractGrid, write_discontinuous; kwargs...)
    if write_discontinuous
        coords, cls, cellnodes = create_discontinuous_vtk_griddata(grid)
    else
        coords, cls = create_vtk_griddata(grid)
<<<<<<< HEAD
        cellnodes = Vector{UnitRange{Int}}(undef, 0)
=======
        cellnodes = nothing
>>>>>>> e6fc5b54
    end
    return WriteVTK.vtk_grid(filename, coords, cls; kwargs...), cellnodes
end

function toparaview!(v, x::Vec{D}) where {D}
    v[1:D] .= x
    return v
end
function toparaview!(v, x::SecondOrderTensor)
    tovoigt!(v, x)
    return v
end

function _vtk_write_node_data(
        vtk::WriteVTK.DatasetFile,
        nodedata::Vector{S},
        name::AbstractString
    ) where {O, D, T, M, S <: Union{Tensor{O, D, T, M}, SymmetricTensor{O, D, T, M}}}
    noutputs = S <: Vec{2} ? 3 : M # Pad 2D Vec to 3D
    npoints = length(nodedata)
    out = zeros(T, noutputs, npoints)
    for i in 1:npoints
        toparaview!(@view(out[:, i]), nodedata[i])
    end
    return WriteVTK.vtk_point_data(vtk, out, name; component_names = component_names(S))
end
function _vtk_write_node_data(vtk::WriteVTK.DatasetFile, nodedata::Vector{<:Real}, name::AbstractString)
    return WriteVTK.vtk_point_data(vtk, nodedata, name)
end
function _vtk_write_node_data(vtk::WriteVTK.DatasetFile, nodedata::Matrix{<:Real}, name::AbstractString; component_names = nothing)
    return WriteVTK.vtk_point_data(vtk, nodedata, name; component_names = component_names)
end

function component_names(::Type{S}) where {S}
    names =
        S <: Vec{1} ? ["x"] :
        S <: Vec ? ["x", "y", "z"] : # Pad 2D Vec to 3D
        S <: Tensor{2, 1} ? ["xx"] :
        S <: SymmetricTensor{2, 1} ? ["xx"] :
        S <: Tensor{2, 2} ? ["xx", "yy", "xy", "yx"] :
        S <: SymmetricTensor{2, 2} ? ["xx", "yy", "xy"] :
        S <: Tensor{2, 3} ? ["xx", "yy", "zz", "yz", "xz", "xy", "zy", "zx", "yx"] :
        S <: SymmetricTensor{2, 3} ? ["xx", "yy", "zz", "yz", "xz", "xy"] :
        nothing
    return names
end

"""
    write_solution(vtk::VTKGridFile, dh::AbstractDofHandler, u::AbstractVector, suffix="")

Save the values at the nodes in the degree of freedom vector `u` to `vtk`.
Each field in `dh` will be saved separately, and `suffix` can be used to append
to the fieldname.

`u` can also contain tensorial values, but each entry in `u` must correspond to a
degree of freedom in `dh`, see [`write_node_data`](@ref write_node_data) for details.
Use `write_node_data` directly when exporting values that are already
sorted by the nodes in the grid.
"""
function write_solution(vtk::VTKGridFile, dh::AbstractDofHandler, u::AbstractVector, suffix = "")
    fieldnames = getfieldnames(dh)  # all primary fields
    for name in fieldnames
        if write_discontinuous(vtk)
            data = evaluate_at_discontinuous_vtkgrid_nodes(dh, u, name, vtk.cellnodes)
        else
            data = _evaluate_at_grid_nodes(dh, u, name, #=vtk=# Val(true))
        end
        _vtk_write_node_data(vtk.vtk, data, string(name, suffix))
    end
    return vtk
end

"""
    write_projection(vtk::VTKGridFile, proj::L2Projector, vals::Vector, name::AbstractString)

Project `vals` to the grid nodes with `proj` and save to `vtk`.
"""
function write_projection(vtk::VTKGridFile, proj::L2Projector, vals, name)
    if write_discontinuous(vtk)
        # @assert first(vals) isa Number
        data = evaluate_at_discontinuous_vtkgrid_nodes(proj.dh, vals, only(getfieldnames(proj.dh)), vtk.cellnodes)
        comp_names = ["x", "y", "z"][1:size(data, 1)]
    else
        data = _evaluate_at_grid_nodes(proj, vals, #=vtk=# Val(true))::Matrix
        @assert size(data, 2) == getnnodes(get_grid(proj.dh))
        comp_names = component_names(eltype(vals))
    end

    _vtk_write_node_data(vtk.vtk, data, name; component_names = comp_names)
    return vtk
end

"""
    write_cell_data(vtk::VTKGridFile, celldata::AbstractVector, name::String)

Write the `celldata` that is ordered by the cells in the grid to the vtk file.
"""
function write_cell_data(vtk::VTKGridFile, celldata, name)
    WriteVTK.vtk_cell_data(vtk.vtk, celldata, name)
    return vtk
end

"""
    write_node_data(vtk::VTKGridFile, nodedata::Vector{Real}, name)
    write_node_data(vtk::VTKGridFile, nodedata::Vector{<:AbstractTensor}, name)

Write the `nodedata` that is ordered by the nodes in the grid to `vtk`.

When `nodedata` contains `Tensors.Vec`s, each component is exported.
Two-dimensional vectors are padded with zeros.

When `nodedata` contains second order tensors, the index order,
`[11, 22, 33, 23, 13, 12, 32, 31, 21]`, follows the default Voigt order in Tensors.jl.
"""
function write_node_data(vtk::VTKGridFile, nodedata, name)
    if write_discontinuous(vtk)
        # Note: Can be implemented, requires creating a larger nodedata vector indexed by
        # the vtk node representation, but then the Ferrite grid must be available in `vtk`
        throw(ArgumentError("Writing of node data to a discontinuous vtk grid is not supported"))
    end
    _vtk_write_node_data(vtk.vtk, nodedata, name)
    return vtk
end


"""
    write_nodeset(vtk::VTKGridFile, grid::AbstractGrid, nodeset::String)

Write nodal values of 1 for nodes in `nodeset`, and 0 otherwise
"""
function write_nodeset(vtk, grid::AbstractGrid, nodeset::String)
    z = zeros(getnnodes(grid))
    z[collect(getnodeset(grid, nodeset))] .= 1.0
    write_node_data(vtk, z, nodeset)
    return vtk
end

"""
    write_cellset(vtk, grid::AbstractGrid)
    write_cellset(vtk, grid::AbstractGrid, cellset::String)
    write_cellset(vtk, grid::AbstractGrid, cellsets::Union{AbstractVector{String},AbstractSet{String})

Write all cell sets in the grid with name according to their keys and
celldata 1 if the cell is in the set, and 0 otherwise. It is also possible to
only export a single `cellset`, or multiple `cellsets`.
"""
function write_cellset(vtk, grid::AbstractGrid, cellsets = keys(getcellsets(grid)))
    z = zeros(getncells(grid))
    for cellset in cellsets
        fill!(z, 0)
        z[collect(getcellset(grid, cellset))] .= 1.0
        write_cell_data(vtk, z, cellset)
    end
    return vtk
end
write_cellset(vtk, grid::AbstractGrid, cellset::String) = write_cellset(vtk, grid, [cellset])

"""
    write_constraints(vtk::VTKGridFile, ch::ConstraintHandler)

Saves the dirichlet boundary conditions to a vtkfile.
Values will have a 1 where bcs are active and 0 otherwise
"""
function write_constraints(vtk, ch::ConstraintHandler)
    unique_fields = []
    for dbc in ch.dbcs
        push!(unique_fields, dbc.field_name)
    end
    unique!(unique_fields)

    for field in unique_fields
        nd = n_components(ch.dh, field)
        data = zeros(Float64, nd, getnnodes(get_grid(ch.dh)))
        for dbc in ch.dbcs
            dbc.field_name != field && continue
            if eltype(dbc.facets) <: BoundaryIndex
                functype = boundaryfunction(eltype(dbc.facets))
                for (cellidx, facetidx) in dbc.facets
                    for facetnode in functype(getcells(get_grid(ch.dh), cellidx))[facetidx]
                        for component in dbc.components
                            data[component, facetnode] = 1
                        end
                    end
                end
            else
                for nodeidx in dbc.facets
                    for component in dbc.components
                        data[component, nodeidx] = 1
                    end
                end
            end
        end
        write_node_data(vtk, data, string(field, "_bc"))
    end
    return vtk
end

"""
    write_cell_colors(vtk::VTKGridFile, grid::AbstractGrid, cell_colors, name="coloring")

Write cell colors (see [`create_coloring`](@ref)) to a VTK file for visualization.

In case of coloring a subset, the cells which are not part of the subset are represented as color 0.
"""
function write_cell_colors(vtk, grid::AbstractGrid, cell_colors::AbstractVector{<:AbstractVector{<:Integer}}, name = "coloring")
    color_vector = zeros(Int, getncells(grid))
    for (i, cells_color) in enumerate(cell_colors)
        for cell in cells_color
            color_vector[cell] = i
        end
    end
    write_cell_data(vtk, color_vector, name)
    return vtk
end

# A discontinuous vtk grid data duplicates nodes such that each vtk node only belongs to
# a single cell. `cellnodes[i]` give the indices of these nodes for cell `i`.
function create_discontinuous_vtk_griddata(grid::Grid{dim, C, T}) where {dim, C, T}
    cls = Vector{WriteVTK.MeshCell}(undef, getncells(grid))
    cellnodes = Vector{UnitRange{Int}}(undef, getncells(grid))
    ncoords = sum(nnodes, getcells(grid))
    coords = zeros(T, dim, ncoords)
    icoord = 0
    for cell in CellIterator(grid)
        CT = getcelltype(grid, cellid(cell))
        vtk_celltype = cell_to_vtkcell(CT)
        cell_coords = getcoordinates(cell)
        n = length(cell_coords)
        cellnodes[cellid(cell)] = (1:n) .+ icoord
        vtk_cellnodes = nodes_to_vtkorder(CT((ntuple(i -> i + icoord, n))))
        cls[cellid(cell)] = WriteVTK.MeshCell(vtk_celltype, vtk_cellnodes)
        for x in cell_coords
            icoord += 1
            coords[:, icoord] = x
        end
    end
    return coords, cls, cellnodes
end

function evaluate_at_discontinuous_vtkgrid_nodes(dh::DofHandler{sdim}, u::Vector{T}, fieldname::Symbol, cellnodes) where {sdim, T}
    # Make sure the field exists
    fieldname ∈ getfieldnames(dh) || error("Field $fieldname not found.")
    # Figure out the return type (scalar or vector)
    field_idx = find_field(dh, fieldname)
    ip = getfieldinterpolation(dh, field_idx)

    get_vtk_dim(::ScalarInterpolation, ::AbstractVector{<:Number}) = 1
    get_vtk_dim(::ScalarInterpolation, ::AbstractVector{<:Vec{dim}}) where {dim} = dim == 2 ? 3 : dim
    get_vtk_dim(::VectorInterpolation{vdim}, ::AbstractVector{<:Number}) where {vdim} = vdim == 2 ? 3 : vdim

    vtk_dim = get_vtk_dim(ip, u)
    n_vtk_nodes = maximum(maximum, cellnodes)
    data = fill(NaN * zero(eltype(T)), vtk_dim, n_vtk_nodes)
    # Loop over the subdofhandlers
    for sdh in dh.subdofhandlers
        # Check if this sdh contains this field, otherwise continue to the next
        field_idx = _find_field(sdh, fieldname)
        field_idx === nothing && continue

        # Set up CellValues with the local node coords as quadrature points
        CT = getcelltype(sdh)
        ip = getfieldinterpolation(sdh, field_idx)
        ip_geo = geometric_interpolation(CT)
        local_node_coords = reference_coordinates(ip_geo)
        qr = QuadratureRule{getrefshape(ip)}(zeros(length(local_node_coords)), local_node_coords)
        cv = CellValues(qr, ip, ip_geo^sdim; update_gradients = false, update_hessians = false, update_detJdV = false)
        drange = dof_range(sdh, field_idx)
        # Function barrier
        _evaluate_at_discontinuous_vtkgrid_nodes!(data, sdh, u, cv, drange, cellnodes)
    end
    return data
end

function _evaluate_at_discontinuous_vtkgrid_nodes!(
        data::Matrix, sdh::SubDofHandler,
        u::Vector{T}, cv::CellValues, drange::UnitRange, cellnodes
    ) where {T}
    ue = zeros(T, length(drange))
    for cell in CellIterator(sdh)
        reinit!(cv, cell)
        @assert getnquadpoints(cv) == length(cell.nodes)
        for (i, I) in pairs(drange)
            ue[i] = u[cell.dofs[I]]
        end
        for (qp, nodeid) in pairs(cellnodes[cellid(cell)])
            val = function_value(cv, qp, ue)
            data[1:length(val), nodeid] .= val
            data[(length(val) + 1):end, nodeid] .= 0 # purge the NaN
        end
    end
    return data
end<|MERGE_RESOLUTION|>--- conflicted
+++ resolved
@@ -27,11 +27,7 @@
 """
 struct VTKGridFile{VTK <: WriteVTK.DatasetFile}
     vtk::VTK
-<<<<<<< HEAD
-    cellnodes::Vector{UnitRange{Int}}
-=======
     cellnodes::Union{Vector{UnitRange{Int}}, Nothing}
->>>>>>> e6fc5b54
 end
 function VTKGridFile(filename::String, dh::DofHandler; kwargs...)
     for sdh in dh.subdofhandlers
@@ -58,11 +54,7 @@
     return vtk
 end
 
-<<<<<<< HEAD
-write_discontinuous(vtk::VTKGridFile) = length(vtk.cellnodes) > 0
-=======
 write_discontinuous(vtk::VTKGridFile) = vtk.cellnodes !== nothing
->>>>>>> e6fc5b54
 
 function Base.close(vtk::VTKGridFile)
     WriteVTK.vtk_save(vtk.vtk)
@@ -150,11 +142,7 @@
         coords, cls, cellnodes = create_discontinuous_vtk_griddata(grid)
     else
         coords, cls = create_vtk_griddata(grid)
-<<<<<<< HEAD
-        cellnodes = Vector{UnitRange{Int}}(undef, 0)
-=======
         cellnodes = nothing
->>>>>>> e6fc5b54
     end
     return WriteVTK.vtk_grid(filename, coords, cls; kwargs...), cellnodes
 end
