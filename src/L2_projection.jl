--- conflicted
+++ resolved
@@ -7,41 +7,6 @@
     M_cholesky #::SuiteSparse.CHOLMOD.Factor{Float64}
     dh::DofHandler
     set::Vector{Int}
-<<<<<<< HEAD
-    node2dof_map::Vector{Int}
-    fe_values::Union{CellValues,Nothing} # only used for deprecated constructor
-    qr_rhs::Union{QuadratureRule,Nothing}    # only used for deprecated constructor
-end
-
-function L2Projector(fe_values::Ferrite.Values, interp::Interpolation,
-    grid::Ferrite.AbstractGrid, set=1:getncells(grid), fe_values_mass::Ferrite.Values=fe_values)
-
-    Base.depwarn("L2Projector(fe_values, interp, grid) is deprecated, " *
-                 "use L2Projector(qr, interp, grid) instead.", :L2Projector)
-
-    dim, T, shape = typeof(fe_values).parameters
-
-    # Create an internal scalar valued field. This is enough since the projection is done on a component basis, hence a scalar field.
-    dh = MixedDofHandler(grid)
-    field = Field(:_, interp, 1)
-    fh = FieldHandler([field], Set(set))
-    add!(dh, fh)
-    _, vertex_dict, _, _ = __close!(dh)
-
-    M = _assemble_L2_matrix(fe_values_mass, set, dh)  # the "mass" matrix
-    M_cholesky = cholesky(M)  # TODO maybe have a lazy eval instead of precomputing? / JB
-    dummy = Lagrange{1,RefCube,1}()
-    return L2Projector(dummy, dummy, M_cholesky, dh, collect(set), vertex_dict[1], fe_values, nothing)
-end
-
-function L2Projector(qr::QuadratureRule, func_ip::Interpolation,
-    grid::Ferrite.AbstractGrid, set=1:getncells(grid), qr_mass::QuadratureRule=_mass_qr(func_ip),
-    geom_ip::Interpolation = default_interpolation(getcelltype(grid, first(set))))
-    Base.depwarn("L2Projector(qr, func_ip, grid) is deprecated, " *
-                 "use L2Projector(func_ip, grid) instead.", :L2Projector)
-    return L2Projector(func_ip, grid; qr_lhs=qr_mass, set=set, geom_ip=geom_ip, qr_rhs=qr)
-=======
->>>>>>> 185f8d63
 end
 
 """
@@ -72,12 +37,7 @@
         grid::AbstractGrid;
         qr_lhs::QuadratureRule = _mass_qr(func_ip),
         set = 1:getncells(grid),
-<<<<<<< HEAD
         geom_ip::Interpolation = default_interpolation(getcelltype(grid, first(set))),
-        qr_rhs::Union{QuadratureRule,Nothing}=nothing, # deprecated
-=======
-        geom_ip::Interpolation = default_interpolation(typeof(grid.cells[first(set)])),
->>>>>>> 185f8d63
     )
 
     # TODO: Maybe this should not be allowed? We always assume to project scalar entries.
@@ -209,24 +169,8 @@
     M = T <: AbstractTensor ? length(vars[1][1].data) : 1
 
     projected_vals = _project(vars, proj, fe_values, M, T)::Vector{T}
-<<<<<<< HEAD
-    if project_to_nodes
-        # NOTE we may have more projected values than verticies in the mesh => not all values are returned
-        nnodes = getnnodes(getgrid(proj.dh))
-        reordered_vals = fill(convert(T, NaN * zero(T)), nnodes)
-        for node = 1:nnodes
-            if (k = proj.node2dof_map[node]; k != 0)
-                reordered_vals[node] = projected_vals[k]
-            end
-        end
-        return reordered_vals
-    else
-        return projected_vals
-    end
-=======
 
     return projected_vals
->>>>>>> 185f8d63
 end
 function project(p::L2Projector, vars::AbstractMatrix, qr_rhs::QuadratureRule)
     # TODO: Random access into vars is required for now, hence the collect
@@ -281,13 +225,8 @@
 end
 
 function WriteVTK.vtk_point_data(vtk::WriteVTK.DatasetFile, proj::L2Projector, vals::Vector{T}, name::AbstractString) where T
-<<<<<<< HEAD
-    data = reshape_to_nodes(proj, vals)
+    data = _evaluate_at_grid_nodes(proj, vals, #=vtk=# Val(true))::Matrix
     @assert size(data, 2) == getnnodes(getgrid(proj.dh))
-=======
-    data = _evaluate_at_grid_nodes(proj, vals, #=vtk=# Val(true))::Matrix
-    @assert size(data, 2) == getnnodes(proj.dh.grid)
->>>>>>> 185f8d63
     vtk_point_data(vtk, data, name; component_names=component_names(T))
     return vtk
 end
@@ -307,22 +246,11 @@
     # The internal dofhandler in the projector is a scalar field, but the values in vals
     # can be any tensor field, however, the number of dofs should always match the length of vals
     @assert ndofs(dh) == length(vals)
-<<<<<<< HEAD
-    nout = S <: Vec{2} ? 3 : M # Pad 2D Vec to 3D
-    data = fill(T(NaN), nout, getnnodes(getgrid(dh)))
-    for cell in CellIterator(dh, proj.set)
-        _celldofs = celldofs(cell)
-        @assert length(getnodes(cell)) == length(_celldofs)
-        for (node, dof) in zip(getnodes(cell), _celldofs)
-            v = @view data[:, node]
-            fill!(v, 0) # remove NaNs for this node
-            toparaview!(v, vals[dof])
-=======
     if vtk
         nout = S <: Vec{2} ? 3 : M # Pad 2D Vec to 3D
-        data = fill(T(NaN), nout, getnnodes(dh.grid))
+        data = fill(T(NaN), nout, getnnodes(getgrid(dh)))
     else
-        data = fill(NaN * zero(S), getnnodes(dh.grid))
+        data = fill(NaN * zero(S), getnnodes(getgrid(dh)))
     end
     ip, gip = proj.func_ip, proj.geom_ip
     refdim, refshape = getdim(ip), getrefshape(ip)
@@ -353,7 +281,6 @@
             else
                 data[nodeid] = val
             end
->>>>>>> 185f8d63
         end
     end
     return data
