--- conflicted
+++ resolved
@@ -105,21 +105,21 @@
 Base.copy(ip::Interpolation) = ip
 
 """
-    Ferrite.getrefdim(::Interpolation)
+    getrefdim(::Interpolation)
 
 Return the dimension of the reference element for a given interpolation.
 """
 @inline getrefdim(::Interpolation{RefShape}) where RefShape = getrefdim(RefShape)
 
 """
-    Ferrite.getrefshape(::Interpolation)::AbstractRefShape
+    getrefshape(::Interpolation)::AbstractRefShape
 
 Return the reference element shape of the interpolation.
 """
 @inline getrefshape(::Interpolation{shape}) where {shape} = shape
 
 """
-    Ferrite.getorder(::Interpolation)
+    getorder(::Interpolation)
 
 Return order of the interpolation.
 """
@@ -131,7 +131,7 @@
 #####################
 
 """
-    Ferrite.getnbasefunctions(ip::Interpolation)
+    getnbasefunctions(ip::Interpolation)
 
 Return the number of base functions for the interpolation `ip`.
 """
@@ -226,8 +226,8 @@
 """
     shape_gradient_and_value(ip::Interpolation, ξ::Vec, i::Int)
 
-Optimized version combining the evaluation [`Ferrite.shape_value(::Interpolation)`](@ref)
-and [`Ferrite.shape_gradient(::Interpolation)`](@ref).
+Optimized version combining the evaluation [`shape_value(::Interpolation)`](@ref)
+and [`shape_gradient(::Interpolation)`](@ref).
 """
 function shape_gradient_and_value(ip::Interpolation, ξ::Vec, i::Int)
     return gradient(x -> shape_value(ip, x, i), ξ, :all)
@@ -237,8 +237,8 @@
 """
     shape_hessian_gradient_and_value(ip::Interpolation, ξ::Vec, i::Int)
 
-Optimized version combining the evaluation [`Ferrite.shape_value(::Interpolation)`](@ref),
-[`Ferrite.shape_gradient(::Interpolation)`](@ref), and the gradient of the latter.
+Optimized version combining the evaluation [`shape_value(::Interpolation)`](@ref),
+[`shape_gradient(::Interpolation)`](@ref), and the gradient of the latter.
 """
 function shape_hessian_gradient_and_value(ip::Interpolation, ξ::Vec, i::Int)
     return hessian(x -> shape_value(ip, x, i), ξ, :all)
@@ -381,15 +381,15 @@
 """
 boundarydof_indices(::Type{<:BoundaryIndex})
 
-boundarydof_indices(::Type{FaceIndex}) = Ferrite.facedof_indices
-boundarydof_indices(::Type{EdgeIndex}) = Ferrite.edgedof_indices
-boundarydof_indices(::Type{VertexIndex}) = Ferrite.vertexdof_indices
-
-facetdof_indices(ip::InterpolationByDim{3}) = Ferrite.facedof_indices(ip)
-facetdof_indices(ip::InterpolationByDim{2}) = Ferrite.edgedof_indices(ip)
-facetdof_indices(ip::InterpolationByDim{1}) = Ferrite.vertexdof_indices(ip)
-facetdof_interior_indices(ip::InterpolationByDim{3}) = Ferrite.facedof_interior_indices(ip)
-facetdof_interior_indices(ip::InterpolationByDim{2}) = Ferrite.edgedof_interior_indices(ip)
+boundarydof_indices(::Type{FaceIndex}) = facedof_indices
+boundarydof_indices(::Type{EdgeIndex}) = edgedof_indices
+boundarydof_indices(::Type{VertexIndex}) = vertexdof_indices
+
+facetdof_indices(ip::InterpolationByDim{3}) = facedof_indices(ip)
+facetdof_indices(ip::InterpolationByDim{2}) = edgedof_indices(ip)
+facetdof_indices(ip::InterpolationByDim{1}) = vertexdof_indices(ip)
+facetdof_interior_indices(ip::InterpolationByDim{3}) = facedof_interior_indices(ip)
+facetdof_interior_indices(ip::InterpolationByDim{2}) = edgedof_interior_indices(ip)
 facetdof_interior_indices(ip::InterpolationByDim{1}) = ntuple(_ -> (), nvertices(ip))
 dirichlet_facetdof_indices(ip::InterpolationByDim{3}) = dirichlet_facedof_indices(ip)
 dirichlet_facetdof_indices(ip::InterpolationByDim{2}) = dirichlet_edgedof_indices(ip)
@@ -416,9 +416,9 @@
 """
 dirichlet_boundarydof_indices(::Type{<:BoundaryIndex})
 
-dirichlet_boundarydof_indices(::Type{FaceIndex}) = Ferrite.dirichlet_facedof_indices
-dirichlet_boundarydof_indices(::Type{EdgeIndex}) = Ferrite.dirichlet_edgedof_indices
-dirichlet_boundarydof_indices(::Type{VertexIndex}) = Ferrite.dirichlet_vertexdof_indices
+dirichlet_boundarydof_indices(::Type{FaceIndex}) = dirichlet_facedof_indices
+dirichlet_boundarydof_indices(::Type{EdgeIndex}) = dirichlet_edgedof_indices
+dirichlet_boundarydof_indices(::Type{VertexIndex}) = dirichlet_vertexdof_indices
 dirichlet_boundarydof_indices(::Type{FacetIndex}) = dirichlet_facetdof_indices
 
 #########################
@@ -1536,7 +1536,8 @@
 
 is_discontinuous(::Type{<:VectorizedInterpolation{<:Any, <:Any, <:Any, ip}}) where {ip} = is_discontinuous(ip)
 
-<<<<<<< HEAD
+
+# Foundation block for https://github.com/Ferrite-FEM/Ferrite.jl/issues/398 - Remove this below after the issue is resolved.
 ##################################################
 # MatrixizedInterpolation{<:ScalarInterpolation} #
 ##################################################
@@ -1547,6 +1548,7 @@
     end
 end
 
+n_components(::MatrixizedInterpolation{vdim1, vdim2}) where {vdim1, vdim2} = vdim1*vdim2
 adjust_dofs_during_distribution(ip::MatrixizedInterpolation) = adjust_dofs_during_distribution(ip.ip)
 
 # Vectorize to reference dimension by default
@@ -1556,10 +1558,10 @@
 
 Base.:(^)(ip::VectorizedInterpolation{vdim1}, vdim2::Int) where {vdim1} = MatrixizedInterpolation{vdim1, vdim2}(ip)
 function Base.literal_pow(::typeof(^), ip::VectorizedInterpolation{vdim1}, ::Val{vdim2}) where {vdim1,vdim2}
-    return MatrixizedInterpolation{vdim1, vdim2}(ip)
-end
-
-function Base.show(io::IO, mime::MIME"text/plain", ip::MatrixizedInterpolation{vdim1, vim2}) where {vdim1, vdim2}
+    return MatrixizedInterpolation{vdim1, vdim2}(ip.ip)
+end
+
+function Base.show(io::IO, mime::MIME"text/plain", ip::MatrixizedInterpolation{vdim1, vdim2}) where {vdim1, vdim2}
     show(io, mime, ip.ip)
     print(io, "^", vdim1 , "×", vdim2)
 end
@@ -1570,41 +1572,59 @@
 function getnbasefunctions(ipv::MatrixizedInterpolation{vdim1, vdim2}) where {vdim1, vdim2}
     return vdim1 * vdim2 * getnbasefunctions(ipv.ip)
 end
-function shape_value(ipv::MatrixizedInterpolation{vdim, vdim, shape}, ξ::Vec{refdim, T}, I::Int) where {vdim, refdim, shape <: AbstractRefShape{refdim}, T}
-    i0, c0 = divrem(I - 1, vdim*vdim)
+function shape_value(ipv::MatrixizedInterpolation{vdim, vdim, shape}, ξ::Tensors.Vec{refdim, T}, I::Int) where {vdim, refdim, shape <: AbstractRefShape{refdim}, T}
+    # First flatten to vector
+    i0, c0 = divrem(I - 1, vdim^2)
     i = i0 + 1
-    c = c0 + 1
     v = shape_value(ipv.ip, ξ, i)
-    return Tensor{vdim, T}(j -> j == c ? v : zero(v))
+
+    # Then compute matrix index
+    ci0, cj0 = divrem(c0, vdim)
+    ci = ci0 + 1
+    cj = cj0 + 1
+    return Tensor{2, vdim, T}((k, l) -> k == ci && l == cj ? v : zero(v))
+end
+
+function shape_value(ipv::MatrixizedInterpolation{vdim1, vdim2, shape}, ξ::Tensors.Vec{refdim, T}, I::Int) where {vdim1, vdim2, refdim, shape <: AbstractRefShape{refdim}, T}
+    # First flatten to vector
+    i0, c0 = divrem(I - 1, vdim1*vdim2)
+    i = i0 + 1
+    v = shape_value(ipv.ip, ξ, i)
+    
+    # Then compute matrix index
+    ci0, cj0 = divrem(c0, vdim1)
+    ci = ci0 + 1
+    cj = cj0 + 1
+
+    return SMatrix{vdim1, vdim2, T}(ntuple(i_ -> i_ == (ci0*vdim1 + cj) ? v : zero(v), vdim1*vdim2))
 end
 
 # vdim1 == vdim2 == refdim
-# function shape_gradient_and_value(ipv::MatrixizedInterpolation{dim, dim, shape}, ξ::Vec{dim}, I::Int) where {dim, shape <: AbstractRefShape{dim}}
-#     # TODO order 3 tensor
-#     return invoke(shape_gradient_and_value, Tuple{Interpolation, Vec, Int}, ipv, ξ, I)
-# end
+function shape_gradient_and_value(ipv::MatrixizedInterpolation{dim, dim, shape}, ξ::Vec{dim}, I::Int) where {dim, shape <: AbstractRefShape{dim}}
+    return invoke(shape_gradient_and_value, Tuple{Interpolation, Vec, Int}, ipv, ξ, I)
+end
+
 # vdim1 != vdim2 != refdim
-# function shape_gradient_and_value(ipv::MatrixizedInterpolation{vdim1, vdim2, shape}, ξ::V, I::Int) where {vdim1, vdim2, refdim, shape <: AbstractRefShape{refdim}, T, V <: Vec{refdim, T}}
-#     # Load with dual numbers and compute the value
-#     f = x -> shape_value(ipv, x, I)
-#     ξd = Tensors._load(ξ, Tensors.Tag(f, V))
-#     value_grad = f(ξd)
-#     # Extract the value and gradient
-#     val = Vec{vdim, T}(i -> Tensors.value(value_grad[i]))
-#     grad = zero(MMatrix{vdim, refdim, T})
-#     for (i, vi) in pairs(value_grad)
-#         p = Tensors.partials(vi)
-#         for (j, pj) in pairs(p)
-#             grad[i, j] = pj
-#         end
-#     end
-#     return SArray{Tuple{vdim1, vdim2, }(grad), val
-# end
+function shape_gradient_and_value(ipv::MatrixizedInterpolation{vdim1, vdim2, shape}, ξ::V, I::Int) where {vdim1, vdim2, refdim, shape <: AbstractRefShape{refdim}, T, V <: Vec{refdim, T}}
+    tosmat(v::Tensor{2}) = SMatrix{vdim1,vdim2}((v...,))
+    tosmat(v::SMatrix) = v
+    tosvec(v::Vec) = SVector((v...,))
+    tovec(sv::SVector) = Vec((sv...))
+    val = shape_value(ipv, ξ, I)
+    grad = ForwardDiff.jacobian(sv -> tosmat(shape_value(ipv, tovec(sv), I)), tosvec(ξ))
+    return grad, val
+end
 
 reference_coordinates(ip::MatrixizedInterpolation) = reference_coordinates(ip.ip)
 
-is_discontinuous(::Type{<:MatrixizedInterpolation{<:Any, <:Any, <:Any, ip}}) where {ip} = is_discontinuous(ip)
-=======
+is_discontinuous(::Type{<:MatrixizedInterpolation{<:Any, <:Any, <:Any, <:Any, ip}}) where {ip} = is_discontinuous(ip)
+
+get_gradient_interpolation(::VectorizedInterpolation{vdim, shape, order, <:Lagrange{shape, order}}) where {sdim,vdim,shape<:AbstractRefShape{sdim},order} = MatrixizedInterpolation{vdim, sdim}(DiscontinuousLagrange{shape, order-1}())
+get_gradient_interpolation_type(::Type{VectorizedInterpolation{vdim, shape, order, <:Lagrange{shape, order}}}) where {sdim,vdim,shape<:AbstractRefShape{sdim},order} = MatrixizedInterpolation{vdim, sdim, shape, order-1, DiscontinuousLagrange{shape, order-1}}
+
+InterpolationInfo(ip::MatrixizedInterpolation) = InterpolationInfo(ip.ip, get_n_copies(ip))
+
+
 """
     mapping_type(ip::Interpolation)
 
@@ -1617,4 +1637,4 @@
 
 mapping_type(::ScalarInterpolation) = IdentityMapping()
 mapping_type(::VectorizedInterpolation) = IdentityMapping()
->>>>>>> 5e894e46
+mapping_type(::MatrixizedInterpolation) = IdentityMapping()