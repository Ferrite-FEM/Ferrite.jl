"""
    Interpolation{ref_shape, order}()

Abstract type for interpolations defined on `ref_shape`
(see [`AbstractRefShape`](@ref)).
`order` corresponds to the order of the interpolation.
The interpolation is used to define shape functions to interpolate
a function between nodes.

The following interpolations are implemented:

* `Lagrange{RefLine,1}`
* `Lagrange{RefLine,2}`
* `Lagrange{RefQuadrilateral,1}`
* `Lagrange{RefQuadrilateral,2}`
* `Lagrange{RefQuadrilateral,3}`
* `Lagrange{RefTriangle,1}`
* `Lagrange{RefTriangle,2}`
* `Lagrange{RefTriangle,3}`
* `Lagrange{RefTriangle,4}`
* `Lagrange{RefTriangle,5}`
* `BubbleEnrichedLagrange{RefTriangle,1}`
* `CrouzeixRaviart{RefTriangle, 1}`
* `Lagrange{RefHexahedron,1}`
* `Lagrange{RefHexahedron,2}`
* `Lagrange{RefTetrahedron,1}`
* `Lagrange{RefTetrahedron,2}`
* `Lagrange{RefPrism,1}`
* `Lagrange{RefPrism,2}`
* `Lagrange{RefPyramid,1}`
* `Lagrange{RefPyramid,2}`
* `Serendipity{RefQuadrilateral,2}`
* `Serendipity{RefHexahedron,2}`

# Examples
```jldoctest
julia> ip = Lagrange{RefTriangle, 2}()
Lagrange{RefTriangle, 2}()

julia> getnbasefunctions(ip)
6
```
"""
abstract type Interpolation{shape #=<: AbstractRefShape=#, order, unused} end

const InterpolationByDim{dim} = Interpolation{<:AbstractRefShape{dim}}

abstract type ScalarInterpolation{      refshape, order} <: Interpolation{refshape, order, Nothing} end
abstract type VectorInterpolation{vdim, refshape, order} <: Interpolation{refshape, order, Nothing} end

# Number of components for the interpolation.
n_components(::ScalarInterpolation)                    = 1
n_components(::VectorInterpolation{vdim}) where {vdim} = vdim
# Number of components that are allowed to prescribe in e.g. Dirichlet BC
n_dbc_components(ip::Interpolation) = n_components(ip)

# TODO: Remove: this is a hotfix to apply constraints to embedded elements.
edges(ip::InterpolationByDim{2}) = faces(ip)
edgedof_indices(ip::InterpolationByDim{2}) = facedof_indices(ip)
edgedof_interior_indices(ip::InterpolationByDim{2}) = facedof_interior_indices(ip)
facedof_indices(ip::InterpolationByDim{1}) = vertexdof_indices(ip)

# TODO: Add a fallback that errors if there are multiple dofs per edge/face instead to force
#       interpolations to opt-out instead of silently do nothing.
"""
    adjust_dofs_during_distribution(::Interpolation)

This function must return `true` if the dofs should be adjusted (i.e. permuted) during dof
distribution. This is in contrast to i) adjusting the dofs during [`reinit!`](@ref) in the
assembly loop, or ii) not adjusting at all (which is not needed for low order
interpolations, generally).
"""
adjust_dofs_during_distribution(::Interpolation)

"""
    InterpolationInfo

Gathers all the information needed to distribute dofs for a given interpolation. Note that
this cache is of the same type no matter the interpolation: the purpose is to make
dof-distribution type-stable.
"""
struct InterpolationInfo
    nvertexdofs::Vector{Int}
    nedgedofs::Vector{Int}
    nfacedofs::Vector{Int}
    ncelldofs::Int
    reference_dim::Int
    adjust_during_distribution::Bool
    n_copies::Int
    is_discontinuous::Bool
end
function InterpolationInfo(interpolation::InterpolationByDim{3}, n_copies)
    InterpolationInfo(
        [length(i) for i ∈ vertexdof_indices(interpolation)],
        [length(i) for i ∈ edgedof_interior_indices(interpolation)],
        [length(i) for i ∈ facedof_interior_indices(interpolation)],
        length(celldof_interior_indices(interpolation)),
        3,
        adjust_dofs_during_distribution(interpolation),
        n_copies,
        is_discontinuous(interpolation)
    )
end
function InterpolationInfo(interpolation::InterpolationByDim{2}, n_copies)
    InterpolationInfo(
        [length(i) for i ∈ vertexdof_indices(interpolation)],
        Int[],
        [length(i) for i ∈ facedof_interior_indices(interpolation)],
        length(celldof_interior_indices(interpolation)),
        2,
        adjust_dofs_during_distribution(interpolation),
        n_copies,
        is_discontinuous(interpolation)
    )
end
function InterpolationInfo(interpolation::InterpolationByDim{1}, n_copies)
    InterpolationInfo(
        [length(i) for i ∈ vertexdof_indices(interpolation)],
        Int[],
        Int[],
        length(celldof_interior_indices(interpolation)),
        1,
        adjust_dofs_during_distribution(interpolation),
        n_copies,
        is_discontinuous(interpolation)
    )
end
InterpolationInfo(interpolation::Interpolation) = InterpolationInfo(interpolation, 1)

# Some redundant information about the geometry of the reference cells.
nfaces(::Interpolation{RefHypercube{dim}}) where {dim} = 2*dim
nfaces(::Interpolation{RefTriangle}) = 3
nfaces(::Interpolation{RefTetrahedron}) = 4
nfaces(::Interpolation{RefPrism}) = 5
nfaces(::Interpolation{RefPyramid}) = 5

nedges(::Interpolation{RefLine}) = 0
nedges(::Interpolation{RefQuadrilateral}) = 0
nedges(::Interpolation{RefHexahedron}) = 12
nedges(::Interpolation{RefTriangle}) = 0
nedges(::Interpolation{RefTetrahedron}) = 6
nedges(::Interpolation{RefPrism}) = 9
nedges(::Interpolation{RefPyramid}) =  8

nvertices(::Interpolation{RefHypercube{dim}}) where {dim} = 2^dim
nvertices(::Interpolation{RefTriangle}) = 3
nvertices(::Interpolation{RefTetrahedron}) = 4
nvertices(::Interpolation{RefPrism}) = 6
nvertices(::Interpolation{RefPyramid}) = 5

Base.copy(ip::Interpolation) = ip

"""
    Ferrite.getdim(::Interpolation)

Return the dimension of the reference element for a given interpolation.
"""
@inline getdim(::Interpolation{shape}) where {dim, shape <: AbstractRefShape{dim}} = dim

"""
    Ferrite.getrefshape(::Interpolation)::AbstractRefShape

Return the reference element shape of the interpolation.
"""
@inline getrefshape(::Interpolation{shape}) where {shape} = shape

"""
    Ferrite.getorder(::Interpolation)

Return order of the interpolation.
"""
@inline getorder(::Interpolation{shape,order}) where {shape,order} = order


#####################
# Utility functions #
#####################

"""
    Ferrite.getnbasefunctions(ip::Interpolation)

Return the number of base functions for the interpolation `ip`.
"""
getnbasefunctions(::Interpolation)

# The following functions are used to distribute the dofs. Definitions:
#   vertexdof: dof on a "corner" of the reference shape
#   facedof: dof in the dim-1 dimension (line in 2D, surface in 3D)
#   edgedof: dof on a line between 2 vertices (i.e. "corners") (3D only)
#   celldof: dof that is local to the element

"""
    shape_values!(values::AbstractArray{T}, ip::Interpolation, ξ::Vec)

Evaluate all shape functions of `ip` at once at the reference point `ξ` and store them in
`values`.
"""
@propagate_inbounds function shape_values!(values::AT, ip::IP, ξ::Vec) where {IP <: Interpolation, AT <: AbstractArray}
    @boundscheck checkbounds(values, 1:getnbasefunctions(ip))
    @inbounds for i in 1:getnbasefunctions(ip)
        values[i] = shape_value(ip, ξ, i)
    end
end

"""
    shape_gradients!(gradients::AbstractArray, ip::Interpolation, ξ::Vec)

Evaluate all shape function gradients of `ip` at once at the reference point `ξ` and store
them in `gradients`.
"""
function shape_gradients!(gradients::AT, ip::IP, ξ::Vec) where {IP <: Interpolation, AT <: AbstractArray}
    @boundscheck checkbounds(gradients, 1:getnbasefunctions(ip))
    @inbounds for i in 1:getnbasefunctions(ip)
        gradients[i] = shape_gradient(ip, ξ, i)
    end
end

"""
    shape_gradients_and_values!(gradients::AbstractArray, values::AbstractArray, ip::Interpolation, ξ::Vec)

Evaluate all shape function gradients and values of `ip` at once at the reference point `ξ`
and store them in `values`.
"""
function shape_gradients_and_values!(gradients::GAT, values::SAT, ip::IP, ξ::Vec) where {IP <: Interpolation, SAT <: AbstractArray, GAT <: AbstractArray}
    @boundscheck checkbounds(gradients, 1:getnbasefunctions(ip))
    @boundscheck checkbounds(values, 1:getnbasefunctions(ip))
    @inbounds for i in 1:getnbasefunctions(ip)
        gradients[i], values[i] = shape_gradient_and_value(ip, ξ, i)
    end
end

#= PR798
"""
    shape_hessians_gradients_and_values!(hessians::AbstractVector, gradients::AbstractVector, values::AbstractVector, ip::Interpolation, ξ::Vec)

Evaluate all shape function hessians, gradients and values of `ip` at once at the reference point `ξ`
and store them in `hessians`, `gradients`, and `values`.
"""
@propagate_inbounds function shape_hessians_gradients_and_values!(hessians::AbstractVector, gradients::AbstractVector, values::AbstractVector, ip::Interpolation, ξ::Vec)
    @boundscheck checkbounds(hessians, 1:getnbasefunctions(ip))
    @boundscheck checkbounds(gradients, 1:getnbasefunctions(ip))
    @boundscheck checkbounds(values, 1:getnbasefunctions(ip))
    @inbounds for i in 1:getnbasefunctions(ip)
        hessians[i], gradients[i], values[i] = shape_hessian_gradient_and_value(ip, ξ, i)
    end
end
=#

"""
    shape_hessians_gradients_and_values!(hessians::AbstractVector, gradients::AbstractVector, values::AbstractVector, ip::Interpolation, ξ::Vec)

Evaluate all shape function hessians, gradients and values of `ip` at once at the reference point `ξ`
and store them in `hessians`, `gradients`, and `values`.
"""
@propagate_inbounds function shape_hessians_gradients_and_values!(hessians::AbstractVector, gradients::AbstractVector, values::AbstractVector, ip::Interpolation, ξ::Vec)
    @boundscheck checkbounds(hessians, 1:getnbasefunctions(ip))
    @boundscheck checkbounds(gradients, 1:getnbasefunctions(ip))
    @boundscheck checkbounds(values, 1:getnbasefunctions(ip))
    @inbounds for i in 1:getnbasefunctions(ip)
        hessians[i], gradients[i], values[i] = shape_hessian_gradient_and_value(ip, ξ, i)
    end
end

"""
    shape_value(ip::Interpolation, ξ::Vec, i::Int)

Evaluate the value of the `i`th shape function of the interpolation `ip`
at a point `ξ` on the reference element. The index `i` must
match the index in [`vertices(::Interpolation)`](@ref), [`faces(::Interpolation)`](@ref) and
[`edges(::Interpolation)`](@ref).

For nodal interpolations the indices also must match the
indices of [`reference_coordinates(::Interpolation)`](@ref).
"""
shape_value(ip::Interpolation, ξ::Vec, i::Int)

"""
    shape_gradient(ip::Interpolation, ξ::Vec, i::Int)

Evaluate the gradient of the `i`th shape function of the interpolation `ip` in
reference coordinate `ξ`.
"""
function shape_gradient(ip::Interpolation, ξ::Vec, i::Int)
    return Tensors.gradient(x -> shape_value(ip, x, i), ξ)
end

"""
    shape_gradient_and_value(ip::Interpolation, ξ::Vec, i::Int)

Optimized version combining the evaluation [`Ferrite.shape_value(::Interpolation)`](@ref)
and [`Ferrite.shape_gradient(::Interpolation)`](@ref).
"""
function shape_gradient_and_value(ip::Interpolation, ξ::Vec, i::Int)
    return gradient(x -> shape_value(ip, x, i), ξ, :all)
end

#= PR798
"""
    shape_hessian_gradient_and_value(ip::Interpolation, ξ::Vec, i::Int)

Optimized version combining the evaluation [`Ferrite.shape_value(::Interpolation)`](@ref),
[`Ferrite.shape_gradient(::Interpolation)`](@ref), and the gradient of the latter. 
"""
function shape_hessian_gradient_and_value(ip::Interpolation, ξ::Vec, i::Int)
    return hessian(x -> shape_value(ip, x, i), ξ, :all)
end
=#

"""
    shape_hessian_gradient_and_value(ip::Interpolation, ξ::Vec, i::Int)

Optimized version combining the evaluation [`Ferrite.shape_value(::Interpolation)`](@ref),
[`Ferrite.shape_gradient(::Interpolation)`](@ref), and the gradient of the latter. 
"""
function shape_hessian_gradient_and_value(ip::Interpolation, ξ::Vec, i::Int)
    return hessian(x -> shape_value(ip, x, i), ξ, :all)
end

"""
    reference_coordinates(ip::Interpolation)

Returns a vector of coordinates with length [`getnbasefunctions(::Interpolation)`](@ref)
and indices corresponding to the indices of a dof in [`vertices`](@ref), [`faces`](@ref) and
[`edges`](@ref).

    Only required for nodal interpolations.
    
    TODO: Separate nodal and non-nodal interpolations.
"""
reference_coordinates(::Interpolation)

"""
    vertexdof_indices(ip::Interpolation)

A tuple containing tuples of local dof indices for the respective vertex in local
enumeration on a cell defined by [`vertices(::Cell)`](@ref). The vertex enumeration must
match the vertex enumeration of the corresponding geometrical cell.

!!! note
    The dofs appearing in the tuple must be continuous and increasing! The first dof must be
    the 1, as vertex dofs are enumerated first.
"""
vertexdof_indices(ip::Interpolation) = ntuple(_ -> (), nvertices(ip))

"""
    dirichlet_vertexdof_indices(ip::Interpolation)

A tuple containing tuples of local dof indices for the respective vertex in local
enumeration on a cell defined by [`vertices(::Cell)`](@ref). The vertex enumeration must
match the vertex enumeration of the corresponding geometrical cell.
Used internally in [`ConstraintHandler`](@ref) and defaults to [`vertexdof_indices(ip::Interpolation)`](@ref) for continuous interpolation.

!!! note
    The dofs appearing in the tuple must be continuous and increasing! The first dof must be
    the 1, as vertex dofs are enumerated first.
"""
dirichlet_vertexdof_indices(ip::Interpolation) = vertexdof_indices(ip)

"""
    edgedof_indices(ip::Interpolation)

A tuple containing tuples of local dof indices for the respective edge in local enumeration
on a cell defined by [`edges(::Cell)`](@ref). The edge enumeration must match the edge
enumeration of the corresponding geometrical cell.

The dofs are guaranteed to be aligned with the local ordering of the entities on the oriented edge.
Here the first entries are the vertex dofs, followed by the edge interior dofs.
"""
edgedof_indices(::Interpolation)

"""
    dirichlet_edgedof_indices(ip::Interpolation)

A tuple containing tuples of local dof indices for the respective edge in local enumeration
on a cell defined by [`edges(::Cell)`](@ref). The edge enumeration must match the edge
enumeration of the corresponding geometrical cell.
Used internally in [`ConstraintHandler`](@ref) and defaults to [`edgedof_indices(ip::Interpolation)`](@ref) for continuous interpolation.

The dofs are guaranteed to be aligned with the local ordering of the entities on the oriented edge.
Here the first entries are the vertex dofs, followed by the edge interior dofs.
"""
dirichlet_edgedof_indices(ip::Interpolation) = edgedof_indices(ip)

"""
    edgedof_interior_indices(ip::Interpolation)

A tuple containing tuples of the local dof indices on the interior of the respective edge in
local enumeration on a cell defined by [`edges(::Cell)`](@ref). The edge enumeration must
match the edge enumeration of the corresponding geometrical cell. Note that the vertex dofs
are included here.

!!! note
    The dofs appearing in the tuple must be continuous and increasing! The first dof must be
    computed via "last vertex dof index + 1", if edge dofs exist.
"""
edgedof_interior_indices(::Interpolation)

"""
    facedof_indices(ip::Interpolation)

A tuple containing tuples of all local dof indices for the respective face in local
enumeration on a cell defined by [`faces(::Cell)`](@ref). The face enumeration must match
the face enumeration of the corresponding geometrical cell.
"""
facedof_indices(::Interpolation)

"""
    dirichlet_facedof_indices(ip::Interpolation)

A tuple containing tuples of all local dof indices for the respective face in local
enumeration on a cell defined by [`faces(::Cell)`](@ref). The face enumeration must match
the face enumeration of the corresponding geometrical cell.
Used internally in [`ConstraintHandler`](@ref) and defaults to [`facedof_indices(ip::Interpolation)`](@ref) for continuous interpolation.
"""
dirichlet_facedof_indices(ip::Interpolation) = facedof_indices(ip)

"""
    facedof_interior_indices(ip::Interpolation)

A tuple containing tuples of the local dof indices on the interior of the respective face in
local enumeration on a cell defined by [`faces(::Cell)`](@ref). The face enumeration must
match the face enumeration of the corresponding geometrical cell. Note that the vertex and
edge dofs are included here.

!!! note
    The dofs appearing in the tuple must be continuous and increasing! The first dof must be
    the computed via "last edge interior dof index + 1", if face dofs exist.
"""
facedof_interior_indices(::Interpolation) 

"""
    celldof_interior_indices(ip::Interpolation)

Tuple containing the dof indices associated with the interior of the cell.

!!! note
    The dofs appearing in the tuple must be continuous and increasing! Celldofs are
    enumerated last.
"""
celldof_interior_indices(::Interpolation) = ()

# Some helpers to skip boilerplate
edgedof_indices(ip::InterpolationByDim{3}) = ntuple(_ -> (), nedges(ip))
edgedof_interior_indices(ip::InterpolationByDim{3}) = ntuple(_ -> (), nedges(ip))
facedof_indices(ip::Union{InterpolationByDim{2}, InterpolationByDim{3}}) =  ntuple(_ -> (), nfaces(ip))
facedof_interior_indices(ip::Union{InterpolationByDim{2}, InterpolationByDim{3}}) =  ntuple(_ -> (), nfaces(ip))

"""
    boundarydof_indices(::Type{<:BoundaryIndex})

Helper function to generically dispatch on the correct dof sets of a boundary entity.
"""
boundarydof_indices(::Type{<:BoundaryIndex})

boundarydof_indices(::Type{FaceIndex}) = Ferrite.facedof_indices
boundarydof_indices(::Type{EdgeIndex}) = Ferrite.edgedof_indices
boundarydof_indices(::Type{VertexIndex}) = Ferrite.vertexdof_indices

"""
    is_discontinuous(::Interpolation)
    is_discontinuous(::Type{<:Interpolation})

Checks whether the interpolation is discontinuous (i.e. `DiscontinuousLagrange`)
"""
is_discontinuous(ip::Interpolation) = is_discontinuous(typeof(ip))
is_discontinuous(::Type{<:Interpolation}) = false

"""
    dirichlet_boundarydof_indices(::Type{<:BoundaryIndex})

Helper function to generically dispatch on the correct dof sets of a boundary entity.
Used internally in [`ConstraintHandler`](@ref) and defaults to [`boundarydof_indices(ip::Interpolation)`](@ref) for continuous interpolation.
"""
dirichlet_boundarydof_indices(::Type{<:BoundaryIndex})

dirichlet_boundarydof_indices(::Type{FaceIndex}) = Ferrite.dirichlet_facedof_indices
dirichlet_boundarydof_indices(::Type{EdgeIndex}) = Ferrite.dirichlet_edgedof_indices
dirichlet_boundarydof_indices(::Type{VertexIndex}) = Ferrite.dirichlet_vertexdof_indices

#########################
# DiscontinuousLagrange #
#########################
# TODO generalize to arbitrary basis positionings.
"""
Piecewise discontinuous Lagrange basis via Gauss-Lobatto points.
"""
struct DiscontinuousLagrange{shape, order, unused} <: ScalarInterpolation{shape, order}
    function DiscontinuousLagrange{shape, order}() where {shape <: AbstractRefShape, order}
        new{shape, order, Nothing}()
    end
end

adjust_dofs_during_distribution(::DiscontinuousLagrange) = false

getlowerorder(::DiscontinuousLagrange{shape,order}) where {shape,order} = DiscontinuousLagrange{shape,order-1}()

getnbasefunctions(::DiscontinuousLagrange{shape,order}) where {shape,order} = getnbasefunctions(Lagrange{shape,order}())
getnbasefunctions(::DiscontinuousLagrange{shape,0}) where {shape} = 1

# This just moves all dofs into the interior of the element.
celldof_interior_indices(ip::DiscontinuousLagrange) = ntuple(i->i, getnbasefunctions(ip))

# Mirror the Lagrange element for now to avoid repeating.
dirichlet_facedof_indices(ip::DiscontinuousLagrange{shape, order}) where {shape, order} = dirichlet_facedof_indices(Lagrange{shape, order}())
dirichlet_edgedof_indices(ip::DiscontinuousLagrange{shape, order}) where {shape, order} = dirichlet_edgedof_indices(Lagrange{shape, order}())
dirichlet_vertexdof_indices(ip::DiscontinuousLagrange{shape, order}) where {shape, order} = dirichlet_vertexdof_indices(Lagrange{shape, order}())

# Mirror the Lagrange element for now.
function reference_coordinates(ip::DiscontinuousLagrange{shape, order}) where {shape, order}
    return reference_coordinates(Lagrange{shape,order}())
end
function shape_value(::DiscontinuousLagrange{shape, order}, ξ::Vec{dim}, i::Int) where {dim, shape <: AbstractRefShape{dim}, order}
    return shape_value(Lagrange{shape, order}(), ξ, i)
end

# Excepting the L0 element.
function reference_coordinates(ip::DiscontinuousLagrange{RefHypercube{dim},0}) where dim
    return [Vec{dim, Float64}(ntuple(x->0.0, dim))]
end

function reference_coordinates(ip::DiscontinuousLagrange{RefTriangle,0})
    return [Vec{2,Float64}((1/3,1/3))]
end

function reference_coordinates(ip::DiscontinuousLagrange{RefTetrahedron,0})
   return [Vec{3,Float64}((1/4,1/4,1/4))]
end

function shape_value(ip::DiscontinuousLagrange{shape, 0}, ::Vec{dim, T}, i::Int) where {dim, shape <: AbstractRefShape{dim}, T}
    i > 1 && throw(ArgumentError("no shape function $i for interpolation $ip"))
    return one(T)
end

is_discontinuous(::Type{<:DiscontinuousLagrange}) = true

############
# Lagrange #
############
struct Lagrange{shape, order, unused} <: ScalarInterpolation{shape, order}
    function Lagrange{shape, order}() where {shape <: AbstractRefShape, order}
        new{shape, order, Nothing}()
    end
end

adjust_dofs_during_distribution(::Lagrange) = true
adjust_dofs_during_distribution(::Lagrange{<:Any, 2}) = false
adjust_dofs_during_distribution(::Lagrange{<:Any, 1}) = false

# Vertices for all Lagrange interpolations are the same
vertexdof_indices(::Lagrange{RefLine}) = ((1,),(2,))
vertexdof_indices(::Lagrange{RefQuadrilateral}) = ((1,),(2,),(3,),(4,))
vertexdof_indices(::Lagrange{RefHexahedron}) = ((1,),(2,),(3,),(4,),(5,),(6,),(7,),(8,))
vertexdof_indices(::Lagrange{RefTriangle}) = ((1,),(2,),(3,))
vertexdof_indices(::Lagrange{RefTetrahedron}) = ((1,),(2,),(3,),(4,))
vertexdof_indices(::Lagrange{RefPrism}) = ((1,), (2,), (3,), (4,), (5,), (6,))
vertexdof_indices(::Lagrange{RefPyramid}) = ((1,), (2,), (3,), (4,), (5,),)

getlowerorder(::Lagrange{shape,order}) where {shape,order} = Lagrange{shape,order-1}()
getlowerorder(::Lagrange{shape,1}) where {shape} = DiscontinuousLagrange{shape,0}()

############################
# Lagrange RefLine order 1 #
############################
getnbasefunctions(::Lagrange{RefLine,1}) = 2

function reference_coordinates(::Lagrange{RefLine,1})
    return [Vec{1, Float64}((-1.0,)),
            Vec{1, Float64}(( 1.0,))]
end

function shape_value(ip::Lagrange{RefLine, 1}, ξ::Vec{1}, i::Int)
    ξ_x = ξ[1]
    i == 1 && return (1 - ξ_x) * 0.5
    i == 2 && return (1 + ξ_x) * 0.5
    throw(ArgumentError("no shape function $i for interpolation $ip"))
end

############################
# Lagrange RefLine order 2 #
############################
getnbasefunctions(::Lagrange{RefLine,2}) = 3

facedof_indices(::Lagrange{RefLine,2}) = ((1,), (2,))
celldof_interior_indices(::Lagrange{RefLine,2}) = (3,)

function reference_coordinates(::Lagrange{RefLine,2})
    return [Vec{1, Float64}((-1.0,)),
            Vec{1, Float64}(( 1.0,)),
            Vec{1, Float64}(( 0.0,))]
end

function shape_value(ip::Lagrange{RefLine, 2}, ξ::Vec{1}, i::Int)
    ξ_x = ξ[1]
    i == 1 && return ξ_x * (ξ_x - 1) * 0.5
    i == 2 && return ξ_x * (ξ_x + 1) * 0.5
    i == 3 && return 1 - ξ_x^2
    throw(ArgumentError("no shape function $i for interpolation $ip"))
end

#####################################
# Lagrange RefQuadrilateral order 1 #
#####################################
getnbasefunctions(::Lagrange{RefQuadrilateral,1}) = 4

facedof_indices(::Lagrange{RefQuadrilateral,1}) = ((1,2), (2,3), (3,4), (4,1))

function reference_coordinates(::Lagrange{RefQuadrilateral,1})
    return [Vec{2, Float64}((-1.0, -1.0)),
            Vec{2, Float64}(( 1.0, -1.0)),
            Vec{2, Float64}(( 1.0,  1.0,)),
            Vec{2, Float64}((-1.0,  1.0,))]
end

function shape_value(ip::Lagrange{RefQuadrilateral, 1}, ξ::Vec{2}, i::Int)
    ξ_x = ξ[1]
    ξ_y = ξ[2]
    i == 1 && return (1 - ξ_x) * (1 - ξ_y) * 0.25
    i == 2 && return (1 + ξ_x) * (1 - ξ_y) * 0.25
    i == 3 && return (1 + ξ_x) * (1 + ξ_y) * 0.25
    i == 4 && return (1 - ξ_x) * (1 + ξ_y) * 0.25
    throw(ArgumentError("no shape function $i for interpolation $ip"))
end

#####################################
# Lagrange RefQuadrilateral order 2 #
#####################################
getnbasefunctions(::Lagrange{RefQuadrilateral,2}) = 9

facedof_indices(::Lagrange{RefQuadrilateral,2}) = ((1,2, 5), (2,3, 6), (3,4, 7), (4,1, 8))
facedof_interior_indices(::Lagrange{RefQuadrilateral,2}) = ((5,), (6,), (7,), (8,))
celldof_interior_indices(::Lagrange{RefQuadrilateral,2}) = (9,)

function reference_coordinates(::Lagrange{RefQuadrilateral,2})
    return [Vec{2, Float64}((-1.0, -1.0)),
            Vec{2, Float64}(( 1.0, -1.0)),
            Vec{2, Float64}(( 1.0,  1.0)),
            Vec{2, Float64}((-1.0,  1.0)),
            Vec{2, Float64}(( 0.0, -1.0)),
            Vec{2, Float64}(( 1.0,  0.0)),
            Vec{2, Float64}(( 0.0,  1.0)),
            Vec{2, Float64}((-1.0,  0.0)),
            Vec{2, Float64}(( 0.0,  0.0))]
end

function shape_value(ip::Lagrange{RefQuadrilateral, 2}, ξ::Vec{2}, i::Int)
    ξ_x = ξ[1]
    ξ_y = ξ[2]
    i == 1 && return (ξ_x^2 - ξ_x) * (ξ_y^2 - ξ_y) * 0.25
    i == 2 && return (ξ_x^2 + ξ_x) * (ξ_y^2 - ξ_y) * 0.25
    i == 3 && return (ξ_x^2 + ξ_x) * (ξ_y^2 + ξ_y) * 0.25
    i == 4 && return (ξ_x^2 - ξ_x) * (ξ_y^2 + ξ_y) * 0.25
    i == 5 && return (1 - ξ_x^2) * (ξ_y^2 - ξ_y) * 0.5
    i == 6 && return (ξ_x^2 + ξ_x) * (1 - ξ_y^2) * 0.5
    i == 7 && return (1 - ξ_x^2) * (ξ_y^2 + ξ_y) * 0.5
    i == 8 && return (ξ_x^2 - ξ_x) * (1 - ξ_y^2) * 0.5
    i == 9 && return (1 - ξ_x^2) * (1 - ξ_y^2)
    throw(ArgumentError("no shape function $i for interpolation $ip"))
end

#####################################
# Lagrange RefQuadrilateral order 3 #
#####################################
getnbasefunctions(::Lagrange{RefQuadrilateral, 3}) = 16

facedof_indices(::Lagrange{RefQuadrilateral, 3}) = ((1,2, 5,6), (2,3, 7,8), (3,4, 9,10), (4,1, 11,12))
facedof_interior_indices(::Lagrange{RefQuadrilateral, 3}) = ((5,6), (7,8), (9,10), (11,12))
celldof_interior_indices(::Lagrange{RefQuadrilateral, 3}) = (13,14,15,16)

function reference_coordinates(::Lagrange{RefQuadrilateral, 3})
    return [Vec{2, Float64}((-1.0, -1.0)),
            Vec{2, Float64}(( 1.0, -1.0)),
            Vec{2, Float64}(( 1.0,  1.0)),
            Vec{2, Float64}((-1.0,  1.0)),
            Vec{2, Float64}((-1/3, -1.0)),
            Vec{2, Float64}(( 1/3, -1.0)),
            Vec{2, Float64}(( 1.0, -1/3)),
            Vec{2, Float64}(( 1.0,  1/3)),
            Vec{2, Float64}(( 1/3,  1.0)),
            Vec{2, Float64}((-1/3,  1.0)),
            Vec{2, Float64}((-1.0,  1/3)),
            Vec{2, Float64}((-1.0, -1/3)),
            Vec{2, Float64}((-1/3, -1/3)),
            Vec{2, Float64}(( 1/3, -1/3)),
            Vec{2, Float64}((-1/3,  1/3)),
            Vec{2, Float64}(( 1/3,  1/3))]
end

function shape_value(ip::Lagrange{RefQuadrilateral, 3}, ξ::Vec{2}, i::Int)
    # See https://defelement.com/elements/examples/quadrilateral-Q-3.html
    # Transform domain from [-1, 1] × [-1, 1] to [0, 1] × [0, 1]
    ξ_x = ξ[1]*0.5 + 0.5
    ξ_y = ξ[2]*0.5 + 0.5
    i ==  1 && return (81*ξ_x^3*ξ_y^3)/4 - (81*ξ_x^3*ξ_y^2)/2 + (99*ξ_x^3*ξ_y)/4 - (9*ξ_x^3)/2 - (81*ξ_x^2*ξ_y^3)/2 + (81*ξ_x^2*ξ_y^2) - (99*ξ_x^2*ξ_y)/2 + (9*ξ_x^2) + (99*ξ_x*ξ_y^3)/4 - (99*ξ_x*ξ_y^2)/2 + (121*ξ_x*ξ_y)/4 - (11*ξ_x)/2 - (9*ξ_y^3)/2 + 9*ξ_y^2 - (11*ξ_y)/2 + 1
    i ==  2 && return (ξ_x*( - 81*ξ_x^2*ξ_y^3 + 162*ξ_x^2*ξ_y^2 - 99*ξ_x^2*ξ_y + 18*ξ_x^2 + 81*ξ_x*ξ_y^3 - 162*ξ_x*ξ_y^2 + 99*ξ_x*ξ_y - 18*ξ_x - 18*ξ_y^3 + 36*ξ_y^2 - 22*ξ_y + 4))/4
    i ==  4 && return (ξ_y*( - 81*ξ_x^3*ξ_y^2 + 81*ξ_x^3*ξ_y - 18*ξ_x^3 + 162*ξ_x^2*ξ_y^2 - 162*ξ_x^2*ξ_y + 36*ξ_x^2 - 99*ξ_x*ξ_y^2 + 99*ξ_x*ξ_y - 22*ξ_x + 18*ξ_y^2 - 18*ξ_y + 4))/4
    i ==  3 && return (ξ_x*ξ_y*(81*ξ_x^2*ξ_y^2 - 81*ξ_x^2*ξ_y + 18*ξ_x^2 - 81*ξ_x*ξ_y^2 + 81*ξ_x*ξ_y - 18*ξ_x + 18*ξ_y^2 - 18*ξ_y + 4))/4
    i ==  5 && return (9*ξ_x*( - 27*ξ_x^2*ξ_y^3 + 54*ξ_x^2*ξ_y^2 - 33*ξ_x^2*ξ_y + 6*ξ_x^2 + 45*ξ_x*ξ_y^3 - 90*ξ_x*ξ_y^2 + 55*ξ_x*ξ_y - 10*ξ_x - 18*ξ_y^3 + 36*ξ_y^2 - 22*ξ_y + 4))/4
    i ==  6 && return (9*ξ_x*(27*ξ_x^2*ξ_y^3 - 54*ξ_x^2*ξ_y^2 + 33*ξ_x^2*ξ_y - 6*ξ_x^2 - 36*ξ_x*ξ_y^3 + 72*ξ_x*ξ_y^2 - 44*ξ_x*ξ_y + 8*ξ_x + 9*ξ_y^3 - 18*ξ_y^2 + 11*ξ_y - 2))/4
    i ==  12 && return (9*ξ_y*( - 27*ξ_x^3*ξ_y^2 + 45*ξ_x^3*ξ_y - 18*ξ_x^3 + 54*ξ_x^2*ξ_y^2 - 90*ξ_x^2*ξ_y + 36*ξ_x^2 - 33*ξ_x*ξ_y^2 + 55*ξ_x*ξ_y - 22*ξ_x + 6*ξ_y^2 - 10*ξ_y + 4))/4
    i ==  11 && return (9*ξ_y*(27*ξ_x^3*ξ_y^2 - 36*ξ_x^3*ξ_y + 9*ξ_x^3 - 54*ξ_x^2*ξ_y^2 + 72*ξ_x^2*ξ_y - 18*ξ_x^2 + 33*ξ_x*ξ_y^2 - 44*ξ_x*ξ_y + 11*ξ_x - 6*ξ_y^2 + 8*ξ_y - 2))/4
    i ==  7 && return (9*ξ_x*ξ_y*(27*ξ_x^2*ξ_y^2 - 45*ξ_x^2*ξ_y + 18*ξ_x^2 - 27*ξ_x*ξ_y^2 + 45*ξ_x*ξ_y - 18*ξ_x + 6*ξ_y^2 - 10*ξ_y + 4))/4
    i == 8 && return (9*ξ_x*ξ_y*( - 27*ξ_x^2*ξ_y^2 + 36*ξ_x^2*ξ_y - 9*ξ_x^2 + 27*ξ_x*ξ_y^2 - 36*ξ_x*ξ_y + 9*ξ_x - 6*ξ_y^2 + 8*ξ_y - 2))/4
    i == 10 && return (9*ξ_x*ξ_y*(27*ξ_x^2*ξ_y^2 - 27*ξ_x^2*ξ_y + 6*ξ_x^2 - 45*ξ_x*ξ_y^2 + 45*ξ_x*ξ_y - 10*ξ_x + 18*ξ_y^2 - 18*ξ_y + 4))/4
    i == 9 && return (9*ξ_x*ξ_y*( - 27*ξ_x^2*ξ_y^2 + 27*ξ_x^2*ξ_y - 6*ξ_x^2 + 36*ξ_x*ξ_y^2 - 36*ξ_x*ξ_y + 8*ξ_x - 9*ξ_y^2 + 9*ξ_y - 2))/4
    i == 13 && return (81*ξ_x*ξ_y*(9*ξ_x^2*ξ_y^2 - 15*ξ_x^2*ξ_y + 6*ξ_x^2 - 15*ξ_x*ξ_y^2 + 25*ξ_x*ξ_y - 10*ξ_x + 6*ξ_y^2 - 10*ξ_y + 4))/4
    i == 14 && return (81*ξ_x*ξ_y*( - 9*ξ_x^2*ξ_y^2 + 15*ξ_x^2*ξ_y - 6*ξ_x^2 + 12*ξ_x*ξ_y^2 - 20*ξ_x*ξ_y + 8*ξ_x - 3*ξ_y^2 + 5*ξ_y - 2))/4
    i == 15 && return (81*ξ_x*ξ_y*( - 9*ξ_x^2*ξ_y^2 + 12*ξ_x^2*ξ_y - 3*ξ_x^2 + 15*ξ_x*ξ_y^2 - 20*ξ_x*ξ_y + 5*ξ_x - 6*ξ_y^2 + 8*ξ_y - 2))/4
    i == 16 && return (81*ξ_x*ξ_y*(9*ξ_x^2*ξ_y^2 - 12*ξ_x^2*ξ_y + 3*ξ_x^2 - 12*ξ_x*ξ_y^2 + 16*ξ_x*ξ_y - 4*ξ_x + 3*ξ_y^2 - 4*ξ_y + 1))/4
    throw(ArgumentError("no shape function $i for interpolation $ip"))
end

################################
# Lagrange RefTriangle order 1 #
################################
getnbasefunctions(::Lagrange{RefTriangle,1}) = 3

facedof_indices(::Lagrange{RefTriangle,1}) = ((1,2), (2,3), (3,1))

function reference_coordinates(::Lagrange{RefTriangle,1})
    return [Vec{2, Float64}((1.0, 0.0)),
            Vec{2, Float64}((0.0, 1.0)),
            Vec{2, Float64}((0.0, 0.0))]
end

function shape_value(ip::Lagrange{RefTriangle, 1}, ξ::Vec{2}, i::Int)
    ξ_x = ξ[1]
    ξ_y = ξ[2]
    i == 1 && return ξ_x
    i == 2 && return ξ_y
    i == 3 && return 1. - ξ_x - ξ_y
    throw(ArgumentError("no shape function $i for interpolation $ip"))
end

################################
# Lagrange RefTriangle order 2 #
################################
getnbasefunctions(::Lagrange{RefTriangle,2}) = 6

facedof_indices(::Lagrange{RefTriangle,2}) = ((1,2,4), (2,3,5), (3,1,6))
facedof_interior_indices(::Lagrange{RefTriangle,2}) = ((4,), (5,), (6,))

function reference_coordinates(::Lagrange{RefTriangle,2})
    return [Vec{2, Float64}((1.0, 0.0)),
            Vec{2, Float64}((0.0, 1.0)),
            Vec{2, Float64}((0.0, 0.0)),
            Vec{2, Float64}((0.5, 0.5)),
            Vec{2, Float64}((0.0, 0.5)),
            Vec{2, Float64}((0.5, 0.0))]
end

function shape_value(ip::Lagrange{RefTriangle, 2}, ξ::Vec{2}, i::Int)
    ξ_x = ξ[1]
    ξ_y = ξ[2]
    γ = 1. - ξ_x - ξ_y
    i == 1 && return ξ_x * (2ξ_x - 1)
    i == 2 && return ξ_y * (2ξ_y - 1)
    i == 3 && return γ * (2γ - 1)
    i == 4 && return 4ξ_x * ξ_y
    i == 5 && return 4ξ_y * γ
    i == 6 && return 4ξ_x * γ
    throw(ArgumentError("no shape function $i for interpolation $ip"))
end

######################################
# Lagrange RefTriangle order 3, 4, 5 #
######################################
# see https://getfem.readthedocs.io/en/latest/userdoc/appendixA.html

const Lagrange2Tri345 = Union{
    Lagrange{RefTriangle,3},
    Lagrange{RefTriangle,4},
    Lagrange{RefTriangle,5},
}

function getnbasefunctions(ip::Lagrange2Tri345)
    order = getorder(ip)
    return (order + 1) * (order + 2) ÷ 2
end

# Permutation to switch numbering to Ferrite ordering
const permdof2DLagrange2Tri345 = Dict{Int,Vector{Int}}(
    1 => [1, 2, 3],
    2 => [3, 6, 1, 5, 4, 2],
    3 => [4, 10, 1, 7, 9, 8, 5, 2, 3, 6],
    4 => [5, 15, 1, 9, 12, 14, 13, 10, 6, 2, 3, 4, 7, 8, 11],
    5 => [6, 21, 1, 11, 15, 18, 20, 19, 16, 12, 7, 2, 3, 4, 5, 8, 9, 10, 13, 14, 17],
)

function facedof_indices(ip::Lagrange2Tri345)
    order = getorder(ip)
    order == 1 && return ((1,2), (2,3), (3,1))
    order == 2 && return ((1,2,4), (2,3,5), (3,1,6))
    order == 3 && return ((1,2,4,5), (2,3,6,7), (3,1,8,9))
    order == 4 && return ((1,2,4,5,6), (2,3,7,8,9), (3,1,10,11,12))
    order == 5 && return ((1,2,4,5,6,7), (2,3,8,9,10,11), (3,1,12,13,14,15))

    throw(ArgumentError("Unsupported order $order for Lagrange on triangles."))
end

function facedof_interior_indices(ip::Lagrange2Tri345)
    order = getorder(ip)
    order == 1 && return ((), (), ())
    order == 2 && return ((4,), (5,), (6,))
    order == 3 && return ((4,5), (6,7), (8,9))
    order == 4 && return ((4,5,6), (7,8,9), (10,11,12))
    order == 5 && return ((4,5,6,7), (8,9,10,11), (12,13,14,15))
    throw(ArgumentError("Unsupported order $order for Lagrange on triangles."))
end

function celldof_interior_indices(ip::Lagrange2Tri345)
    order = getorder(ip)
    ncellintdofs = (order + 1) * (order + 2) ÷ 2 - 3 * order
    totaldofs = getnbasefunctions(ip)
    return ntuple(i->totaldofs-ncellintdofs+i, ncellintdofs)
end

function reference_coordinates(ip::Lagrange2Tri345)
    order = getorder(ip)
    coordpts = Vector{Vec{2, Float64}}()
    for k = 0:order
        for l = 0:(order - k)
            push!(coordpts, Vec{2, Float64}((l / order, k / order)))
        end
    end
    return permute!(coordpts, permdof2DLagrange2Tri345[order])
end

function shape_value(ip::Lagrange2Tri345, ξ::Vec{2}, i::Int)
    if !(0 < i <= getnbasefunctions(ip))
        throw(ArgumentError("no shape function $i for interpolation $ip"))
    end
    order = getorder(ip)
    i = permdof2DLagrange2Tri345[order][i]
    ξ_x = ξ[1]
    ξ_y = ξ[2]
    i1, i2, i3 = _numlin_basis2D(i, order)
    val = one(ξ_y)
    i1 ≥ 1 && (val *= prod((order - order * (ξ_x + ξ_y ) - j) / (j + 1) for j = 0:(i1 - 1)))
    i2 ≥ 1 && (val *= prod((order * ξ_x - j) / (j + 1) for j = 0:(i2 - 1)))
    i3 ≥ 1 && (val *= prod((order * ξ_y - j) / (j + 1) for j = 0:(i3 - 1)))
    return val
end

function _numlin_basis2D(i, order)
    c, j1, j2, j3 = 0, 0, 0, 0
    for k = 0:order
        if i <= c + (order + 1 - k)
            j2 = i - c - 1
            break
        else
            j3 += 1
            c += order + 1 - k
        end
    end
    j1 = order - j2 -j3
    return j1, j2, j3
end

###################################
# Lagrange RefTetrahedron order 1 #
###################################
getnbasefunctions(::Lagrange{RefTetrahedron,1}) = 4

facedof_indices(::Lagrange{RefTetrahedron,1}) = ((1,3,2), (1,2,4), (2,3,4), (1,4,3))
edgedof_indices(::Lagrange{RefTetrahedron,1}) = ((1,2), (2,3), (3,1), (1,4), (2,4), (3,4))

function reference_coordinates(::Lagrange{RefTetrahedron,1})
    return [Vec{3, Float64}((0.0, 0.0, 0.0)),
            Vec{3, Float64}((1.0, 0.0, 0.0)),
            Vec{3, Float64}((0.0, 1.0, 0.0)),
            Vec{3, Float64}((0.0, 0.0, 1.0))]
end

function shape_value(ip::Lagrange{RefTetrahedron, 1}, ξ::Vec{3}, i::Int)
    ξ_x = ξ[1]
    ξ_y = ξ[2]
    ξ_z = ξ[3]
    i == 1 && return 1.0 - ξ_x - ξ_y - ξ_z
    i == 2 && return ξ_x
    i == 3 && return ξ_y
    i == 4 && return ξ_z
    throw(ArgumentError("no shape function $i for interpolation $ip"))
end

###################################
# Lagrange RefTetrahedron order 2 #
###################################
getnbasefunctions(::Lagrange{RefTetrahedron,2}) = 10

facedof_indices(::Lagrange{RefTetrahedron,2}) = ((1,3,2,7,6,5), (1,2,4,5,9,8), (2,3,4,6,10,9), (1,4,3,8,10,7))
edgedof_indices(::Lagrange{RefTetrahedron,2}) = ((1,2,5), (2,3,6), (3,1,7), (1,4,8), (2,4,9), (3,4,10))
edgedof_interior_indices(::Lagrange{RefTetrahedron,2}) = ((5,), (6,), (7,), (8,), (9,), (10,))

function reference_coordinates(::Lagrange{RefTetrahedron,2})
    return [Vec{3, Float64}((0.0, 0.0, 0.0)),
            Vec{3, Float64}((1.0, 0.0, 0.0)),
            Vec{3, Float64}((0.0, 1.0, 0.0)),
            Vec{3, Float64}((0.0, 0.0, 1.0)),
            Vec{3, Float64}((0.5, 0.0, 0.0)),
            Vec{3, Float64}((0.5, 0.5, 0.0)),
            Vec{3, Float64}((0.0, 0.5, 0.0)),
            Vec{3, Float64}((0.0, 0.0, 0.5)),
            Vec{3, Float64}((0.5, 0.0, 0.5)),
            Vec{3, Float64}((0.0, 0.5, 0.5))]
end

# http://www.colorado.edu/engineering/CAS/courses.d/AFEM.d/AFEM.Ch09.d/AFEM.Ch09.pdf
# http://www.colorado.edu/engineering/CAS/courses.d/AFEM.d/AFEM.Ch10.d/AFEM.Ch10.pdf
function shape_value(ip::Lagrange{RefTetrahedron, 2}, ξ::Vec{3}, i::Int)
    ξ_x = ξ[1]
    ξ_y = ξ[2]
    ξ_z = ξ[3]
    i == 1  && return (-2 * ξ_x - 2 * ξ_y - 2 * ξ_z + 1) * (-ξ_x - ξ_y - ξ_z + 1)
    i == 2  && return ξ_x * (2 * ξ_x - 1)
    i == 3  && return ξ_y * (2 * ξ_y - 1)
    i == 4  && return ξ_z * (2 * ξ_z - 1)
    i == 5  && return ξ_x * (-4 * ξ_x - 4 * ξ_y - 4 * ξ_z + 4)
    i == 6  && return 4 * ξ_x * ξ_y
    i == 7  && return 4 * ξ_y * (-ξ_x - ξ_y - ξ_z + 1)
    i == 8  && return ξ_z * (-4 * ξ_x - 4 * ξ_y - 4 * ξ_z + 4)
    i == 9  && return 4 * ξ_x * ξ_z
    i == 10 && return 4 * ξ_y * ξ_z
    throw(ArgumentError("no shape function $i for interpolation $ip"))
end

##################################
# Lagrange RefHexahedron order 1 #
##################################
getnbasefunctions(::Lagrange{RefHexahedron,1}) = 8

facedof_indices(::Lagrange{RefHexahedron,1}) = ((1,4,3,2), (1,2,6,5), (2,3,7,6), (3,4,8,7), (1,5,8,4), (5,6,7,8))
edgedof_indices(::Lagrange{RefHexahedron,1}) = ((1,2), (2,3), (3,4), (4,1), (5,6), (6,7), (7,8), (8,5), (1,5), (2,6), (3,7), (4,8))

function reference_coordinates(::Lagrange{RefHexahedron,1})
    return [Vec{3, Float64}((-1.0, -1.0, -1.0)),
            Vec{3, Float64}(( 1.0, -1.0, -1.0)),
            Vec{3, Float64}(( 1.0,  1.0, -1.0)),
            Vec{3, Float64}((-1.0,  1.0, -1.0)),
            Vec{3, Float64}((-1.0, -1.0,  1.0)),
            Vec{3, Float64}(( 1.0, -1.0,  1.0)),
            Vec{3, Float64}(( 1.0,  1.0,  1.0)),
            Vec{3, Float64}((-1.0,  1.0,  1.0))]
end

function shape_value(ip::Lagrange{RefHexahedron, 1}, ξ::Vec{3}, i::Int)
    ξ_x = ξ[1]
    ξ_y = ξ[2]
    ξ_z = ξ[3]
    i == 1 && return 0.125(1 - ξ_x) * (1 - ξ_y) * (1 - ξ_z)
    i == 2 && return 0.125(1 + ξ_x) * (1 - ξ_y) * (1 - ξ_z)
    i == 3 && return 0.125(1 + ξ_x) * (1 + ξ_y) * (1 - ξ_z)
    i == 4 && return 0.125(1 - ξ_x) * (1 + ξ_y) * (1 - ξ_z)
    i == 5 && return 0.125(1 - ξ_x) * (1 - ξ_y) * (1 + ξ_z)
    i == 6 && return 0.125(1 + ξ_x) * (1 - ξ_y) * (1 + ξ_z)
    i == 7 && return 0.125(1 + ξ_x) * (1 + ξ_y) * (1 + ξ_z)
    i == 8 && return 0.125(1 - ξ_x) * (1 + ξ_y) * (1 + ξ_z)
    throw(ArgumentError("no shape function $i for interpolation $ip"))
end


##################################
# Lagrange RefHexahedron order 2 #
##################################
# Based on vtkTriQuadraticHexahedron (see https://kitware.github.io/vtk-examples/site/Cxx/GeometricObjects/IsoparametricCellsDemo/)
getnbasefunctions(::Lagrange{RefHexahedron,2}) = 27

facedof_indices(::Lagrange{RefHexahedron,2}) = (
    (1,4,3,2, 12,11,10,9, 21),
    (1,2,6,5, 9,18,13,17, 22),
    (2,3,7,6, 10,19,14,18, 23),
    (3,4,8,7, 11,20,15,19, 24),
    (1,5,8,4, 17,16,20,12, 25),
    (5,6,7,8, 13,14,15,16, 26),
)
facedof_interior_indices(::Lagrange{RefHexahedron,2}) = (
    (21,), (22,), (23,), (24,), (25,), (26,),
)

edgedof_indices(::Lagrange{RefHexahedron,2}) = (
    (1,2, 9),
    (2,3, 10),
    (3,4, 11),
    (4,1, 12),
    (5,6, 13),
    (6,7, 14),
    (7,8, 15),
    (8,5, 16),
    (1,5, 17),
    (2,6, 18),
    (3,7, 19),
    (4,8, 20),
)
edgedof_interior_indices(::Lagrange{RefHexahedron,2}) = (
    (9,), (10,), (11,), (12,), (13,), (14,), (15,), (16,), (17), (18,), (19,), (20,)
)

celldof_interior_indices(::Lagrange{RefHexahedron,2}) = (27,)

function reference_coordinates(::Lagrange{RefHexahedron,2})
           # vertex
    return [Vec{3, Float64}((-1.0, -1.0, -1.0)), #  1
            Vec{3, Float64}(( 1.0, -1.0, -1.0)), #  2
            Vec{3, Float64}(( 1.0,  1.0, -1.0)), #  3
            Vec{3, Float64}((-1.0,  1.0, -1.0)), #  4
            Vec{3, Float64}((-1.0, -1.0,  1.0)), #  5
            Vec{3, Float64}(( 1.0, -1.0,  1.0)), #  6
            Vec{3, Float64}(( 1.0,  1.0,  1.0)), #  7
            Vec{3, Float64}((-1.0,  1.0,  1.0)), #  8
            # edge
            Vec{3, Float64}(( 0.0, -1.0, -1.0)), #  9
            Vec{3, Float64}(( 1.0,  0.0, -1.0)),
            Vec{3, Float64}(( 0.0,  1.0, -1.0)),
            Vec{3, Float64}((-1.0,  0.0, -1.0)),
            Vec{3, Float64}(( 0.0, -1.0,  1.0)),
            Vec{3, Float64}(( 1.0,  0.0,  1.0)),
            Vec{3, Float64}(( 0.0,  1.0,  1.0)),
            Vec{3, Float64}((-1.0,  0.0,  1.0)),
            Vec{3, Float64}((-1.0, -1.0,  0.0)),
            Vec{3, Float64}(( 1.0, -1.0,  0.0)),
            Vec{3, Float64}(( 1.0,  1.0,  0.0)),
            Vec{3, Float64}((-1.0,  1.0,  0.0)), # 20
            Vec{3, Float64}(( 0.0,  0.0, -1.0)),
            Vec{3, Float64}(( 0.0, -1.0,  0.0)),
            Vec{3, Float64}(( 1.0,  0.0,  0.0)),
            Vec{3, Float64}(( 0.0,  1.0,  0.0)),
            Vec{3, Float64}((-1.0,  0.0,  0.0)),
            Vec{3, Float64}(( 0.0,  0.0,  1.0)), # 26
            # interior
            Vec{3, Float64}((0.0, 0.0, 0.0)),    # 27
            ]
end

function shape_value(ip::Lagrange{RefHexahedron, 2}, ξ::Vec{3, T}, i::Int) where {T}
    # Some local helpers.
    @inline φ₁(x::T) = -0.5*x*(1-x)
    @inline φ₂(x::T) = (1+x)*(1-x)
    @inline φ₃(x::T) = 0.5*x*(1+x)
    (ξ_x, ξ_y, ξ_z) = ξ
    # vertices
    i == 1 && return φ₁(ξ_x) * φ₁(ξ_y) * φ₁(ξ_z)
    i == 2 && return φ₃(ξ_x) * φ₁(ξ_y) * φ₁(ξ_z)
    i == 3 && return φ₃(ξ_x) * φ₃(ξ_y) * φ₁(ξ_z)
    i == 4 && return φ₁(ξ_x) * φ₃(ξ_y) * φ₁(ξ_z)
    i == 5 && return φ₁(ξ_x) * φ₁(ξ_y) * φ₃(ξ_z)
    i == 6 && return φ₃(ξ_x) * φ₁(ξ_y) * φ₃(ξ_z)
    i == 7 && return φ₃(ξ_x) * φ₃(ξ_y) * φ₃(ξ_z)
    i == 8 && return φ₁(ξ_x) * φ₃(ξ_y) * φ₃(ξ_z)
    # edges
    i ==  9 && return φ₂(ξ_x) * φ₁(ξ_y) * φ₁(ξ_z)
    i == 10 && return φ₃(ξ_x) * φ₂(ξ_y) * φ₁(ξ_z)
    i == 11 && return φ₂(ξ_x) * φ₃(ξ_y) * φ₁(ξ_z)
    i == 12 && return φ₁(ξ_x) * φ₂(ξ_y) * φ₁(ξ_z)
    i == 13 && return φ₂(ξ_x) * φ₁(ξ_y) * φ₃(ξ_z)
    i == 14 && return φ₃(ξ_x) * φ₂(ξ_y) * φ₃(ξ_z)
    i == 15 && return φ₂(ξ_x) * φ₃(ξ_y) * φ₃(ξ_z)
    i == 16 && return φ₁(ξ_x) * φ₂(ξ_y) * φ₃(ξ_z)
    i == 17 && return φ₁(ξ_x) * φ₁(ξ_y) * φ₂(ξ_z)
    i == 18 && return φ₃(ξ_x) * φ₁(ξ_y) * φ₂(ξ_z)
    i == 19 && return φ₃(ξ_x) * φ₃(ξ_y) * φ₂(ξ_z)
    i == 20 && return φ₁(ξ_x) * φ₃(ξ_y) * φ₂(ξ_z)
    # faces
    i == 21 && return φ₂(ξ_x) * φ₂(ξ_y) * φ₁(ξ_z)
    i == 22 && return φ₂(ξ_x) * φ₁(ξ_y) * φ₂(ξ_z)
    i == 23 && return φ₃(ξ_x) * φ₂(ξ_y) * φ₂(ξ_z)
    i == 24 && return φ₂(ξ_x) * φ₃(ξ_y) * φ₂(ξ_z)
    i == 25 && return φ₁(ξ_x) * φ₂(ξ_y) * φ₂(ξ_z)
    i == 26 && return φ₂(ξ_x) * φ₂(ξ_y) * φ₃(ξ_z)
    # interior
    i == 27 && return φ₂(ξ_x) * φ₂(ξ_y) * φ₂(ξ_z)
    throw(ArgumentError("no shape function $i for interpolation $ip"))
end


#############################
# Lagrange RefPrism order 1 #
#############################
# Build on https://defelement.com/elements/examples/prism-Lagrange-1.html
getnbasefunctions(::Lagrange{RefPrism,1}) = 6

facedof_indices(::Lagrange{RefPrism,1}) = ((1,3,2), (1,2,5,4), (3,1,4,6), (2,3,6,5), (4,5,6))
edgedof_indices(::Lagrange{RefPrism,1}) = ((2,1), (1,3), (1,4), (3,2), (2,5), (3,6), (4,5), (4,6), (6,5))

function reference_coordinates(::Lagrange{RefPrism,1})
    return [Vec{3, Float64}((0.0, 0.0, 0.0)),
            Vec{3, Float64}((1.0, 0.0, 0.0)),
            Vec{3, Float64}((0.0, 1.0, 0.0)),
            Vec{3, Float64}((0.0, 0.0, 1.0)),
            Vec{3, Float64}((1.0, 0.0, 1.0)),
            Vec{3, Float64}((0.0, 1.0, 1.0))]
end

function shape_value(ip::Lagrange{RefPrism,1}, ξ::Vec{3}, i::Int)
    (x,y,z) = ξ
    i == 1 && return 1-x-y -z*(1-x-y)
    i == 2 && return x*(1-z)
    i == 3 && return y*(1-z)
    i == 4 && return z*(1-x-y)
    i == 5 && return x*z
    i == 6 && return y*z
    throw(ArgumentError("no shape function $i for interpolation $ip"))
end

#############################
# Lagrange RefPrism order 2 #
#############################
# Build on https://defelement.com/elements/examples/prism-Lagrange-2.html .
# This is simply the tensor-product of a quadratic triangle with a quadratic line.
getnbasefunctions(::Lagrange{RefPrism,2}) = 18

facedof_indices(::Lagrange{RefPrism,2}) = (
    #Vertices| Edges  | Face 
    (1,3,2  , 8,10,7         ),
    (1,2,5,4, 7,11,13,9,   16), 
    (3,1,4,6, 8,9,14,12,   17),
    (2,3,6,5, 10,12,15,11, 18),
    (4,5,6  , 13,15,14       ),
)
facedof_interior_indices(::Lagrange{RefPrism,2}) = (
    #Vertices| Edges  | Face 
    (), 
    (16,), 
    (17,), 
    (18,), 
    (),
)
edgedof_indices(::Lagrange{RefPrism,2}) = (
    #Vert|Edge
    (2,1, 7),
    (1,3, 8),
    (1,4, 9),
    (3,2, 10),
    (2,5, 11),
    (3,6, 12),
    (4,5, 13),
    (4,6, 14),
    (6,5, 15),
)
edgedof_interior_indices(::Lagrange{RefPrism,2}) = (
    #Vert|Edge
    (7,),
    (8,),
    (9,),
    (10,),
    (11,),
    (12,),
    (13,),
    (14,),
    (15,),
)

function reference_coordinates(::Lagrange{RefPrism,2})
    return [Vec{3, Float64}((0.0, 0.0, 0.0)),
            Vec{3, Float64}((1.0, 0.0, 0.0)),
            Vec{3, Float64}((0.0, 1.0, 0.0)),
            Vec{3, Float64}((0.0, 0.0, 1.0)),
            Vec{3, Float64}((1.0, 0.0, 1.0)),
            Vec{3, Float64}((0.0, 1.0, 1.0)),
            Vec{3, Float64}((1/2, 0.0, 0.0)),
            Vec{3, Float64}((0.0, 1/2, 0.0)),
            Vec{3, Float64}((0.0, 0.0, 1/2)),
            Vec{3, Float64}((1/2, 1/2, 0.0)),
            Vec{3, Float64}((1.0, 0.0, 1/2)),
            Vec{3, Float64}((0.0, 1.0, 1/2)),
            Vec{3, Float64}((1/2, 0.0, 1.0)),
            Vec{3, Float64}((0.0, 1/2, 1.0)),
            Vec{3, Float64}((1/2, 1/2, 1.0)),
            Vec{3, Float64}((1/2, 0.0, 1/2)),
            Vec{3, Float64}((0.0, 1/2, 1/2)),
            Vec{3, Float64}((1/2, 1/2, 1/2)),]
end

function shape_value(ip::Lagrange{RefPrism, 2}, ξ::Vec{3}, i::Int)
    (x,y,z) = ξ
    x² = x*x
    y² = y*y
    z² = z*z
    i == 1  && return 4*x²*z² - 6x²*z +2x² +8x*y*z² -12x*y*z +4x*y -6x*z² +9x*z -3x +4y²*z² -6y²*z + 2y² -6y*z² +9y*z -3*y +2z² -3z +1
    i == 2  && return x*(4x*z² -6x*z +2x -2z² +3z -1)
    i == 3  && return y*(4y*z² -6y*z +2y -2z² +3z -1)
    i == 4  && return z*(4x²*z -2x² + 8x*y*z -4x*y -6x*z +3x +4y²*z -2y² -6y*z +3y +2z -1)
    i == 5  && return x*z*(4x*z -2x -2z +1)
    i == 6  && return y*z*(4y*z -2y -2z +1)
    i == 7  && return 4x*(-2x*z² +3x*z -x -2*y*z² +3y*z -y +2z² -3z +1)
    i == 8  && return 4y*(-2x*z² +3x*z -x -2*y*z² +3y*z -y +2z² -3z +1)
    i == 9  && return 4z*(-2x²*z +2x² -4x*y*z +4x*y +3x*z -3x -2y²*z +2y² +3y*z -3y -z +1)
    i == 10 && return 4x*y*(2z² -3z +1)
    i == 11 && return 4x*z*(-2x*z +2x +z -1)
    i == 12 && return 4y*z*(-2y*z +2y +z -1)
    i == 13 && return 4x*z*(-2x*z +x -2y*z +y +2z -1)
    i == 14 && return 4y*z*(-2x*z +x -2y*z +y +2z -1)
    i == 15 && return 4x*y*z*(2z -1)
    i == 16 && return 16x*z*(x*z -x +y*z -y -z +1)
    i == 17 && return 16y*z*(x*z -x +y*z -y -z +1)
    i == 18 && return 16x*y*z*(1 -z)
    throw(ArgumentError("no shape function $i for interpolation $ip"))
end


#####################################
# Lagrange dim 3 RefPyramid order 1 #
#####################################
getnbasefunctions(::Lagrange{RefPyramid,1}) = 5
facedof_indices(::Lagrange{RefPyramid,1}) = ((1,3,4,2), (1,2,5), (1,5,3), (2,4,5), (3,5,4), )
edgedof_indices(::Lagrange{RefPyramid,1}) = ((1,2), (1,3), (1,5), (2,4), (2,5), (4,3), (3,5), (4,5))
 
function reference_coordinates(::Lagrange{RefPyramid,1})
    return [Vec{3, Float64}((0.0, 0.0, 0.0)),
            Vec{3, Float64}((1.0, 0.0, 0.0)),
            Vec{3, Float64}((0.0, 1.0, 0.0)),
            Vec{3, Float64}((1.0, 1.0, 0.0)),
            Vec{3, Float64}((0.0, 0.0, 1.0))]
end

function shape_value(ip::Lagrange{RefPyramid,1}, ξ::Vec{3,T}, i::Int) where T
    (x,y,z) = ξ
    zzero = z ≈ one(T)
    i == 1 && return zzero ? zero(T) : (-x*y+(z-1)*(-x-y-z+1))/(z-1)
    i == 2 && return zzero ? zero(T) : x*(y+z-1)/(z-1)
    i == 3 && return zzero ? zero(T) : y*(x+z-1)/(z-1)
    i == 4 && return zzero ? zero(T) : -x*y/(z-1)
    i == 5 && return z
    throw(ArgumentError("no shape function $i for interpolation $ip"))
end

#####################################
# Lagrange dim 3 RefPyramid order 2 #
#####################################
getnbasefunctions(::Lagrange{RefPyramid,2}) = 14

facedof_indices(::Lagrange{RefPyramid,2}) = (
    #Vertices | Edges  | Face 
    (1,3,4,2, 7,11,9,6, 14), 
    (1,2,5  , 6,10,8      ), 
    (1,5,3  , 7,12,8      ), 
    (2,4,5  , 9,13,10     ), 
    (3,5,4  , 12,13,11    ), 
)
facedof_interior_indices(::Lagrange{RefPyramid,2}) = (
    (14,), 
    (), 
    (), 
    (), 
    (),
)
edgedof_indices(::Lagrange{RefPyramid,2}) = (
    (1,2,6), 
    (1,3,7), 
    (1,5,8), 
    (2,4,9), 
    (2,5,10), 
    (4,3,11), 
    (3,5,12), 
    (4,5,13)
)
edgedof_interior_indices(::Lagrange{RefPyramid,2}) = (
    (6,),
    (7,),
    (8,),
    (9,),
    (10,),
    (11,),
    (12,),
    (13,),
)
function reference_coordinates(::Lagrange{RefPyramid,2})
    return [Vec{3, Float64}((0.0, 0.0, 0.0)),
            Vec{3, Float64}((1.0, 0.0, 0.0)),
            Vec{3, Float64}((0.0, 1.0, 0.0)),
            Vec{3, Float64}((1.0, 1.0, 0.0)),
            Vec{3, Float64}((0.0, 0.0, 1.0)),
            # edges
            Vec{3, Float64}((0.5, 0.0, 0.0)),
            Vec{3, Float64}((0.0, 0.5, 0.0)),
            Vec{3, Float64}((0.0, 0.0, 0.5)),
            Vec{3, Float64}((1.0, 0.5, 0.0)),
            Vec{3, Float64}((0.5, 0.0, 0.5)),
            Vec{3, Float64}((0.5, 1.0, 0.0)),
            Vec{3, Float64}((0.0, 0.5, 0.5)),
            Vec{3, Float64}((0.5, 0.5, 0.5)),
            # faces
            Vec{3, Float64}((0.5, 0.5, 0.0))]
end

function shape_value(ip::Lagrange{RefPyramid,2}, ξ::Vec{3,T}, i::Int) where T
    (x,y,z) = ξ
    x² = x*x
    y² = y*y
    z² = z*z
    zzero = z ≈ one(T)
    i == 1 && return zzero ? zero(T) : (4*x²*y²*(z-1) + x*y*(6x+6y+z)*(z²-2z+1) + (z-1)*(z² - 2z + 1)*(2x² + 9*x*y + 4*x*z - 3x + 2y² + 4*y*z - 3y + 2z² - 3z + 1)) / ((z-1)*(z²-2z+1))
    i == 2 && return zzero ? zero(T) : x*(4x*y²*(z-1) + y*(6x+2y-z)*(z²-2z+1) + (z-1)*(2x+3y-1)*(z²-2z+1))/((z-1)*(z²-2z+1))
    i == 3 && return zzero ? zero(T) : y*(4x²*y*(z-1) + x*(2x+6y-z)*(z²-2z+1) + (z-1)*(3x+2y-1)*(z²-2z+1))/((z-1)*(z²-2z+1))
    i == 4 && return zzero ? zero(T) : x*y*(4*x*y + 2x*z - 2x + 2y*z - 2y + 2z² - 3z + 1)/(z²-2z+1)
    i == 5 && return                   z*(2z-1)
    i == 6 && return zzero ? zero(T) : 4x*(2x*y²*(1-z) - y*(3x+2y)*(z²-2z+1) + (z-1)*(z²-2z+1)*(-x-3y-z+1))/((z-1)*(z²-2z+1))
    i == 7 && return zzero ? zero(T) : 4y*(2x²*y*(1-z) - x*(2x+3y)*(z²-2z+1) + (z-1)*(z²-2z+1)*(-3x-y-z+1))/((z-1)*(z²-2z+1))
    i == 8 && return zzero ? zero(T) : 4z*(-x*y + (z-1)*(-x-y-z+1))/(z-1)
    i == 9 && return zzero ? zero(T) : 4*x*y*(-2x*y - 2x*z + 2x - y*z + y - z² + 2*z - 1)/(z²-2z+1)
    i == 10 && return zzero ? zero(T) : 4x*z*(y + z - 1)/(z-1)
    i == 11 && return zzero ? zero(T) : 4*x*y*(-2x*y - x*z + x - 2y*z + 2y - z² + 2z -1)/(z²-2z+1)
    i == 12 && return zzero ? zero(T) : 4y*z*(x + z - 1)/(z-1)
    i == 13 && return zzero ? zero(T) : -4x*y*z/(z-1)
    i == 14 && return zzero ? zero(T) : 16x*y*(x*y + x*z - x + y*z - y + z² - 2z + 1)/(z²-2z+1)
    throw(ArgumentError("no shape function $i for interpolation $ip"))
end

###################
# Bubble elements #
###################
"""
Lagrange element with bubble stabilization.
"""
struct BubbleEnrichedLagrange{shape, order, unused} <: ScalarInterpolation{shape, order}
    function BubbleEnrichedLagrange{shape, order}() where {shape <: AbstractRefShape, order}
        new{shape, order, Nothing}()
    end
end

#######################################
# Lagrange-Bubble RefTriangle order 1 #
#######################################
# Taken from https://defelement.com/elements/bubble-enriched-lagrange.html
getnbasefunctions(::BubbleEnrichedLagrange{RefTriangle,1}) = 4
adjust_dofs_during_distribution(::BubbleEnrichedLagrange{RefTriangle,1}) = false

vertexdof_indices(::BubbleEnrichedLagrange{RefTriangle,1}) = ((1,), (2,), (3,))
facedof_indices(::BubbleEnrichedLagrange{RefTriangle,1}) = ((1,2), (2,3), (3,1))
celldof_interior_indices(::BubbleEnrichedLagrange{RefTriangle,1}) = (4,)

function reference_coordinates(::BubbleEnrichedLagrange{RefTriangle,1})
    return [Vec{2, Float64}((1.0, 0.0)),
            Vec{2, Float64}((0.0, 1.0)),
            Vec{2, Float64}((0.0, 0.0)),
            Vec{2, Float64}((1/3, 1/3)),]
end

function shape_value(ip::BubbleEnrichedLagrange{RefTriangle, 1}, ξ::Vec{2}, i::Int)
    ξ_x = ξ[1]
    ξ_y = ξ[2]
    i == 1 && return ξ_x*(9ξ_y^2 + 9ξ_x*ξ_y - 9ξ_y + 1)
    i == 2 && return ξ_y*(9ξ_x^2 + 9ξ_x*ξ_y - 9ξ_x + 1)
    i == 3 && return 9ξ_x^2*ξ_y + 9ξ_x*ξ_y^2 - 9ξ_x*ξ_y - ξ_x - ξ_y + 1
    i == 4 && return 27ξ_x*ξ_y*(1 - ξ_x - ξ_y)
    throw(ArgumentError("no shape function $i for interpolation $ip"))
end

###############
# Serendipity #
###############
struct Serendipity{shape, order, unused} <: ScalarInterpolation{shape,order}
    function Serendipity{shape, order}() where {shape <: AbstractRefShape, order}
        new{shape, order, Nothing}()
    end
end

# Note that the edgedofs for high order serendipity elements are defined in terms of integral moments, 
# so no permutation exists in general. See e.g. Scroggs et al. [2022] for an example.
# adjust_dofs_during_distribution(::Serendipity{refshape, order}) where {refshape, order} = false
adjust_dofs_during_distribution(::Serendipity{<:Any, 2}) = false
adjust_dofs_during_distribution(::Serendipity{<:Any, 1}) = false

# Vertices for all Serendipity interpolations are the same
vertexdof_indices(::Serendipity{RefQuadrilateral}) = ((1,),(2,),(3,),(4,))
vertexdof_indices(::Serendipity{RefHexahedron}) = ((1,),(2,),(3,),(4,),(5,),(6,),(7,),(8,))

########################################
# Serendipity RefQuadrilateral order 2 #
########################################
getnbasefunctions(::Serendipity{RefQuadrilateral,2}) = 8
getlowerorder(::Serendipity{RefQuadrilateral,2}) = Lagrange{RefQuadrilateral,1}()

facedof_indices(::Serendipity{RefQuadrilateral,2}) = ((1,2,5), (2,3,6), (3,4,7), (4,1,8))
facedof_interior_indices(::Serendipity{RefQuadrilateral,2}) = ((5,), (6,), (7,), (8,))

function reference_coordinates(::Serendipity{RefQuadrilateral,2})
    return [Vec{2, Float64}((-1.0, -1.0)),
            Vec{2, Float64}(( 1.0, -1.0)),
            Vec{2, Float64}(( 1.0,  1.0)),
            Vec{2, Float64}((-1.0,  1.0)),
            Vec{2, Float64}(( 0.0, -1.0)),
            Vec{2, Float64}(( 1.0,  0.0)),
            Vec{2, Float64}(( 0.0,  1.0)),
            Vec{2, Float64}((-1.0,  0.0))]
end

function shape_value(ip::Serendipity{RefQuadrilateral,2}, ξ::Vec{2}, i::Int)
    ξ_x = ξ[1]
    ξ_y = ξ[2]
    i == 1 && return (1 - ξ_x) * (1 - ξ_y) * 0.25(-ξ_x - ξ_y - 1)
    i == 2 && return (1 + ξ_x) * (1 - ξ_y) * 0.25( ξ_x - ξ_y - 1)
    i == 3 && return (1 + ξ_x) * (1 + ξ_y) * 0.25( ξ_x + ξ_y - 1)
    i == 4 && return (1 - ξ_x) * (1 + ξ_y) * 0.25(-ξ_x + ξ_y - 1)
    i == 5 && return 0.5(1 - ξ_x * ξ_x) * (1 - ξ_y)
    i == 6 && return 0.5(1 + ξ_x) * (1 - ξ_y * ξ_y)
    i == 7 && return 0.5(1 - ξ_x * ξ_x) * (1 + ξ_y)
    i == 8 && return 0.5(1 - ξ_x) * (1 - ξ_y * ξ_y)
    throw(ArgumentError("no shape function $i for interpolation $ip"))
end

#####################################
# Serendipity RefHexahedron order 2 #
#####################################
# Note that second order serendipity hex has no interior face indices.
getnbasefunctions(::Serendipity{RefHexahedron,2}) = 20
getlowerorder(::Serendipity{RefHexahedron,2}) = Lagrange{RefHexahedron,1}()

facedof_indices(::Serendipity{RefHexahedron,2}) = (
    (1,4,3,2, 12,11,10,9),
    (1,2,6,5, 9,18,13,17),
    (2,3,7,6, 10,19,14,18),
    (3,4,8,7, 11,20,15,19),
    (1,5,8,4, 17,16,20,12),
    (5,6,7,8, 13,14,15,16)
)
edgedof_indices(::Serendipity{RefHexahedron,2}) = (
    (1,2, 9),
    (2,3, 10),
    (3,4, 11),
    (4,1, 12),
    (5,6, 13),
    (6,7, 14),
    (7,8, 15),
    (8,5, 16),
    (1,5, 17),
    (2,6, 18),
    (3,7, 19),
    (4,8, 20),
)

edgedof_interior_indices(::Serendipity{RefHexahedron,2}) = (
    (9,), (10,), (11,), (12,), (13,), (14,), (15,), (16,), (17), (18,), (19,), (20,)
)

function reference_coordinates(::Serendipity{RefHexahedron,2})
    return [Vec{3, Float64}((-1.0, -1.0, -1.0)),
            Vec{3, Float64}(( 1.0, -1.0, -1.0)),
            Vec{3, Float64}(( 1.0,  1.0, -1.0)),
            Vec{3, Float64}((-1.0,  1.0, -1.0)),
            Vec{3, Float64}((-1.0, -1.0,  1.0)),
            Vec{3, Float64}(( 1.0, -1.0,  1.0)),
            Vec{3, Float64}(( 1.0,  1.0,  1.0)),
            Vec{3, Float64}((-1.0,  1.0,  1.0)),
            Vec{3, Float64}((0.0, -1.0, -1.0)),
            Vec{3, Float64}((1.0, 0.0, -1.0)),
            Vec{3, Float64}((0.0, 1.0, -1.0)),
            Vec{3, Float64}((-1.0, 0.0, -1.0)),
            Vec{3, Float64}((0.0, -1.0, 1.0)),
            Vec{3, Float64}((1.0, 0.0, 1.0)),
            Vec{3, Float64}((0.0, 1.0, 1.0)),
            Vec{3, Float64}((-1.0, 0.0, 1.0)),
            Vec{3, Float64}((-1.0, -1.0, 0.0)),
            Vec{3, Float64}((1.0, -1.0, 0.0)),
            Vec{3, Float64}((1.0, 1.0, 0.0)),
            Vec{3, Float64}((-1.0, 1.0, 0.0)),]
end

function shape_value(ip::Serendipity{RefHexahedron, 2}, ξ::Vec{3}, i::Int)
    ξ_x = ξ[1]
    ξ_y = ξ[2]
    ξ_z = ξ[3]
    i == 1 && return 0.125(1 - ξ_x) * (1 - ξ_y) * (1 - ξ_z) - 0.5(shape_value(ip, ξ, 12) + shape_value(ip, ξ, 9) + shape_value(ip, ξ, 17))
    i == 2 && return 0.125(1 + ξ_x) * (1 - ξ_y) * (1 - ξ_z) - 0.5(shape_value(ip, ξ, 9) + shape_value(ip, ξ, 10) + shape_value(ip, ξ, 18))
    i == 3 && return 0.125(1 + ξ_x) * (1 + ξ_y) * (1 - ξ_z) - 0.5(shape_value(ip, ξ, 10) + shape_value(ip, ξ, 11) + shape_value(ip, ξ, 19))
    i == 4 && return 0.125(1 - ξ_x) * (1 + ξ_y) * (1 - ξ_z) - 0.5(shape_value(ip, ξ, 11) + shape_value(ip, ξ, 12) + shape_value(ip, ξ, 20))
    i == 5 && return 0.125(1 - ξ_x) * (1 - ξ_y) * (1 + ξ_z) - 0.5(shape_value(ip, ξ, 16) + shape_value(ip, ξ, 13) + shape_value(ip, ξ, 17))
    i == 6 && return 0.125(1 + ξ_x) * (1 - ξ_y) * (1 + ξ_z) - 0.5(shape_value(ip, ξ, 13) + shape_value(ip, ξ, 14) + shape_value(ip, ξ, 18))
    i == 7 && return 0.125(1 + ξ_x) * (1 + ξ_y) * (1 + ξ_z) - 0.5(shape_value(ip, ξ, 14) + shape_value(ip, ξ, 15) + shape_value(ip, ξ, 19))
    i == 8 && return 0.125(1 - ξ_x) * (1 + ξ_y) * (1 + ξ_z) - 0.5(shape_value(ip, ξ, 15) + shape_value(ip, ξ, 16) + shape_value(ip, ξ, 20))
    i == 9 && return 0.25(1 - ξ_x^2) * (1 - ξ_y) * (1 - ξ_z)
    i == 10 && return 0.25(1 + ξ_x) * (1 - ξ_y^2) * (1 - ξ_z)
    i == 11 && return 0.25(1 - ξ_x^2) * (1 + ξ_y) * (1 - ξ_z)
    i == 12 && return 0.25(1 - ξ_x) * (1 - ξ_y^2) * (1 - ξ_z)
    i == 13 && return 0.25(1 - ξ_x^2) * (1 - ξ_y) * (1 + ξ_z)
    i == 14 && return 0.25(1 + ξ_x) * (1 - ξ_y^2) * (1 + ξ_z)
    i == 15 && return 0.25(1 - ξ_x^2) * (1 + ξ_y) * (1 + ξ_z)
    i == 16 && return 0.25(1 - ξ_x) * (1 - ξ_y^2) * (1 + ξ_z)
    i == 17 && return 0.25(1 - ξ_x) * (1 - ξ_y) * (1 - ξ_z^2)
    i == 18 && return 0.25(1 + ξ_x) * (1 - ξ_y) * (1 - ξ_z^2)
    i == 19 && return 0.25(1 + ξ_x) * (1 + ξ_y) * (1 - ξ_z^2)
    i == 20 && return 0.25(1 - ξ_x) * (1 + ξ_y) * (1 - ξ_z^2)
    throw(ArgumentError("no shape function $i for interpolation $ip"))
end


#############################
# Crouzeix–Raviart Elements #
#############################
"""
Classical non-conforming Crouzeix–Raviart element.

For details we refer to the original paper:
M. Crouzeix and P. Raviart. "Conforming and nonconforming finite element 
methods for solving the stationary Stokes equations I." ESAIM: Mathematical Modelling 
and Numerical Analysis-Modélisation Mathématique et Analyse Numérique 7.R3 (1973): 33-75.
"""
struct CrouzeixRaviart{shape, order, unused} <: ScalarInterpolation{shape, order}
    CrouzeixRaviart{RefTriangle, 1}() = new{RefTriangle, 1, Nothing}()
end

adjust_dofs_during_distribution(::CrouzeixRaviart) = true
adjust_dofs_during_distribution(::CrouzeixRaviart{<:Any, 1}) = false

getnbasefunctions(::CrouzeixRaviart) = 3

facedof_indices(::CrouzeixRaviart) = ((1,), (2,), (3,))
facedof_interior_indices(::CrouzeixRaviart) = ((1,), (2,), (3,))

function reference_coordinates(::CrouzeixRaviart)
    return [Vec{2, Float64}((0.5, 0.5)),
            Vec{2, Float64}((0.0, 0.5)),
            Vec{2, Float64}((0.5, 0.0))]
end

function shape_value(ip::CrouzeixRaviart, ξ::Vec{2}, i::Int)
    ξ_x = ξ[1]
    ξ_y = ξ[2]
    i == 1 && return 2*ξ_x + 2*ξ_y - 1.0
    i == 2 && return 1.0 - 2*ξ_x
    i == 3 && return 1.0 - 2*ξ_y
    throw(ArgumentError("no shape function $i for interpolation $ip"))
end

##################################################
# VectorizedInterpolation{<:ScalarInterpolation} #
##################################################
struct VectorizedInterpolation{vdim, refshape, order, SI <: ScalarInterpolation{refshape, order}} <: VectorInterpolation{vdim, refshape,order}
    ip::SI
    function VectorizedInterpolation{vdim}(ip::SI) where {vdim, refshape, order, SI <: ScalarInterpolation{refshape, order}}
        return new{vdim, refshape, order, SI}(ip)
    end
end

adjust_dofs_during_distribution(ip::VectorizedInterpolation) = adjust_dofs_during_distribution(ip.ip)

# Vectorize to reference dimension by default
function VectorizedInterpolation(ip::ScalarInterpolation{shape}) where {refdim, shape <: AbstractRefShape{refdim}}
    return VectorizedInterpolation{refdim}(ip)
end

Base.:(^)(ip::ScalarInterpolation, vdim::Int) = VectorizedInterpolation{vdim}(ip)
function Base.literal_pow(::typeof(^), ip::ScalarInterpolation, ::Val{vdim}) where vdim
    return VectorizedInterpolation{vdim}(ip)
end

function Base.show(io::IO, mime::MIME"text/plain", ip::VectorizedInterpolation{vdim}) where vdim
    show(io, mime, ip.ip)
    print(io, "^", vdim)
end

# Helper to get number of copies for DoF distribution
get_n_copies(::VectorizedInterpolation{vdim}) where vdim = vdim
InterpolationInfo(ip::VectorizedInterpolation) = InterpolationInfo(ip.ip, get_n_copies(ip))

function getnbasefunctions(ipv::VectorizedInterpolation{vdim}) where vdim
    return vdim * getnbasefunctions(ipv.ip)
end
function shape_value(ipv::VectorizedInterpolation{vdim, shape}, ξ::Vec{refdim, T}, I::Int) where {vdim, refdim, shape <: AbstractRefShape{refdim}, T}
    i0, c0 = divrem(I - 1, vdim)
    i = i0 + 1
    c = c0 + 1
    v = shape_value(ipv.ip, ξ, i)
    return Vec{vdim, T}(j -> j == c ? v : zero(v))
end

# vdim == refdim
function shape_gradient_and_value(ipv::VectorizedInterpolation{dim, shape}, ξ::Vec{dim}, I::Int) where {dim, shape <: AbstractRefShape{dim}}
    return invoke(shape_gradient_and_value, Tuple{Interpolation, Vec, Int}, ipv, ξ, I)
end
# vdim != refdim
function shape_gradient_and_value(ipv::VectorizedInterpolation{vdim, shape}, ξ::V, I::Int) where {vdim, refdim, shape <: AbstractRefShape{refdim}, T, V <: Vec{refdim, T}}
    # Load with dual numbers and compute the value
    f = x -> shape_value(ipv, x, I)
    ξd = Tensors._load(ξ, Tensors.Tag(f, V))
    value_grad = f(ξd)
    # Extract the value and gradient
    val = Vec{vdim, T}(i -> Tensors.value(value_grad[i]))
    grad = zero(MMatrix{vdim, refdim, T})
    for (i, vi) in pairs(value_grad)
        p = Tensors.partials(vi)
        for (j, pj) in pairs(p)
            grad[i, j] = pj
        end
    end
    return SMatrix(grad), val
end

reference_coordinates(ip::VectorizedInterpolation) = reference_coordinates(ip.ip)
is_discontinuous(::Type{<:VectorizedInterpolation{<:Any, <:Any, <:Any, ip}}) where {ip} = is_discontinuous(ip)

"""
    mapping_type(ip::Interpolation)

Get the type of mapping from the reference cell to the real cell for an
interpolation `ip`. Subtypes of `ScalarInterpolation` and `VectorizedInterpolation`
return `IdentityMapping()`, but other non-scalar interpolations may request different
mapping types. 
"""
function mapping_type end

mapping_type(::ScalarInterpolation) = IdentityMapping()
mapping_type(::VectorizedInterpolation) = IdentityMapping()


#####################################
# RaviartThomas (1st kind), H(div)       #
#####################################
# https://defelement.com/elements/raviart-thomas.html
# https://defelement.com/elements/qdiv.html
struct RaviartThomas{vdim, shape, order} <: VectorInterpolation{vdim, shape, order} end
mapping_type(::RaviartThomas) = ContravariantPiolaMapping()
n_dbc_components(::RaviartThomas) = 1

# RefTriangle, 1st order Lagrange
# https://defelement.com/elements/examples/triangle-raviart-thomas-lagrange-1.html
# Signs changed when needed to make positive direction outwards
function shape_value(ip::RaviartThomas{2,RefTriangle,1}, ξ::Vec{2}, i::Int)
    x, y = ξ
    i == 1 && return ξ                  # Flip sign
    i == 2 && return Vec(x-1, y)        # Keep sign
    i == 3 && return Vec(x, y - 1)      # Flip sign
    throw(ArgumentError("no shape function $i for interpolation $ip"))
end

getnbasefunctions(::RaviartThomas{2,RefTriangle,1}) = 3
facedof_interior_indices(::RaviartThomas{2,RefTriangle,1}) = ((1,), (2,), (3,))
adjust_dofs_during_distribution(::RaviartThomas) = false

function get_direction(::RaviartThomas{2,RefTriangle,1}, j, cell)
    face_vertices = faces(cell)[j]
    return face_vertices[2] > face_vertices[1] ? 1 : -1
end

# RefTriangle, 2st order Lagrange
#=
----------------+--------------------
Vertex numbers: | Vertex coordinates:
    2           |
    | \         | v1: 𝛏 = (1.0, 0.0)
    |   \       | v2: 𝛏 = (0.0, 1.0)
ξ₂^ |     \     | v3: 𝛏 = (0.0, 0.0)
  | 3-------1   |
  +--> ξ₁       |
----------------+--------------------
Face numbers:   | Face identifiers:
    +           |
    | \         | f1: (v1, v2)
    2   1       | f2: (v2, v3)
    |     \     | f3: (v3, v1)
    +---3---+   |
----------------+--------------------
```
"""
RefTriangle
=#
# https://defelement.com/elements/examples/triangle-raviart-thomas-lagrange-2.html
# Signs changed when needed to make positive direction outwards
function shape_value(ip::RaviartThomas{2,RefTriangle,2}, ξ::Vec{2}, i::Int)
    x, y = ξ
    # Face 1 (keep ordering, flip sign)
    i == 1 && return Vec(4x*(2x-1), 2y*(4x-1))  
    i == 2 && return Vec(2x*(4y-1), 4y*(2y-1))
    # Face 2 (flip ordering, keep signs)
    i == 3 && return Vec( 8x*y - 2x - 6y + 2, 4y*(2y - 1))      
    i == 4 && return Vec(-8x^2 - 8x*y + 12x + 6y - 4, 2y*(-4x - 4y + 3))
    # Face 3 (keep ordering, flip sign)
    i == 5 && return Vec(2x*(3 - 4x - 4y), -8x*y + 6x - 8y^2 + 12y - 4)
    i == 6 && return Vec(4x*(2x-1), 8x*y - 6x - 2y + 2)
    # Cell
    i == 7 && return Vec(8x*(-2x - y + 2), 8y*(-2x - y + 1))
    i == 8 && return Vec(8x*(-2y - x + 1), 8y*(-2y - x + 2))
    throw(ArgumentError("no shape function $i for interpolation $ip"))
end

getnbasefunctions(::RaviartThomas{2,RefTriangle,2}) = 8
facedof_interior_indices(::RaviartThomas{2,RefTriangle,2}) = ((1, 2), (3, 4), (5, 6))
celldof_interior_indices(::RaviartThomas{2,RefTriangle,2}) = (7,8)
adjust_dofs_during_distribution(::RaviartThomas{2,RefTriangle,2}) = true

function get_direction(::RaviartThomas{2,RefTriangle,2}, j, cell)
    j>6 && return 1
    facenr = (j+1)÷2
    face_vertices = faces(cell)[facenr]
    return face_vertices[2] > face_vertices[1] ? 1 : -1
end


#####################################
# Nedelec (1st kind), H(curl)       #
#####################################
struct Nedelec{vdim, shape, order} <: VectorInterpolation{vdim, shape, order} end
mapping_type(::Nedelec) = CovariantPiolaMapping()
reference_coordinates(ip::Nedelec{vdim}) where vdim = fill(NaN*zero(Vec{vdim}), getnbasefunctions(ip))
dirichlet_facedof_indices(ip::Nedelec) = facedof_interior_indices(ip)
n_dbc_components(::Nedelec) = 1
# RefTriangle, 1st order Lagrange
# https://defelement.com/elements/examples/triangle-nedelec1-lagrange-1.html
function shape_value(ip::Nedelec{2,RefTriangle,1}, ξ::Vec{2}, i::Int)
    x, y = ξ
    i == 1 && return Vec(  - y,     x)
    i == 2 && return Vec(  - y, x - 1) # Changed signed, follow Ferrite's sign convention
    i == 3 && return Vec(1 - y,     x)
    throw(ArgumentError("no shape function $i for interpolation $ip"))
end

getnbasefunctions(::Nedelec{2,RefTriangle,1}) = 3
facedof_interior_indices(::Nedelec{2,RefTriangle,1}) = ((1,), (2,), (3,))
adjust_dofs_during_distribution(::Nedelec{2,RefTriangle,1}) = false

function get_direction(::Nedelec{2,RefTriangle,1}, j, cell)
    face_vertices = faces(cell)[j]
    return face_vertices[2] > face_vertices[1] ? 1 : -1
end

# RefTriangle, 2nd order Lagrange
# https://defelement.com/elements/examples/triangle-nedelec1-lagrange-2.html
function shape_value(ip::Nedelec{2,RefTriangle,2}, ξ::Vec{2}, i::Int)
    x, y = ξ
    # Face 1
    i == 1 && return Vec( 2*y*(1 - 4*x), 
                          4*x*(2*x - 1))
    i == 2 && return Vec( 4*y*(1 - 2*y), 
                          2*x*(4*y - 1))
    # Face 2 (flip order and sign compared to defelement)
    i == 3 && return Vec( 4*y*(1 - 2*y), 
                          8*x*y - 2*x - 6*y + 2)
    i == 4 && return Vec( 2*y*(4*x + 4*y - 3), 
                         -8*x^2 - 8*x*y + 12*x + 6*y - 4)
    # Face 3
    i == 5 && return Vec( 8*x*y - 6*x + 8*y^2 - 12*y + 4, 
                          2*x*(-4*x - 4*y + 3))
    i == 6 && return Vec(-8*x*y + 6*x + 2*y - 2, 
                          4*x*(2*x - 1))
    # Cell
    i == 7 && return Vec( 8*y*(-x - 2*y + 2), 
                          8*x*( x + 2*y - 1))
    i == 8 && return Vec( 8*y*( 2*x + y - 1), 
                          8*x*(-2*x - y + 2))
    throw(ArgumentError("no shape function $i for interpolation $ip"))
end

getnbasefunctions(::Nedelec{2,RefTriangle,2}) = 8
facedof_interior_indices(::Nedelec{2,RefTriangle,2}) = ((1,2), (3,4), (5,6))
celldof_interior_indices(::Nedelec{2,RefTriangle,2}) = (7,8)
adjust_dofs_during_distribution(::Nedelec{2,RefTriangle,2}) = true

function get_direction(::Nedelec{2,RefTriangle,2}, j, cell)
    j>6 && return 1
    facenr = (j+1)÷2
    face_vertices = faces(cell)[facenr]
    return face_vertices[2] > face_vertices[1] ? 1 : -1
end

# RefTetrahedron, 1st order Lagrange - 𝐍𝐎𝐓 𝐓𝐄𝐒𝐓𝐄𝐃  
# https://defelement.com/elements/examples/tetrahedron-nedelec1-lagrange-1.html
function shape_value(ip::Nedelec{3,RefTetrahedron,1}, ξ::Vec{3,T}, i::Int) where T
    x, y, z = ξ
    # Edge 1 (defelement 5, positive)
    i == 1 && return Vec(- y - z + 1, x, x)
    # Edge 2 (defelement 2, positive)
    i == 2 && return Vec(-y, x, zero(T))
    # Edge 3 (defelement 4, negative)
    i == 3 && return Vec(-y, x + z - 1, -y)
    # Edge 4 (defelement 3, positive)
    i == 4 && return Vec(z, z, -x - y + 1)
    # Edge 5 (defelement 1, positive)
    i == 5 && return Vec(-z, zero(T), x)
    # Edge 6 (defelement 0, positive)
    i == 6 && return Vec(zero(T), -z, y)

    throw(ArgumentError("no shape function $i for interpolation $ip"))
end

getnbasefunctions(::Nedelec{3,RefTetrahedron,1}) = 6
edgedof_interior_indices(::Nedelec{3,RefTetrahedron,1}) = ntuple(i->(i,), 6)
adjust_dofs_during_distribution(::Nedelec{3,RefTetrahedron,1}) = false

function get_direction(::Nedelec{3,RefTetrahedron,1}, j, cell)
    edge_vertices = edges(cell)[j]
    return edge_vertices[2] > edge_vertices[1] ? 1 : -1
end

<<<<<<< HEAD
# RefTetrahedron, 2nd order Lagrange
# https://defelement.com/elements/examples/tetrahedron-nedelec1-lagrange-2.html
#= Notes
The dofs belong to faces seem to require extra consideration, but not sure.
Basically, we need to make sure they are aligned with the same edges that they refer to.
It might be that this works automatically, following `adjust_dofs_during_distribution`,
but test cases need to be developed first to make sure. 
No point in implementing guesses that cannot be verified...
=#
=======
is_discontinuous(::Type{<:VectorizedInterpolation{<:Any, <:Any, <:Any, ip}}) where {ip} = is_discontinuous(ip)

"""
    mapping_type(ip::Interpolation)

Get the type of mapping from the reference cell to the real cell for an
interpolation `ip`. Subtypes of `ScalarInterpolation` and `VectorizedInterpolation`
return `IdentityMapping()`, but other non-scalar interpolations may request different
mapping types. 
"""
function mapping_type end

mapping_type(::ScalarInterpolation) = IdentityMapping()
mapping_type(::VectorizedInterpolation) = IdentityMapping()
>>>>>>> 2d21665c
<|MERGE_RESOLUTION|>--- conflicted
+++ resolved
@@ -1779,7 +1779,6 @@
     return edge_vertices[2] > edge_vertices[1] ? 1 : -1
 end
 
-<<<<<<< HEAD
 # RefTetrahedron, 2nd order Lagrange
 # https://defelement.com/elements/examples/tetrahedron-nedelec1-lagrange-2.html
 #= Notes
@@ -1788,20 +1787,4 @@
 It might be that this works automatically, following `adjust_dofs_during_distribution`,
 but test cases need to be developed first to make sure. 
 No point in implementing guesses that cannot be verified...
-=#
-=======
-is_discontinuous(::Type{<:VectorizedInterpolation{<:Any, <:Any, <:Any, ip}}) where {ip} = is_discontinuous(ip)
-
-"""
-    mapping_type(ip::Interpolation)
-
-Get the type of mapping from the reference cell to the real cell for an
-interpolation `ip`. Subtypes of `ScalarInterpolation` and `VectorizedInterpolation`
-return `IdentityMapping()`, but other non-scalar interpolations may request different
-mapping types. 
-"""
-function mapping_type end
-
-mapping_type(::ScalarInterpolation) = IdentityMapping()
-mapping_type(::VectorizedInterpolation) = IdentityMapping()
->>>>>>> 2d21665c
+=#