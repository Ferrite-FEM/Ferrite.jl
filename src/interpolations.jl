"""
    Interpolation{ref_shape, order}()

Abstract type for interpolations defined on `ref_shape`
(see [`AbstractRefShape`](@ref)).
`order` corresponds to the order of the interpolation.
The interpolation is used to define shape functions to interpolate
a function between nodes.

The following interpolations are implemented:

* `Lagrange{RefLine,1}`
* `Lagrange{RefLine,2}`
* `Lagrange{RefQuadrilateral,1}`
* `Lagrange{RefQuadrilateral,2}`
* `Lagrange{RefQuadrilateral,3}`
* `Lagrange{RefTriangle,1}`
* `Lagrange{RefTriangle,2}`
* `Lagrange{RefTriangle,3}`
* `Lagrange{RefTriangle,4}`
* `Lagrange{RefTriangle,5}`
* `BubbleEnrichedLagrange{RefTriangle,1}`
* `CrouzeixRaviart{RefTriangle, 1}`
* `CrouzeixRaviart{RefTetrahedron, 1}`
* `RannacherTurek{RefQuadrilateral, 1}`
* `RannacherTurek{RefHexahedron, 1}`
* `Lagrange{RefHexahedron,1}`
* `Lagrange{RefHexahedron,2}`
* `Lagrange{RefTetrahedron,1}`
* `Lagrange{RefTetrahedron,2}`
* `Lagrange{RefPrism,1}`
* `Lagrange{RefPrism,2}`
* `Lagrange{RefPyramid,1}`
* `Lagrange{RefPyramid,2}`
* `Serendipity{RefQuadrilateral,2}`
* `Serendipity{RefHexahedron,2}`

# Examples
```jldoctest
julia> ip = Lagrange{RefTriangle, 2}()
Lagrange{RefTriangle, 2}()

julia> getnbasefunctions(ip)
6
```
"""
abstract type Interpolation{shape #=<: AbstractRefShape=#, order} end

const InterpolationByDim{dim} = Interpolation{<:AbstractRefShape{dim}}

abstract type ScalarInterpolation{refshape, order} <: Interpolation{refshape, order} end
abstract type VectorInterpolation{vdim, refshape, order} <: Interpolation{refshape, order} end

# Number of components for the interpolation.
n_components(::ScalarInterpolation) = 1
n_components(::VectorInterpolation{vdim}) where {vdim} = vdim
# Number of components that are allowed to prescribe in e.g. Dirichlet BC
n_dbc_components(ip::Interpolation) = n_components(ip)

"""
    shape_value_type(ip::Interpolation, ::Type{T}) where T<:Number

Return the type of `shape_value(ip::Interpolation, ξ::Vec, ib::Int)`.
"""
shape_value_type(::Interpolation, ::Type{T}) where {T <: Number}

shape_value_type(::ScalarInterpolation, ::Type{T}) where {T <: Number} = T
shape_value_type(::VectorInterpolation{vdim}, ::Type{T}) where {vdim, T <: Number} = Vec{vdim, T}
#shape_value_type(::MatrixInterpolation, T::Type) = Tensor  #958

# TODO: Add a fallback that errors if there are multiple dofs per edge/face instead to force
#       interpolations to opt-out instead of silently do nothing.
"""
    adjust_dofs_during_distribution(::Interpolation)

This function must return `true` if the dofs should be adjusted (i.e. permuted) during dof
distribution. This is in contrast to i) adjusting the dofs during [`reinit!`](@ref) in the
assembly loop, or ii) not adjusting at all (which is not needed for low order
interpolations, generally).
"""
adjust_dofs_during_distribution(::Interpolation)

"""
    InterpolationInfo

Gathers all the information needed to distribute dofs for a given interpolation. Note that
this cache is of the same type no matter the interpolation: the purpose is to make
dof-distribution type-stable.
"""
struct InterpolationInfo
    nvertexdofs::Vector{Int}
    nedgedofs::Vector{Int}
    nfacedofs::Vector{Int}
    nvolumedofs::Int
    reference_dim::Int
    adjust_during_distribution::Bool
    n_copies::Int
    is_discontinuous::Bool
end
function InterpolationInfo(interpolation::Interpolation{shape}, n_copies) where {rdim, shape <: AbstractRefShape{rdim}}
    info = InterpolationInfo(
        [length(i) for i in vertexdof_indices(interpolation)],
        [length(i) for i in edgedof_interior_indices(interpolation)],
        [length(i) for i in facedof_interior_indices(interpolation)],
        length(volumedof_interior_indices(interpolation)),
        rdim,
        adjust_dofs_during_distribution(interpolation),
        n_copies,
        is_discontinuous(interpolation)
    )
    return info
end
InterpolationInfo(interpolation::Interpolation) = InterpolationInfo(interpolation, 1)

nvertices(::Interpolation{RefShape}) where {RefShape} = nvertices(RefShape)
nedges(::Interpolation{RefShape}) where {RefShape} = nedges(RefShape)
nfaces(::Interpolation{RefShape}) where {RefShape} = nfaces(RefShape)

Base.copy(ip::Interpolation) = ip

"""
    Ferrite.getrefdim(::Interpolation)

Return the dimension of the reference element for a given interpolation.
"""
getrefdim(::Interpolation) # To make doc-filtering work
@inline getrefdim(::Interpolation{RefShape}) where {RefShape} = getrefdim(RefShape)

"""
    Ferrite.getrefshape(::Interpolation)::AbstractRefShape

Return the reference element shape of the interpolation.
"""
@inline getrefshape(::Interpolation{shape}) where {shape} = shape

"""
    Ferrite.getorder(::Interpolation)

Return order of the interpolation.
"""
@inline getorder(::Interpolation{shape, order}) where {shape, order} = order


#####################
# Utility functions #
#####################

"""
    Ferrite.getnbasefunctions(ip::Interpolation)

Return the number of base functions for the interpolation `ip`.
"""
getnbasefunctions(::Interpolation)

# The following functions are used to distribute the dofs. Definitions:
#   vertexdof: dof on a "corner" of the reference shape
#   facedof: dof in the dim-1 dimension (line in 2D, surface in 3D)
#   edgedof: dof on a line between 2 vertices (i.e. "corners") (3D only)
#   celldof: dof that is local to the element

"""
    reference_shape_values!(values::AbstractArray{T}, ip::Interpolation, ξ::Vec)

Evaluate all shape functions of `ip` at once at the reference point `ξ` and store them in
`values`.
"""
@propagate_inbounds function reference_shape_values!(values::AT, ip::IP, ξ::Vec) where {IP <: Interpolation, AT <: AbstractArray}
    @boundscheck checkbounds(values, 1:getnbasefunctions(ip))
    @inbounds for i in 1:getnbasefunctions(ip)
        values[i] = reference_shape_value(ip, ξ, i)
    end
    return
end

"""
    reference_shape_gradients!(gradients::AbstractArray, ip::Interpolation, ξ::Vec)

Evaluate all shape function gradients of `ip` at once at the reference point `ξ` and store
them in `gradients`.
"""
function reference_shape_gradients!(gradients::AT, ip::IP, ξ::Vec) where {IP <: Interpolation, AT <: AbstractArray}
    @boundscheck checkbounds(gradients, 1:getnbasefunctions(ip))
    @inbounds for i in 1:getnbasefunctions(ip)
        gradients[i] = reference_shape_gradient(ip, ξ, i)
    end
    return
end

"""
    reference_shape_gradients_and_values!(gradients::AbstractArray, values::AbstractArray, ip::Interpolation, ξ::Vec)

Evaluate all shape function gradients and values of `ip` at once at the reference point `ξ`
and store them in `values`.
"""
function reference_shape_gradients_and_values!(gradients::GAT, values::SAT, ip::IP, ξ::Vec) where {IP <: Interpolation, SAT <: AbstractArray, GAT <: AbstractArray}
    @boundscheck checkbounds(gradients, 1:getnbasefunctions(ip))
    @boundscheck checkbounds(values, 1:getnbasefunctions(ip))
    @inbounds for i in 1:getnbasefunctions(ip)
        gradients[i], values[i] = reference_shape_gradient_and_value(ip, ξ, i)
    end
    return
end

"""
    reference_shape_hessians_gradients_and_values!(hessians::AbstractVector, gradients::AbstractVector, values::AbstractVector, ip::Interpolation, ξ::Vec)

Evaluate all shape function hessians, gradients and values of `ip` at once at the reference point `ξ`
and store them in `hessians`, `gradients`, and `values`.
"""
@propagate_inbounds function reference_shape_hessians_gradients_and_values!(hessians::AbstractVector, gradients::AbstractVector, values::AbstractVector, ip::Interpolation, ξ::Vec)
    @boundscheck checkbounds(hessians, 1:getnbasefunctions(ip))
    @boundscheck checkbounds(gradients, 1:getnbasefunctions(ip))
    @boundscheck checkbounds(values, 1:getnbasefunctions(ip))
    @inbounds for i in 1:getnbasefunctions(ip)
        hessians[i], gradients[i], values[i] = reference_shape_hessian_gradient_and_value(ip, ξ, i)
    end
    return
end


"""
    reference_shape_value(ip::Interpolation, ξ::Vec, i::Int)

Evaluate the value of the `i`th shape function of the interpolation `ip`
at a point `ξ` on the reference element. The index `i` must
match the index in [`vertices(::Interpolation)`](@ref), [`faces(::Interpolation)`](@ref) and
[`edges(::Interpolation)`](@ref).

For nodal interpolations the indices also must match the
indices of [`reference_coordinates(::Interpolation)`](@ref).
"""
reference_shape_value(ip::Interpolation, ξ::Vec, i::Int)

"""
    reference_shape_gradient(ip::Interpolation, ξ::Vec, i::Int)

Evaluate the gradient of the `i`th shape function of the interpolation `ip` in
reference coordinate `ξ`.
"""
function reference_shape_gradient(ip::Interpolation, ξ::Vec, i::Int)
    return Tensors.gradient(x -> reference_shape_value(ip, x, i), ξ)
end

"""
    reference_shape_gradient_and_value(ip::Interpolation, ξ::Vec, i::Int)

Optimized version combining the evaluation [`Ferrite.reference_shape_value(::Interpolation)`](@ref)
and [`Ferrite.reference_shape_gradient(::Interpolation)`](@ref).
"""
function reference_shape_gradient_and_value(ip::Interpolation, ξ::Vec, i::Int)
    return gradient(x -> reference_shape_value(ip, x, i), ξ, :all)
end

"""
    reference_shape_hessian_gradient_and_value(ip::Interpolation, ξ::Vec, i::Int)

Optimized version combining the evaluation [`Ferrite.reference_shape_value(::Interpolation)`](@ref),
[`Ferrite.reference_shape_gradient(::Interpolation)`](@ref), and the gradient of the latter.
"""
function reference_shape_hessian_gradient_and_value(ip::Interpolation, ξ::Vec, i::Int)
    return hessian(x -> reference_shape_value(ip, x, i), ξ, :all)
end


"""
    shape_hessian_gradient_and_value(ip::Interpolation, ξ::Vec, i::Int)

Optimized version combining the evaluation [`Ferrite.shape_value(::Interpolation)`](@ref),
[`Ferrite.shape_gradient(::Interpolation)`](@ref), and the gradient of the latter.
"""
function shape_hessian_gradient_and_value(ip::Interpolation, ξ::Vec, i::Int)
    return hessian(x -> reference_shape_value(ip, x, i), ξ, :all)
end

"""
    reference_coordinates(ip::Interpolation)

Returns a vector of coordinates with length [`getnbasefunctions(::Interpolation)`](@ref)
and indices corresponding to the indices of a dof in [`vertices`](@ref), [`faces`](@ref) and
[`edges`](@ref).

    Only required for nodal interpolations.

    TODO: Separate nodal and non-nodal interpolations.
"""
reference_coordinates(::Interpolation)

"""
    vertexdof_indices(ip::Interpolation)

A tuple containing tuples of local dof indices for the respective vertex in local
enumeration on a cell defined by [`vertices(::Cell)`](@ref). The vertex enumeration must
match the vertex enumeration of the corresponding geometrical cell.

!!! note
    The dofs appearing in the tuple must be continuous and increasing! The first dof must be
    the 1, as vertex dofs are enumerated first.
"""
vertexdof_indices(ip::Interpolation) = ntuple(_ -> (), nvertices(ip))

"""
    dirichlet_vertexdof_indices(ip::Interpolation)

A tuple containing tuples of local dof indices for the respective vertex in local
enumeration on a cell defined by [`vertices(::Cell)`](@ref). The vertex enumeration must
match the vertex enumeration of the corresponding geometrical cell.
Used internally in [`ConstraintHandler`](@ref) and defaults to [`vertexdof_indices(ip::Interpolation)`](@ref) for continuous interpolation.

!!! note
    The dofs appearing in the tuple must be continuous and increasing! The first dof must be
    the 1, as vertex dofs are enumerated first.
"""
dirichlet_vertexdof_indices(ip::Interpolation) = vertexdof_indices(ip)

"""
    edgedof_indices(ip::Interpolation)

A tuple containing tuples of local dof indices for the respective edge in local enumeration
on a cell defined by [`edges(::Cell)`](@ref). The edge enumeration must match the edge
enumeration of the corresponding geometrical cell.

The dofs are guaranteed to be aligned with the local ordering of the entities on the oriented edge.
Here the first entries are the vertex dofs, followed by the edge interior dofs.
"""
edgedof_indices(::Interpolation)

"""
    dirichlet_edgedof_indices(ip::Interpolation)

A tuple containing tuples of local dof indices for the respective edge in local enumeration
on a cell defined by [`edges(::Cell)`](@ref). The edge enumeration must match the edge
enumeration of the corresponding geometrical cell.
Used internally in [`ConstraintHandler`](@ref) and defaults to [`edgedof_indices(ip::Interpolation)`](@ref) for continuous interpolation.

The dofs are guaranteed to be aligned with the local ordering of the entities on the oriented edge.
Here the first entries are the vertex dofs, followed by the edge interior dofs.
"""
dirichlet_edgedof_indices(ip::Interpolation) = edgedof_indices(ip)

"""
    edgedof_interior_indices(ip::Interpolation)

A tuple containing tuples of the local dof indices on the interior of the respective edge in
local enumeration on a cell defined by [`edges(::Cell)`](@ref). The edge enumeration must
match the edge enumeration of the corresponding geometrical cell. Note that the vertex dofs
are included here.

!!! note
    The dofs appearing in the tuple must be continuous and increasing! The first dof must be
    computed via "last vertex dof index + 1", if edge dofs exist.
"""
edgedof_interior_indices(::Interpolation)

"""
    facedof_indices(ip::Interpolation)

A tuple containing tuples of all local dof indices for the respective face in local
enumeration on a cell defined by [`faces(::Cell)`](@ref). The face enumeration must match
the face enumeration of the corresponding geometrical cell.
"""
facedof_indices(::Interpolation)

"""
    dirichlet_facedof_indices(ip::Interpolation)

A tuple containing tuples of all local dof indices for the respective face in local
enumeration on a cell defined by [`faces(::Cell)`](@ref). The face enumeration must match
the face enumeration of the corresponding geometrical cell.
Used internally in [`ConstraintHandler`](@ref) and defaults to [`facedof_indices(ip::Interpolation)`](@ref) for continuous interpolation.
"""
dirichlet_facedof_indices(ip::Interpolation) = facedof_indices(ip)

"""
    facedof_interior_indices(ip::Interpolation)

A tuple containing tuples of the local dof indices on the interior of the respective face in
local enumeration on a cell defined by [`faces(::Cell)`](@ref). The face enumeration must
match the face enumeration of the corresponding geometrical cell. Note that the vertex and
edge dofs are included here.

!!! note
    The dofs appearing in the tuple must be continuous and increasing! The first dof must be
    the computed via "last edge interior dof index + 1", if face dofs exist.
"""
facedof_interior_indices(::Interpolation)

"""
    volumedof_interior_indices(ip::Interpolation)

Tuple containing the dof indices associated with the interior of a volume.

!!! note
    The dofs appearing in the tuple must be continuous and increasing, volumedofs are
    enumerated last.
"""
volumedof_interior_indices(::Interpolation) = ()

# Some helpers to skip boilerplate
edgedof_indices(ip::Interpolation) = ntuple(_ -> (), nedges(ip))
edgedof_interior_indices(ip::Interpolation) = ntuple(_ -> (), nedges(ip))
facedof_indices(ip::Interpolation) = ntuple(_ -> (), nfaces(ip))
facedof_interior_indices(ip::Interpolation) = ntuple(_ -> (), nfaces(ip))

"""
    boundarydof_indices(::Type{<:BoundaryIndex})

Helper function to generically dispatch on the correct dof sets of a boundary entity.
"""
boundarydof_indices(::Type{<:BoundaryIndex})

boundarydof_indices(::Type{FaceIndex}) = facedof_indices
boundarydof_indices(::Type{EdgeIndex}) = edgedof_indices
boundarydof_indices(::Type{VertexIndex}) = vertexdof_indices

facetdof_indices(ip::InterpolationByDim{3}) = facedof_indices(ip)
facetdof_indices(ip::InterpolationByDim{2}) = edgedof_indices(ip)
facetdof_indices(ip::InterpolationByDim{1}) = vertexdof_indices(ip)
facetdof_interior_indices(ip::InterpolationByDim{3}) = facedof_interior_indices(ip)
facetdof_interior_indices(ip::InterpolationByDim{2}) = edgedof_interior_indices(ip)
facetdof_interior_indices(ip::InterpolationByDim{1}) = ntuple(_ -> (), nvertices(ip))
dirichlet_facetdof_indices(ip::InterpolationByDim{3}) = dirichlet_facedof_indices(ip)
dirichlet_facetdof_indices(ip::InterpolationByDim{2}) = dirichlet_edgedof_indices(ip)
dirichlet_facetdof_indices(ip::InterpolationByDim{1}) = dirichlet_vertexdof_indices(ip)

nfacets(ip::InterpolationByDim{3}) = nfaces(ip)
nfacets(ip::InterpolationByDim{2}) = nedges(ip)
nfacets(ip::InterpolationByDim{1}) = nvertices(ip)

"""
    is_discontinuous(::Interpolation)
    is_discontinuous(::Type{<:Interpolation})

Checks whether the interpolation is discontinuous (i.e. `DiscontinuousLagrange`)
"""
is_discontinuous(ip::Interpolation) = is_discontinuous(typeof(ip))
is_discontinuous(::Type{<:Interpolation}) = false

"""
    dirichlet_boundarydof_indices(::Type{<:BoundaryIndex})

Helper function to generically dispatch on the correct dof sets of a boundary entity.
Used internally in [`ConstraintHandler`](@ref) and defaults to [`boundarydof_indices(ip::Interpolation)`](@ref) for continuous interpolation.
"""
dirichlet_boundarydof_indices(::Type{<:BoundaryIndex})

dirichlet_boundarydof_indices(::Type{FaceIndex}) = dirichlet_facedof_indices
dirichlet_boundarydof_indices(::Type{EdgeIndex}) = dirichlet_edgedof_indices
dirichlet_boundarydof_indices(::Type{VertexIndex}) = dirichlet_vertexdof_indices
dirichlet_boundarydof_indices(::Type{FacetIndex}) = dirichlet_facetdof_indices

#########################
# DiscontinuousLagrange #
#########################
# TODO generalize to arbitrary basis positionings.
"""
Piecewise discontinuous Lagrange basis via Gauss-Lobatto points.
"""
struct DiscontinuousLagrange{shape, order} <: ScalarInterpolation{shape, order}
    function DiscontinuousLagrange{shape, order}() where {shape <: AbstractRefShape, order}
        return new{shape, order}()
    end
end

adjust_dofs_during_distribution(::DiscontinuousLagrange) = false

getlowerorder(::DiscontinuousLagrange{shape, order}) where {shape, order} = DiscontinuousLagrange{shape, order - 1}()

getnbasefunctions(::DiscontinuousLagrange{shape, order}) where {shape, order} = getnbasefunctions(Lagrange{shape, order}())
getnbasefunctions(::DiscontinuousLagrange{shape, 0}) where {shape} = 1

# This just moves all dofs into the interior of the element.
volumedof_interior_indices(ip::DiscontinuousLagrange) = ntuple(i -> i, getnbasefunctions(ip))

# Mirror the Lagrange element for now to avoid repeating.
dirichlet_facedof_indices(ip::DiscontinuousLagrange{shape, order}) where {shape, order} = dirichlet_facedof_indices(Lagrange{shape, order}())
dirichlet_edgedof_indices(ip::DiscontinuousLagrange{shape, order}) where {shape, order} = dirichlet_edgedof_indices(Lagrange{shape, order}())
dirichlet_vertexdof_indices(ip::DiscontinuousLagrange{shape, order}) where {shape, order} = dirichlet_vertexdof_indices(Lagrange{shape, order}())

# Mirror the Lagrange element for now.
function reference_coordinates(ip::DiscontinuousLagrange{shape, order}) where {shape, order}
    return reference_coordinates(Lagrange{shape, order}())
end
function reference_shape_value(::DiscontinuousLagrange{shape, order}, ξ::Vec{dim}, i::Int) where {dim, shape <: AbstractRefShape{dim}, order}
    return reference_shape_value(Lagrange{shape, order}(), ξ, i)
end

# Excepting the L0 element.
function reference_coordinates(ip::DiscontinuousLagrange{RefHypercube{dim}, 0}) where {dim}
    return [Vec{dim, Float64}(ntuple(x -> 0.0, dim))]
end

function reference_coordinates(ip::DiscontinuousLagrange{RefTriangle, 0})
    return [Vec{2, Float64}((1 / 3, 1 / 3))]
end

function reference_coordinates(ip::DiscontinuousLagrange{RefTetrahedron, 0})
    return [Vec{3, Float64}((1 / 4, 1 / 4, 1 / 4))]
end

function reference_shape_value(ip::DiscontinuousLagrange{shape, 0}, ::Vec{dim, T}, i::Int) where {dim, shape <: AbstractRefShape{dim}, T}
    i == 1 && return one(T)
    throw(ArgumentError("no shape function $i for interpolation $ip"))
end

is_discontinuous(::Type{<:DiscontinuousLagrange}) = true

############
# Lagrange #
############
"""
    Lagrange{refshape, order} <: ScalarInterpolation

Standard continuous Lagrange polynomials with equidistant node placement.
"""
struct Lagrange{shape, order} <: ScalarInterpolation{shape, order}
    function Lagrange{shape, order}() where {shape <: AbstractRefShape, order}
        return new{shape, order}()
    end
end

adjust_dofs_during_distribution(::Lagrange) = true
adjust_dofs_during_distribution(::Lagrange{<:Any, 2}) = false
adjust_dofs_during_distribution(::Lagrange{<:Any, 1}) = false

# Vertices for all Lagrange interpolations are the same
vertexdof_indices(::Lagrange{RefLine}) = ((1,), (2,))
vertexdof_indices(::Lagrange{RefQuadrilateral}) = ((1,), (2,), (3,), (4,))
vertexdof_indices(::Lagrange{RefHexahedron}) = ((1,), (2,), (3,), (4,), (5,), (6,), (7,), (8,))
vertexdof_indices(::Lagrange{RefTriangle}) = ((1,), (2,), (3,))
vertexdof_indices(::Lagrange{RefTetrahedron}) = ((1,), (2,), (3,), (4,))
vertexdof_indices(::Lagrange{RefPrism}) = ((1,), (2,), (3,), (4,), (5,), (6,))
vertexdof_indices(::Lagrange{RefPyramid}) = ((1,), (2,), (3,), (4,), (5,))

getlowerorder(::Lagrange{shape, order}) where {shape, order} = Lagrange{shape, order - 1}()
getlowerorder(::Lagrange{shape, 1}) where {shape} = DiscontinuousLagrange{shape, 0}()

############################
# Lagrange RefLine order 1 #
############################
getnbasefunctions(::Lagrange{RefLine, 1}) = 2

edgedof_indices(::Lagrange{RefLine, 1}) = ((1, 2),)

function reference_coordinates(::Lagrange{RefLine, 1})
    return [
        Vec{1, Float64}((-1.0,)),
        Vec{1, Float64}((1.0,)),
    ]
end

function reference_shape_value(ip::Lagrange{RefLine, 1}, ξ::Vec{1}, i::Int)
    ξ_x = ξ[1]
    i == 1 && return (1 - ξ_x) / 2
    i == 2 && return (1 + ξ_x) / 2
    throw(ArgumentError("no shape function $i for interpolation $ip"))
end

############################
# Lagrange RefLine order 2 #
############################
getnbasefunctions(::Lagrange{RefLine, 2}) = 3

edgedof_indices(::Lagrange{RefLine, 2}) = ((1, 2, 3),)
edgedof_interior_indices(::Lagrange{RefLine, 2}) = (3,)

function reference_coordinates(::Lagrange{RefLine, 2})
    return [
        Vec{1, Float64}((-1.0,)),
        Vec{1, Float64}((1.0,)),
        Vec{1, Float64}((0.0,)),
    ]
end

function reference_shape_value(ip::Lagrange{RefLine, 2}, ξ::Vec{1}, i::Int)
    ξ_x = ξ[1]
    i == 1 && return ξ_x * (ξ_x - 1) / 2
    i == 2 && return ξ_x * (ξ_x + 1) / 2
    i == 3 && return 1 - ξ_x^2
    throw(ArgumentError("no shape function $i for interpolation $ip"))
end

#####################################
# Lagrange RefQuadrilateral order 1 #
#####################################
getnbasefunctions(::Lagrange{RefQuadrilateral, 1}) = 4

edgedof_indices(::Lagrange{RefQuadrilateral, 1}) = ((1, 2), (2, 3), (3, 4), (4, 1))
facedof_indices(ip::Lagrange{RefQuadrilateral, 1}) = (ntuple(i -> i, getnbasefunctions(ip)),)

function reference_coordinates(::Lagrange{RefQuadrilateral, 1})
    return [
        Vec{2, Float64}((-1.0, -1.0)),
        Vec{2, Float64}((1.0, -1.0)),
        Vec{2, Float64}((1.0, 1.0)),
        Vec{2, Float64}((-1.0, 1.0)),
    ]
end

function reference_shape_value(ip::Lagrange{RefQuadrilateral, 1}, ξ::Vec{2}, i::Int)
    ξ_x = ξ[1]
    ξ_y = ξ[2]
    i == 1 && return (1 - ξ_x) * (1 - ξ_y) / 4
    i == 2 && return (1 + ξ_x) * (1 - ξ_y) / 4
    i == 3 && return (1 + ξ_x) * (1 + ξ_y) / 4
    i == 4 && return (1 - ξ_x) * (1 + ξ_y) / 4
    throw(ArgumentError("no shape function $i for interpolation $ip"))
end

#####################################
# Lagrange RefQuadrilateral order 2 #
#####################################
getnbasefunctions(::Lagrange{RefQuadrilateral, 2}) = 9

edgedof_indices(::Lagrange{RefQuadrilateral, 2}) = ((1, 2, 5), (2, 3, 6), (3, 4, 7), (4, 1, 8))
edgedof_interior_indices(::Lagrange{RefQuadrilateral, 2}) = ((5,), (6,), (7,), (8,))
facedof_indices(ip::Lagrange{RefQuadrilateral, 2}) = (ntuple(i -> i, getnbasefunctions(ip)),)
facedof_interior_indices(::Lagrange{RefQuadrilateral, 2}) = ((9,))

function reference_coordinates(::Lagrange{RefQuadrilateral, 2})
    return [
        Vec{2, Float64}((-1.0, -1.0)),
        Vec{2, Float64}((1.0, -1.0)),
        Vec{2, Float64}((1.0, 1.0)),
        Vec{2, Float64}((-1.0, 1.0)),
        Vec{2, Float64}((0.0, -1.0)),
        Vec{2, Float64}((1.0, 0.0)),
        Vec{2, Float64}((0.0, 1.0)),
        Vec{2, Float64}((-1.0, 0.0)),
        Vec{2, Float64}((0.0, 0.0)),
    ]
end

function reference_shape_value(ip::Lagrange{RefQuadrilateral, 2}, ξ::Vec{2}, i::Int)
    ξ_x = ξ[1]
    ξ_y = ξ[2]
    i == 1 && return (ξ_x^2 - ξ_x) * (ξ_y^2 - ξ_y) / 4
    i == 2 && return (ξ_x^2 + ξ_x) * (ξ_y^2 - ξ_y) / 4
    i == 3 && return (ξ_x^2 + ξ_x) * (ξ_y^2 + ξ_y) / 4
    i == 4 && return (ξ_x^2 - ξ_x) * (ξ_y^2 + ξ_y) / 4
    i == 5 && return (1 - ξ_x^2) * (ξ_y^2 - ξ_y) / 2
    i == 6 && return (ξ_x^2 + ξ_x) * (1 - ξ_y^2) / 2
    i == 7 && return (1 - ξ_x^2) * (ξ_y^2 + ξ_y) / 2
    i == 8 && return (ξ_x^2 - ξ_x) * (1 - ξ_y^2) / 2
    i == 9 && return (1 - ξ_x^2) * (1 - ξ_y^2)
    throw(ArgumentError("no shape function $i for interpolation $ip"))
end

#####################################
# Lagrange RefQuadrilateral order 3 #
#####################################
getnbasefunctions(::Lagrange{RefQuadrilateral, 3}) = 16

edgedof_indices(::Lagrange{RefQuadrilateral, 3}) = ((1, 2, 5, 6), (2, 3, 7, 8), (3, 4, 9, 10), (4, 1, 11, 12))
edgedof_interior_indices(::Lagrange{RefQuadrilateral, 3}) = ((5, 6), (7, 8), (9, 10), (11, 12))
facedof_indices(ip::Lagrange{RefQuadrilateral, 3}) = (ntuple(i -> i, getnbasefunctions(ip)),)
facedof_interior_indices(::Lagrange{RefQuadrilateral, 3}) = ((13, 14, 15, 16),)

function reference_coordinates(::Lagrange{RefQuadrilateral, 3})
    return [
        Vec{2, Float64}((-1.0, -1.0)),
        Vec{2, Float64}((1.0, -1.0)),
        Vec{2, Float64}((1.0, 1.0)),
        Vec{2, Float64}((-1.0, 1.0)),
        Vec{2, Float64}((-1 / 3, -1.0)),
        Vec{2, Float64}((1 / 3, -1.0)),
        Vec{2, Float64}((1.0, -1 / 3)),
        Vec{2, Float64}((1.0, 1 / 3)),
        Vec{2, Float64}((1 / 3, 1.0)),
        Vec{2, Float64}((-1 / 3, 1.0)),
        Vec{2, Float64}((-1.0, 1 / 3)),
        Vec{2, Float64}((-1.0, -1 / 3)),
        Vec{2, Float64}((-1 / 3, -1 / 3)),
        Vec{2, Float64}((1 / 3, -1 / 3)),
        Vec{2, Float64}((-1 / 3, 1 / 3)),
        Vec{2, Float64}((1 / 3, 1 / 3)),
    ]
end

function reference_shape_value(ip::Lagrange{RefQuadrilateral, 3}, ξ::Vec{2}, i::Int)
    # See https://web.archive.org/web/20220817132305/https://defelement.com/elements/examples/quadrilateral-Q-3.html
    # Transform domain from [-1, 1] × [-1, 1] to [0, 1] × [0, 1]
    ξ_x = (ξ[1] + 1) / 2
    ξ_y = (ξ[2] + 1) / 2
    i == 1 && return (81 * ξ_x^3 * ξ_y^3) / 4 - (81 * ξ_x^3 * ξ_y^2) / 2 + (99 * ξ_x^3 * ξ_y) / 4 - (9 * ξ_x^3) / 2 - (81 * ξ_x^2 * ξ_y^3) / 2 + (81 * ξ_x^2 * ξ_y^2) - (99 * ξ_x^2 * ξ_y) / 2 + (9 * ξ_x^2) + (99 * ξ_x * ξ_y^3) / 4 - (99 * ξ_x * ξ_y^2) / 2 + (121 * ξ_x * ξ_y) / 4 - (11 * ξ_x) / 2 - (9 * ξ_y^3) / 2 + 9 * ξ_y^2 - (11 * ξ_y) / 2 + 1
    i == 2 && return (ξ_x * (- 81 * ξ_x^2 * ξ_y^3 + 162 * ξ_x^2 * ξ_y^2 - 99 * ξ_x^2 * ξ_y + 18 * ξ_x^2 + 81 * ξ_x * ξ_y^3 - 162 * ξ_x * ξ_y^2 + 99 * ξ_x * ξ_y - 18 * ξ_x - 18 * ξ_y^3 + 36 * ξ_y^2 - 22 * ξ_y + 4)) / 4
    i == 4 && return (ξ_y * (- 81 * ξ_x^3 * ξ_y^2 + 81 * ξ_x^3 * ξ_y - 18 * ξ_x^3 + 162 * ξ_x^2 * ξ_y^2 - 162 * ξ_x^2 * ξ_y + 36 * ξ_x^2 - 99 * ξ_x * ξ_y^2 + 99 * ξ_x * ξ_y - 22 * ξ_x + 18 * ξ_y^2 - 18 * ξ_y + 4)) / 4
    i == 3 && return (ξ_x * ξ_y * (81 * ξ_x^2 * ξ_y^2 - 81 * ξ_x^2 * ξ_y + 18 * ξ_x^2 - 81 * ξ_x * ξ_y^2 + 81 * ξ_x * ξ_y - 18 * ξ_x + 18 * ξ_y^2 - 18 * ξ_y + 4)) / 4
    i == 5 && return (9 * ξ_x * (- 27 * ξ_x^2 * ξ_y^3 + 54 * ξ_x^2 * ξ_y^2 - 33 * ξ_x^2 * ξ_y + 6 * ξ_x^2 + 45 * ξ_x * ξ_y^3 - 90 * ξ_x * ξ_y^2 + 55 * ξ_x * ξ_y - 10 * ξ_x - 18 * ξ_y^3 + 36 * ξ_y^2 - 22 * ξ_y + 4)) / 4
    i == 6 && return (9 * ξ_x * (27 * ξ_x^2 * ξ_y^3 - 54 * ξ_x^2 * ξ_y^2 + 33 * ξ_x^2 * ξ_y - 6 * ξ_x^2 - 36 * ξ_x * ξ_y^3 + 72 * ξ_x * ξ_y^2 - 44 * ξ_x * ξ_y + 8 * ξ_x + 9 * ξ_y^3 - 18 * ξ_y^2 + 11 * ξ_y - 2)) / 4
    i == 12 && return (9 * ξ_y * (- 27 * ξ_x^3 * ξ_y^2 + 45 * ξ_x^3 * ξ_y - 18 * ξ_x^3 + 54 * ξ_x^2 * ξ_y^2 - 90 * ξ_x^2 * ξ_y + 36 * ξ_x^2 - 33 * ξ_x * ξ_y^2 + 55 * ξ_x * ξ_y - 22 * ξ_x + 6 * ξ_y^2 - 10 * ξ_y + 4)) / 4
    i == 11 && return (9 * ξ_y * (27 * ξ_x^3 * ξ_y^2 - 36 * ξ_x^3 * ξ_y + 9 * ξ_x^3 - 54 * ξ_x^2 * ξ_y^2 + 72 * ξ_x^2 * ξ_y - 18 * ξ_x^2 + 33 * ξ_x * ξ_y^2 - 44 * ξ_x * ξ_y + 11 * ξ_x - 6 * ξ_y^2 + 8 * ξ_y - 2)) / 4
    i == 7 && return (9 * ξ_x * ξ_y * (27 * ξ_x^2 * ξ_y^2 - 45 * ξ_x^2 * ξ_y + 18 * ξ_x^2 - 27 * ξ_x * ξ_y^2 + 45 * ξ_x * ξ_y - 18 * ξ_x + 6 * ξ_y^2 - 10 * ξ_y + 4)) / 4
    i == 8 && return (9 * ξ_x * ξ_y * (- 27 * ξ_x^2 * ξ_y^2 + 36 * ξ_x^2 * ξ_y - 9 * ξ_x^2 + 27 * ξ_x * ξ_y^2 - 36 * ξ_x * ξ_y + 9 * ξ_x - 6 * ξ_y^2 + 8 * ξ_y - 2)) / 4
    i == 10 && return (9 * ξ_x * ξ_y * (27 * ξ_x^2 * ξ_y^2 - 27 * ξ_x^2 * ξ_y + 6 * ξ_x^2 - 45 * ξ_x * ξ_y^2 + 45 * ξ_x * ξ_y - 10 * ξ_x + 18 * ξ_y^2 - 18 * ξ_y + 4)) / 4
    i == 9 && return (9 * ξ_x * ξ_y * (- 27 * ξ_x^2 * ξ_y^2 + 27 * ξ_x^2 * ξ_y - 6 * ξ_x^2 + 36 * ξ_x * ξ_y^2 - 36 * ξ_x * ξ_y + 8 * ξ_x - 9 * ξ_y^2 + 9 * ξ_y - 2)) / 4
    i == 13 && return (81 * ξ_x * ξ_y * (9 * ξ_x^2 * ξ_y^2 - 15 * ξ_x^2 * ξ_y + 6 * ξ_x^2 - 15 * ξ_x * ξ_y^2 + 25 * ξ_x * ξ_y - 10 * ξ_x + 6 * ξ_y^2 - 10 * ξ_y + 4)) / 4
    i == 14 && return (81 * ξ_x * ξ_y * (- 9 * ξ_x^2 * ξ_y^2 + 15 * ξ_x^2 * ξ_y - 6 * ξ_x^2 + 12 * ξ_x * ξ_y^2 - 20 * ξ_x * ξ_y + 8 * ξ_x - 3 * ξ_y^2 + 5 * ξ_y - 2)) / 4
    i == 15 && return (81 * ξ_x * ξ_y * (- 9 * ξ_x^2 * ξ_y^2 + 12 * ξ_x^2 * ξ_y - 3 * ξ_x^2 + 15 * ξ_x * ξ_y^2 - 20 * ξ_x * ξ_y + 5 * ξ_x - 6 * ξ_y^2 + 8 * ξ_y - 2)) / 4
    i == 16 && return (81 * ξ_x * ξ_y * (9 * ξ_x^2 * ξ_y^2 - 12 * ξ_x^2 * ξ_y + 3 * ξ_x^2 - 12 * ξ_x * ξ_y^2 + 16 * ξ_x * ξ_y - 4 * ξ_x + 3 * ξ_y^2 - 4 * ξ_y + 1)) / 4
    throw(ArgumentError("no shape function $i for interpolation $ip"))
end

################################
# Lagrange RefTriangle order 1 #
################################
getnbasefunctions(::Lagrange{RefTriangle, 1}) = 3

edgedof_indices(::Lagrange{RefTriangle, 1}) = ((1, 2), (2, 3), (3, 1))
facedof_indices(ip::Lagrange{RefTriangle, 1}) = (ntuple(i -> i, getnbasefunctions(ip)),)

function reference_coordinates(::Lagrange{RefTriangle, 1})
    return [
        Vec{2, Float64}((1.0, 0.0)),
        Vec{2, Float64}((0.0, 1.0)),
        Vec{2, Float64}((0.0, 0.0)),
    ]
end

function reference_shape_value(ip::Lagrange{RefTriangle, 1}, ξ::Vec{2}, i::Int)
    ξ_x = ξ[1]
    ξ_y = ξ[2]
    i == 1 && return ξ_x
    i == 2 && return ξ_y
    i == 3 && return 1 - ξ_x - ξ_y
    throw(ArgumentError("no shape function $i for interpolation $ip"))
end

################################
# Lagrange RefTriangle order 2 #
################################
getnbasefunctions(::Lagrange{RefTriangle, 2}) = 6

edgedof_indices(::Lagrange{RefTriangle, 2}) = ((1, 2, 4), (2, 3, 5), (3, 1, 6))
edgedof_interior_indices(::Lagrange{RefTriangle, 2}) = ((4,), (5,), (6,))
facedof_indices(ip::Lagrange{RefTriangle, 2}) = (ntuple(i -> i, getnbasefunctions(ip)),)

function reference_coordinates(::Lagrange{RefTriangle, 2})
    return [
        Vec{2, Float64}((1.0, 0.0)),
        Vec{2, Float64}((0.0, 1.0)),
        Vec{2, Float64}((0.0, 0.0)),
        Vec{2, Float64}((0.5, 0.5)),
        Vec{2, Float64}((0.0, 0.5)),
        Vec{2, Float64}((0.5, 0.0)),
    ]
end

function reference_shape_value(ip::Lagrange{RefTriangle, 2}, ξ::Vec{2}, i::Int)
    ξ_x = ξ[1]
    ξ_y = ξ[2]
    γ = 1 - ξ_x - ξ_y
    i == 1 && return ξ_x * (2ξ_x - 1)
    i == 2 && return ξ_y * (2ξ_y - 1)
    i == 3 && return γ * (2γ - 1)
    i == 4 && return 4ξ_x * ξ_y
    i == 5 && return 4ξ_y * γ
    i == 6 && return 4ξ_x * γ
    throw(ArgumentError("no shape function $i for interpolation $ip"))
end

######################################
# Lagrange RefTriangle order 3, 4, 5 #
######################################
# see https://getfem.readthedocs.io/en/latest/userdoc/appendixA.html

const Lagrange2Tri345 = Union{
    Lagrange{RefTriangle, 3},
    Lagrange{RefTriangle, 4},
    Lagrange{RefTriangle, 5},
}

function getnbasefunctions(ip::Lagrange2Tri345)
    order = getorder(ip)
    return (order + 1) * (order + 2) ÷ 2
end

# Permutation to switch numbering to Ferrite ordering
const permdof2DLagrange2Tri345 = Dict{Int, Vector{Int}}(
    1 => [1, 2, 3],
    2 => [3, 6, 1, 5, 4, 2],
    3 => [4, 10, 1, 7, 9, 8, 5, 2, 3, 6],
    4 => [5, 15, 1, 9, 12, 14, 13, 10, 6, 2, 3, 4, 7, 8, 11],
    5 => [6, 21, 1, 11, 15, 18, 20, 19, 16, 12, 7, 2, 3, 4, 5, 8, 9, 10, 13, 14, 17],
)

function edgedof_indices(ip::Lagrange2Tri345)
    order = getorder(ip)
    order == 1 && return ((1, 2), (2, 3), (3, 1))
    order == 2 && return ((1, 2, 4), (2, 3, 5), (3, 1, 6))
    order == 3 && return ((1, 2, 4, 5), (2, 3, 6, 7), (3, 1, 8, 9))
    order == 4 && return ((1, 2, 4, 5, 6), (2, 3, 7, 8, 9), (3, 1, 10, 11, 12))
    order == 5 && return ((1, 2, 4, 5, 6, 7), (2, 3, 8, 9, 10, 11), (3, 1, 12, 13, 14, 15))

    throw(ArgumentError("Unsupported order $order for Lagrange on triangles."))
end

function edgedof_interior_indices(ip::Lagrange2Tri345)
    order = getorder(ip)
    order == 1 && return ((), (), ())
    order == 2 && return ((4,), (5,), (6,))
    order == 3 && return ((4, 5), (6, 7), (8, 9))
    order == 4 && return ((4, 5, 6), (7, 8, 9), (10, 11, 12))
    order == 5 && return ((4, 5, 6, 7), (8, 9, 10, 11), (12, 13, 14, 15))
    throw(ArgumentError("Unsupported order $order for Lagrange on triangles."))
end

facedof_indices(ip::Lagrange2Tri345) = (ntuple(i -> i, getnbasefunctions(ip)),)

function facedof_interior_indices(ip::Lagrange2Tri345)
    order = getorder(ip)
    ncellintdofs = (order + 1) * (order + 2) ÷ 2 - 3 * order
    totaldofs = getnbasefunctions(ip)
    return (ntuple(i -> totaldofs - ncellintdofs + i, ncellintdofs),)
end

function reference_coordinates(ip::Lagrange2Tri345)
    order = getorder(ip)
    coordpts = Vector{Vec{2, Float64}}()
    for k in 0:order
        for l in 0:(order - k)
            push!(coordpts, Vec{2, Float64}((l / order, k / order)))
        end
    end
    return permute!(coordpts, permdof2DLagrange2Tri345[order])
end

function reference_shape_value(ip::Lagrange2Tri345, ξ::Vec{2}, i::Int)
    if !(0 < i <= getnbasefunctions(ip))
        throw(ArgumentError("no shape function $i for interpolation $ip"))
    end
    order = getorder(ip)
    i = permdof2DLagrange2Tri345[order][i]
    ξ_x = ξ[1]
    ξ_y = ξ[2]
    i1, i2, i3 = _numlin_basis2D(i, order)
    val = one(ξ_y)
    i1 ≥ 1 && (val *= prod((order - order * (ξ_x + ξ_y) - j) / (j + 1) for j in 0:(i1 - 1)))
    i2 ≥ 1 && (val *= prod((order * ξ_x - j) / (j + 1) for j in 0:(i2 - 1)))
    i3 ≥ 1 && (val *= prod((order * ξ_y - j) / (j + 1) for j in 0:(i3 - 1)))
    return val
end

function _numlin_basis2D(i, order)
    c, j1, j2, j3 = 0, 0, 0, 0
    for k in 0:order
        if i <= c + (order + 1 - k)
            j2 = i - c - 1
            break
        else
            j3 += 1
            c += order + 1 - k
        end
    end
    j1 = order - j2 - j3
    return j1, j2, j3
end

###################################
# Lagrange RefTetrahedron order 1 #
###################################
getnbasefunctions(::Lagrange{RefTetrahedron, 1}) = 4

facedof_indices(::Lagrange{RefTetrahedron, 1}) = ((1, 3, 2), (1, 2, 4), (2, 3, 4), (1, 4, 3))
edgedof_indices(::Lagrange{RefTetrahedron, 1}) = ((1, 2), (2, 3), (3, 1), (1, 4), (2, 4), (3, 4))

function reference_coordinates(::Lagrange{RefTetrahedron, 1})
    return [
        Vec{3, Float64}((0.0, 0.0, 0.0)),
        Vec{3, Float64}((1.0, 0.0, 0.0)),
        Vec{3, Float64}((0.0, 1.0, 0.0)),
        Vec{3, Float64}((0.0, 0.0, 1.0)),
    ]
end

function reference_shape_value(ip::Lagrange{RefTetrahedron, 1}, ξ::Vec{3}, i::Int)
    ξ_x = ξ[1]
    ξ_y = ξ[2]
    ξ_z = ξ[3]
    i == 1 && return 1 - ξ_x - ξ_y - ξ_z
    i == 2 && return ξ_x
    i == 3 && return ξ_y
    i == 4 && return ξ_z
    throw(ArgumentError("no shape function $i for interpolation $ip"))
end

###################################
# Lagrange RefTetrahedron order 2 #
###################################
getnbasefunctions(::Lagrange{RefTetrahedron, 2}) = 10

facedof_indices(::Lagrange{RefTetrahedron, 2}) = ((1, 3, 2, 7, 6, 5), (1, 2, 4, 5, 9, 8), (2, 3, 4, 6, 10, 9), (1, 4, 3, 8, 10, 7))
edgedof_indices(::Lagrange{RefTetrahedron, 2}) = ((1, 2, 5), (2, 3, 6), (3, 1, 7), (1, 4, 8), (2, 4, 9), (3, 4, 10))
edgedof_interior_indices(::Lagrange{RefTetrahedron, 2}) = ((5,), (6,), (7,), (8,), (9,), (10,))

function reference_coordinates(::Lagrange{RefTetrahedron, 2})
    return [
        Vec{3, Float64}((0.0, 0.0, 0.0)),
        Vec{3, Float64}((1.0, 0.0, 0.0)),
        Vec{3, Float64}((0.0, 1.0, 0.0)),
        Vec{3, Float64}((0.0, 0.0, 1.0)),
        Vec{3, Float64}((0.5, 0.0, 0.0)),
        Vec{3, Float64}((0.5, 0.5, 0.0)),
        Vec{3, Float64}((0.0, 0.5, 0.0)),
        Vec{3, Float64}((0.0, 0.0, 0.5)),
        Vec{3, Float64}((0.5, 0.0, 0.5)),
        Vec{3, Float64}((0.0, 0.5, 0.5)),
    ]
end

# http://www.colorado.edu/engineering/CAS/courses.d/AFEM.d/AFEM.Ch09.d/AFEM.Ch09.pdf
# http://www.colorado.edu/engineering/CAS/courses.d/AFEM.d/AFEM.Ch10.d/AFEM.Ch10.pdf
function reference_shape_value(ip::Lagrange{RefTetrahedron, 2}, ξ::Vec{3}, i::Int)
    ξ_x = ξ[1]
    ξ_y = ξ[2]
    ξ_z = ξ[3]
    i == 1  && return (-2 * ξ_x - 2 * ξ_y - 2 * ξ_z + 1) * (-ξ_x - ξ_y - ξ_z + 1)
    i == 2  && return ξ_x * (2 * ξ_x - 1)
    i == 3  && return ξ_y * (2 * ξ_y - 1)
    i == 4  && return ξ_z * (2 * ξ_z - 1)
    i == 5  && return ξ_x * (-4 * ξ_x - 4 * ξ_y - 4 * ξ_z + 4)
    i == 6  && return 4 * ξ_x * ξ_y
    i == 7  && return 4 * ξ_y * (-ξ_x - ξ_y - ξ_z + 1)
    i == 8  && return ξ_z * (-4 * ξ_x - 4 * ξ_y - 4 * ξ_z + 4)
    i == 9  && return 4 * ξ_x * ξ_z
    i == 10 && return 4 * ξ_y * ξ_z
    throw(ArgumentError("no shape function $i for interpolation $ip"))
end

##################################
# Lagrange RefHexahedron order 1 #
##################################
getnbasefunctions(::Lagrange{RefHexahedron, 1}) = 8

facedof_indices(::Lagrange{RefHexahedron, 1}) = ((1, 4, 3, 2), (1, 2, 6, 5), (2, 3, 7, 6), (3, 4, 8, 7), (1, 5, 8, 4), (5, 6, 7, 8))
edgedof_indices(::Lagrange{RefHexahedron, 1}) = ((1, 2), (2, 3), (3, 4), (4, 1), (5, 6), (6, 7), (7, 8), (8, 5), (1, 5), (2, 6), (3, 7), (4, 8))

function reference_coordinates(::Lagrange{RefHexahedron, 1})
    return [
        Vec{3, Float64}((-1.0, -1.0, -1.0)),
        Vec{3, Float64}((1.0, -1.0, -1.0)),
        Vec{3, Float64}((1.0, 1.0, -1.0)),
        Vec{3, Float64}((-1.0, 1.0, -1.0)),
        Vec{3, Float64}((-1.0, -1.0, 1.0)),
        Vec{3, Float64}((1.0, -1.0, 1.0)),
        Vec{3, Float64}((1.0, 1.0, 1.0)),
        Vec{3, Float64}((-1.0, 1.0, 1.0)),
    ]
end

function reference_shape_value(ip::Lagrange{RefHexahedron, 1}, ξ::Vec{3}, i::Int)
    ξ_x = ξ[1]
    ξ_y = ξ[2]
    ξ_z = ξ[3]
    i == 1 && return (1 - ξ_x) * (1 - ξ_y) * (1 - ξ_z) / 8
    i == 2 && return (1 + ξ_x) * (1 - ξ_y) * (1 - ξ_z) / 8
    i == 3 && return (1 + ξ_x) * (1 + ξ_y) * (1 - ξ_z) / 8
    i == 4 && return (1 - ξ_x) * (1 + ξ_y) * (1 - ξ_z) / 8
    i == 5 && return (1 - ξ_x) * (1 - ξ_y) * (1 + ξ_z) / 8
    i == 6 && return (1 + ξ_x) * (1 - ξ_y) * (1 + ξ_z) / 8
    i == 7 && return (1 + ξ_x) * (1 + ξ_y) * (1 + ξ_z) / 8
    i == 8 && return (1 - ξ_x) * (1 + ξ_y) * (1 + ξ_z) / 8
    throw(ArgumentError("no shape function $i for interpolation $ip"))
end


##################################
# Lagrange RefHexahedron order 2 #
##################################
# Based on vtkTriQuadraticHexahedron (see https://kitware.github.io/vtk-examples/site/Cxx/GeometricObjects/IsoparametricCellsDemo/)
getnbasefunctions(::Lagrange{RefHexahedron, 2}) = 27

facedof_indices(::Lagrange{RefHexahedron, 2}) = (
    (1, 4, 3, 2, 12, 11, 10, 9, 21),
    (1, 2, 6, 5, 9, 18, 13, 17, 22),
    (2, 3, 7, 6, 10, 19, 14, 18, 23),
    (3, 4, 8, 7, 11, 20, 15, 19, 24),
    (1, 5, 8, 4, 17, 16, 20, 12, 25),
    (5, 6, 7, 8, 13, 14, 15, 16, 26),
)
facedof_interior_indices(::Lagrange{RefHexahedron, 2}) = (
    (21,), (22,), (23,), (24,), (25,), (26,),
)

edgedof_indices(::Lagrange{RefHexahedron, 2}) = (
    (1, 2, 9),
    (2, 3, 10),
    (3, 4, 11),
    (4, 1, 12),
    (5, 6, 13),
    (6, 7, 14),
    (7, 8, 15),
    (8, 5, 16),
    (1, 5, 17),
    (2, 6, 18),
    (3, 7, 19),
    (4, 8, 20),
)
edgedof_interior_indices(::Lagrange{RefHexahedron, 2}) = (
    (9,), (10,), (11,), (12,), (13,), (14,), (15,), (16,), (17), (18,), (19,), (20,),
)

volumedof_interior_indices(::Lagrange{RefHexahedron, 2}) = (27,)

function reference_coordinates(::Lagrange{RefHexahedron, 2})
    return [
        # vertex
        Vec{3, Float64}((-1.0, -1.0, -1.0)), # 1
        Vec{3, Float64}((1.0, -1.0, -1.0)), # 2
        Vec{3, Float64}((1.0, 1.0, -1.0)), # 3
        Vec{3, Float64}((-1.0, 1.0, -1.0)), # 4
        Vec{3, Float64}((-1.0, -1.0, 1.0)), # 5
        Vec{3, Float64}((1.0, -1.0, 1.0)), # 6
        Vec{3, Float64}((1.0, 1.0, 1.0)), # 7
        Vec{3, Float64}((-1.0, 1.0, 1.0)), # 8
        # edge
        Vec{3, Float64}((0.0, -1.0, -1.0)), # 9
        Vec{3, Float64}((1.0, 0.0, -1.0)),
        Vec{3, Float64}((0.0, 1.0, -1.0)),
        Vec{3, Float64}((-1.0, 0.0, -1.0)),
        Vec{3, Float64}((0.0, -1.0, 1.0)),
        Vec{3, Float64}((1.0, 0.0, 1.0)),
        Vec{3, Float64}((0.0, 1.0, 1.0)),
        Vec{3, Float64}((-1.0, 0.0, 1.0)),
        Vec{3, Float64}((-1.0, -1.0, 0.0)),
        Vec{3, Float64}((1.0, -1.0, 0.0)),
        Vec{3, Float64}((1.0, 1.0, 0.0)),
        Vec{3, Float64}((-1.0, 1.0, 0.0)), # 20
        Vec{3, Float64}((0.0, 0.0, -1.0)),
        Vec{3, Float64}((0.0, -1.0, 0.0)),
        Vec{3, Float64}((1.0, 0.0, 0.0)),
        Vec{3, Float64}((0.0, 1.0, 0.0)),
        Vec{3, Float64}((-1.0, 0.0, 0.0)),
        Vec{3, Float64}((0.0, 0.0, 1.0)), # 26
        # interior
        Vec{3, Float64}((0.0, 0.0, 0.0)), # 27
    ]
end

function reference_shape_value(ip::Lagrange{RefHexahedron, 2}, ξ::Vec{3, T}, i::Int) where {T}
    # Some local helpers.
    @inline φ₁(x::T) = -x * (1 - x) / 2
    @inline φ₂(x::T) = (1 + x) * (1 - x)
    @inline φ₃(x::T) = x * (1 + x) / 2
    (ξ_x, ξ_y, ξ_z) = ξ
    # vertices
    i == 1 && return φ₁(ξ_x) * φ₁(ξ_y) * φ₁(ξ_z)
    i == 2 && return φ₃(ξ_x) * φ₁(ξ_y) * φ₁(ξ_z)
    i == 3 && return φ₃(ξ_x) * φ₃(ξ_y) * φ₁(ξ_z)
    i == 4 && return φ₁(ξ_x) * φ₃(ξ_y) * φ₁(ξ_z)
    i == 5 && return φ₁(ξ_x) * φ₁(ξ_y) * φ₃(ξ_z)
    i == 6 && return φ₃(ξ_x) * φ₁(ξ_y) * φ₃(ξ_z)
    i == 7 && return φ₃(ξ_x) * φ₃(ξ_y) * φ₃(ξ_z)
    i == 8 && return φ₁(ξ_x) * φ₃(ξ_y) * φ₃(ξ_z)
    # edges
    i == 9 && return φ₂(ξ_x) * φ₁(ξ_y) * φ₁(ξ_z)
    i == 10 && return φ₃(ξ_x) * φ₂(ξ_y) * φ₁(ξ_z)
    i == 11 && return φ₂(ξ_x) * φ₃(ξ_y) * φ₁(ξ_z)
    i == 12 && return φ₁(ξ_x) * φ₂(ξ_y) * φ₁(ξ_z)
    i == 13 && return φ₂(ξ_x) * φ₁(ξ_y) * φ₃(ξ_z)
    i == 14 && return φ₃(ξ_x) * φ₂(ξ_y) * φ₃(ξ_z)
    i == 15 && return φ₂(ξ_x) * φ₃(ξ_y) * φ₃(ξ_z)
    i == 16 && return φ₁(ξ_x) * φ₂(ξ_y) * φ₃(ξ_z)
    i == 17 && return φ₁(ξ_x) * φ₁(ξ_y) * φ₂(ξ_z)
    i == 18 && return φ₃(ξ_x) * φ₁(ξ_y) * φ₂(ξ_z)
    i == 19 && return φ₃(ξ_x) * φ₃(ξ_y) * φ₂(ξ_z)
    i == 20 && return φ₁(ξ_x) * φ₃(ξ_y) * φ₂(ξ_z)
    # faces
    i == 21 && return φ₂(ξ_x) * φ₂(ξ_y) * φ₁(ξ_z)
    i == 22 && return φ₂(ξ_x) * φ₁(ξ_y) * φ₂(ξ_z)
    i == 23 && return φ₃(ξ_x) * φ₂(ξ_y) * φ₂(ξ_z)
    i == 24 && return φ₂(ξ_x) * φ₃(ξ_y) * φ₂(ξ_z)
    i == 25 && return φ₁(ξ_x) * φ₂(ξ_y) * φ₂(ξ_z)
    i == 26 && return φ₂(ξ_x) * φ₂(ξ_y) * φ₃(ξ_z)
    # interior
    i == 27 && return φ₂(ξ_x) * φ₂(ξ_y) * φ₂(ξ_z)
    throw(ArgumentError("no shape function $i for interpolation $ip"))
end


#############################
# Lagrange RefPrism order 1 #
#############################
# Build on https://web.archive.org/web/20220817123819/https://defelement.com/elements/examples/prism-Lagrange-1.html
getnbasefunctions(::Lagrange{RefPrism, 1}) = 6

facedof_indices(::Lagrange{RefPrism, 1}) = ((1, 3, 2), (1, 2, 5, 4), (3, 1, 4, 6), (2, 3, 6, 5), (4, 5, 6))
edgedof_indices(::Lagrange{RefPrism, 1}) = ((2, 1), (1, 3), (1, 4), (3, 2), (2, 5), (3, 6), (4, 5), (4, 6), (6, 5))

function reference_coordinates(::Lagrange{RefPrism, 1})
    return [
        Vec{3, Float64}((0.0, 0.0, 0.0)),
        Vec{3, Float64}((1.0, 0.0, 0.0)),
        Vec{3, Float64}((0.0, 1.0, 0.0)),
        Vec{3, Float64}((0.0, 0.0, 1.0)),
        Vec{3, Float64}((1.0, 0.0, 1.0)),
        Vec{3, Float64}((0.0, 1.0, 1.0)),
    ]
end

function reference_shape_value(ip::Lagrange{RefPrism, 1}, ξ::Vec{3}, i::Int)
    (x, y, z) = ξ
    i == 1 && return 1 - x - y - z * (1 - x - y)
    i == 2 && return x * (1 - z)
    i == 3 && return y * (1 - z)
    i == 4 && return z * (1 - x - y)
    i == 5 && return x * z
    i == 6 && return y * z
    throw(ArgumentError("no shape function $i for interpolation $ip"))
end

#############################
# Lagrange RefPrism order 2 #
#############################
# Build on https://web.archive.org/web/20220817125403/https://defelement.com/elements/examples/prism-Lagrange-2.html
# This is simply the tensor-product of a quadratic triangle with a quadratic line.
getnbasefunctions(::Lagrange{RefPrism, 2}) = 18

facedof_indices(::Lagrange{RefPrism, 2}) = (
    # Vertices, Edges, Face
    (1, 3, 2, 8, 10, 7),
    (1, 2, 5, 4, 7, 11, 13, 9, 16),
    (3, 1, 4, 6, 8, 9, 14, 12, 17),
    (2, 3, 6, 5, 10, 12, 15, 11, 18),
    (4, 5, 6, 13, 15, 14),
)
facedof_interior_indices(::Lagrange{RefPrism, 2}) = (
    # Face
    (),
    (16,),
    (17,),
    (18,),
    (),
)
edgedof_indices(::Lagrange{RefPrism, 2}) = (
    # Vertices, Edge
    (2, 1, 7),
    (1, 3, 8),
    (1, 4, 9),
    (3, 2, 10),
    (2, 5, 11),
    (3, 6, 12),
    (4, 5, 13),
    (4, 6, 14),
    (6, 5, 15),
)
edgedof_interior_indices(::Lagrange{RefPrism, 2}) = (
    # Edge
    (7,),
    (8,),
    (9,),
    (10,),
    (11,),
    (12,),
    (13,),
    (14,),
    (15,),
)

function reference_coordinates(::Lagrange{RefPrism, 2})
    return [
        Vec{3, Float64}((0.0, 0.0, 0.0)),
        Vec{3, Float64}((1.0, 0.0, 0.0)),
        Vec{3, Float64}((0.0, 1.0, 0.0)),
        Vec{3, Float64}((0.0, 0.0, 1.0)),
        Vec{3, Float64}((1.0, 0.0, 1.0)),
        Vec{3, Float64}((0.0, 1.0, 1.0)),
        Vec{3, Float64}((0.5, 0.0, 0.0)),
        Vec{3, Float64}((0.0, 0.5, 0.0)),
        Vec{3, Float64}((0.0, 0.0, 0.5)),
        Vec{3, Float64}((0.5, 0.5, 0.0)),
        Vec{3, Float64}((1.0, 0.0, 0.5)),
        Vec{3, Float64}((0.0, 1.0, 0.5)),
        Vec{3, Float64}((0.5, 0.0, 1.0)),
        Vec{3, Float64}((0.0, 0.5, 1.0)),
        Vec{3, Float64}((0.5, 0.5, 1.0)),
        Vec{3, Float64}((0.5, 0.0, 0.5)),
        Vec{3, Float64}((0.0, 0.5, 0.5)),
        Vec{3, Float64}((0.5, 0.5, 0.5)),
    ]
end

function reference_shape_value(ip::Lagrange{RefPrism, 2}, ξ::Vec{3}, i::Int)
    (x, y, z) = ξ
    x² = x * x
    y² = y * y
    z² = z * z
    i == 1  && return 4 * x² * z² - 6x² * z + 2x² + 8x * y * z² - 12x * y * z + 4x * y - 6x * z² + 9x * z - 3x + 4y² * z² - 6y² * z + 2y² - 6y * z² + 9y * z - 3 * y + 2z² - 3z + 1
    i == 2  && return x * (4x * z² - 6x * z + 2x - 2z² + 3z - 1)
    i == 3  && return y * (4y * z² - 6y * z + 2y - 2z² + 3z - 1)
    i == 4  && return z * (4x² * z - 2x² + 8x * y * z - 4x * y - 6x * z + 3x + 4y² * z - 2y² - 6y * z + 3y + 2z - 1)
    i == 5  && return x * z * (4x * z - 2x - 2z + 1)
    i == 6  && return y * z * (4y * z - 2y - 2z + 1)
    i == 7  && return 4x * (-2x * z² + 3x * z - x - 2 * y * z² + 3y * z - y + 2z² - 3z + 1)
    i == 8  && return 4y * (-2x * z² + 3x * z - x - 2 * y * z² + 3y * z - y + 2z² - 3z + 1)
    i == 9  && return 4z * (-2x² * z + 2x² - 4x * y * z + 4x * y + 3x * z - 3x - 2y² * z + 2y² + 3y * z - 3y - z + 1)
    i == 10 && return 4x * y * (2z² - 3z + 1)
    i == 11 && return 4x * z * (-2x * z + 2x + z - 1)
    i == 12 && return 4y * z * (-2y * z + 2y + z - 1)
    i == 13 && return 4x * z * (-2x * z + x - 2y * z + y + 2z - 1)
    i == 14 && return 4y * z * (-2x * z + x - 2y * z + y + 2z - 1)
    i == 15 && return 4x * y * z * (2z - 1)
    i == 16 && return 16x * z * (x * z - x + y * z - y - z + 1)
    i == 17 && return 16y * z * (x * z - x + y * z - y - z + 1)
    i == 18 && return 16x * y * z * (1 - z)
    throw(ArgumentError("no shape function $i for interpolation $ip"))
end


#####################################
# Lagrange dim 3 RefPyramid order 1 #
#####################################
getnbasefunctions(::Lagrange{RefPyramid, 1}) = 5
facedof_indices(::Lagrange{RefPyramid, 1}) = ((1, 3, 4, 2), (1, 2, 5), (1, 5, 3), (2, 4, 5), (3, 5, 4))
edgedof_indices(::Lagrange{RefPyramid, 1}) = ((1, 2), (1, 3), (1, 5), (2, 4), (2, 5), (4, 3), (3, 5), (4, 5))

function reference_coordinates(::Lagrange{RefPyramid, 1})
    return [
        Vec{3, Float64}((0.0, 0.0, 0.0)),
        Vec{3, Float64}((1.0, 0.0, 0.0)),
        Vec{3, Float64}((0.0, 1.0, 0.0)),
        Vec{3, Float64}((1.0, 1.0, 0.0)),
        Vec{3, Float64}((0.0, 0.0, 1.0)),
    ]
end

function reference_shape_value(ip::Lagrange{RefPyramid, 1}, ξ::Vec{3, T}, i::Int) where {T}
    (x, y, z) = ξ
    zzero = z ≈ one(T)
    i == 1 && return zzero ? zero(T) : (-x * y + (z - 1) * (-x - y - z + 1)) / (z - 1)
    i == 2 && return zzero ? zero(T) : x * (y + z - 1) / (z - 1)
    i == 3 && return zzero ? zero(T) : y * (x + z - 1) / (z - 1)
    i == 4 && return zzero ? zero(T) : -x * y / (z - 1)
    i == 5 && return z
    throw(ArgumentError("no shape function $i for interpolation $ip"))
end

#####################################
# Lagrange dim 3 RefPyramid order 2 #
#####################################
getnbasefunctions(::Lagrange{RefPyramid, 2}) = 14

facedof_indices(::Lagrange{RefPyramid, 2}) = (
    # Vertices, Edges, Face
    (1, 3, 4, 2, 7, 11, 9, 6, 14),
    (1, 2, 5, 6, 10, 8),
    (1, 5, 3, 7, 12, 8),
    (2, 4, 5, 9, 13, 10),
    (3, 5, 4, 12, 13, 11),
)
facedof_interior_indices(::Lagrange{RefPyramid, 2}) = (
    (14,),
    (),
    (),
    (),
    (),
)
edgedof_indices(::Lagrange{RefPyramid, 2}) = (
    (1, 2, 6),
    (1, 3, 7),
    (1, 5, 8),
    (2, 4, 9),
    (2, 5, 10),
    (4, 3, 11),
    (3, 5, 12),
    (4, 5, 13),
)
edgedof_interior_indices(::Lagrange{RefPyramid, 2}) = (
    (6,),
    (7,),
    (8,),
    (9,),
    (10,),
    (11,),
    (12,),
    (13,),
)
function reference_coordinates(::Lagrange{RefPyramid, 2})
    return [
        Vec{3, Float64}((0.0, 0.0, 0.0)),
        Vec{3, Float64}((1.0, 0.0, 0.0)),
        Vec{3, Float64}((0.0, 1.0, 0.0)),
        Vec{3, Float64}((1.0, 1.0, 0.0)),
        Vec{3, Float64}((0.0, 0.0, 1.0)),
        # edges
        Vec{3, Float64}((0.5, 0.0, 0.0)),
        Vec{3, Float64}((0.0, 0.5, 0.0)),
        Vec{3, Float64}((0.0, 0.0, 0.5)),
        Vec{3, Float64}((1.0, 0.5, 0.0)),
        Vec{3, Float64}((0.5, 0.0, 0.5)),
        Vec{3, Float64}((0.5, 1.0, 0.0)),
        Vec{3, Float64}((0.0, 0.5, 0.5)),
        Vec{3, Float64}((0.5, 0.5, 0.5)),
        # faces
        Vec{3, Float64}((0.5, 0.5, 0.0)),
    ]
end

function reference_shape_value(ip::Lagrange{RefPyramid, 2}, ξ::Vec{3, T}, i::Int) where {T}
    (x, y, z) = ξ
    x² = x * x
    y² = y * y
    z² = z * z
    zzero = z ≈ one(T)
    i == 1 && return zzero ? zero(T) : (4 * x² * y² * (z - 1) + x * y * (6x + 6y + z) * (z² - 2z + 1) + (z - 1) * (z² - 2z + 1) * (2x² + 9 * x * y + 4 * x * z - 3x + 2y² + 4 * y * z - 3y + 2z² - 3z + 1)) / ((z - 1) * (z² - 2z + 1))
    i == 2 && return zzero ? zero(T) : x * (4x * y² * (z - 1) + y * (6x + 2y - z) * (z² - 2z + 1) + (z - 1) * (2x + 3y - 1) * (z² - 2z + 1)) / ((z - 1) * (z² - 2z + 1))
    i == 3 && return zzero ? zero(T) : y * (4x² * y * (z - 1) + x * (2x + 6y - z) * (z² - 2z + 1) + (z - 1) * (3x + 2y - 1) * (z² - 2z + 1)) / ((z - 1) * (z² - 2z + 1))
    i == 4 && return zzero ? zero(T) : x * y * (4 * x * y + 2x * z - 2x + 2y * z - 2y + 2z² - 3z + 1) / (z² - 2z + 1)
    i == 5 && return z * (2z - 1)
    i == 6 && return zzero ? zero(T) : 4x * (2x * y² * (1 - z) - y * (3x + 2y) * (z² - 2z + 1) + (z - 1) * (z² - 2z + 1) * (-x - 3y - z + 1)) / ((z - 1) * (z² - 2z + 1))
    i == 7 && return zzero ? zero(T) : 4y * (2x² * y * (1 - z) - x * (2x + 3y) * (z² - 2z + 1) + (z - 1) * (z² - 2z + 1) * (-3x - y - z + 1)) / ((z - 1) * (z² - 2z + 1))
    i == 8 && return zzero ? zero(T) : 4z * (-x * y + (z - 1) * (-x - y - z + 1)) / (z - 1)
    i == 9 && return zzero ? zero(T) : 4 * x * y * (-2x * y - 2x * z + 2x - y * z + y - z² + 2 * z - 1) / (z² - 2z + 1)
    i == 10 && return zzero ? zero(T) : 4x * z * (y + z - 1) / (z - 1)
    i == 11 && return zzero ? zero(T) : 4 * x * y * (-2x * y - x * z + x - 2y * z + 2y - z² + 2z - 1) / (z² - 2z + 1)
    i == 12 && return zzero ? zero(T) : 4y * z * (x + z - 1) / (z - 1)
    i == 13 && return zzero ? zero(T) : -4x * y * z / (z - 1)
    i == 14 && return zzero ? zero(T) : 16x * y * (x * y + x * z - x + y * z - y + z² - 2z + 1) / (z² - 2z + 1)
    throw(ArgumentError("no shape function $i for interpolation $ip"))
end

###################
# Bubble elements #
###################
"""
Lagrange element with bubble stabilization.
"""
struct BubbleEnrichedLagrange{shape, order} <: ScalarInterpolation{shape, order}
    function BubbleEnrichedLagrange{shape, order}() where {shape <: AbstractRefShape, order}
        return new{shape, order}()
    end
end

#######################################
# Lagrange-Bubble RefTriangle order 1 #
#######################################
# Taken from https://web.archive.org/web/20230328191012/https://defelement.com/elements/examples/triangle-bubble-enriched-vector-Lagrange-1.html
getnbasefunctions(::BubbleEnrichedLagrange{RefTriangle, 1}) = 4
adjust_dofs_during_distribution(::BubbleEnrichedLagrange{RefTriangle, 1}) = false

vertexdof_indices(::BubbleEnrichedLagrange{RefTriangle, 1}) = ((1,), (2,), (3,))
edgedof_indices(::BubbleEnrichedLagrange{RefTriangle, 1}) = ((1, 2), (2, 3), (3, 1))
facedof_indices(ip::BubbleEnrichedLagrange{RefTriangle, 1}) = (ntuple(i -> i, getnbasefunctions(ip)),)
facedof_interior_indices(::BubbleEnrichedLagrange{RefTriangle, 1}) = ((4,),)

function reference_coordinates(::BubbleEnrichedLagrange{RefTriangle, 1})
    return [
        Vec{2, Float64}((1.0, 0.0)),
        Vec{2, Float64}((0.0, 1.0)),
        Vec{2, Float64}((0.0, 0.0)),
        Vec{2, Float64}((1 / 3, 1 / 3)),
    ]
end

function reference_shape_value(ip::BubbleEnrichedLagrange{RefTriangle, 1}, ξ::Vec{2}, i::Int)
    ξ_x = ξ[1]
    ξ_y = ξ[2]
    i == 1 && return ξ_x * (9ξ_y^2 + 9ξ_x * ξ_y - 9ξ_y + 1)
    i == 2 && return ξ_y * (9ξ_x^2 + 9ξ_x * ξ_y - 9ξ_x + 1)
    i == 3 && return 9ξ_x^2 * ξ_y + 9ξ_x * ξ_y^2 - 9ξ_x * ξ_y - ξ_x - ξ_y + 1
    i == 4 && return 27ξ_x * ξ_y * (1 - ξ_x - ξ_y)
    throw(ArgumentError("no shape function $i for interpolation $ip"))
end

###############
# Serendipity #
###############
"""
    Serendipity{refshape, order} <: ScalarInterpolation

Serendipity element on hypercubes. Currently only second order variants are implemented.
"""
struct Serendipity{shape, order} <: ScalarInterpolation{shape, order}
    function Serendipity{shape, order}() where {shape <: AbstractRefShape, order}
        return new{shape, order}()
    end
end

# Note that the edgedofs for high order serendipity elements are defined in terms of integral moments,
# so no permutation exists in general. See e.g. Scroggs et al. [2022] for an example.
# adjust_dofs_during_distribution(::Serendipity{refshape, order}) where {refshape, order} = false
adjust_dofs_during_distribution(::Serendipity{<:Any, 2}) = false
adjust_dofs_during_distribution(::Serendipity{<:Any, 1}) = false

# Vertices for all Serendipity interpolations are the same
vertexdof_indices(::Serendipity{RefQuadrilateral}) = ((1,), (2,), (3,), (4,))
vertexdof_indices(::Serendipity{RefHexahedron}) = ((1,), (2,), (3,), (4,), (5,), (6,), (7,), (8,))

########################################
# Serendipity RefQuadrilateral order 2 #
########################################
getnbasefunctions(::Serendipity{RefQuadrilateral, 2}) = 8
getlowerorder(::Serendipity{RefQuadrilateral, 2}) = Lagrange{RefQuadrilateral, 1}()

edgedof_indices(::Serendipity{RefQuadrilateral, 2}) = ((1, 2, 5), (2, 3, 6), (3, 4, 7), (4, 1, 8))
edgedof_interior_indices(::Serendipity{RefQuadrilateral, 2}) = ((5,), (6,), (7,), (8,))
facedof_indices(ip::Serendipity{RefQuadrilateral, 2}) = (ntuple(i -> i, getnbasefunctions(ip)),)

function reference_coordinates(::Serendipity{RefQuadrilateral, 2})
    return [
        Vec{2, Float64}((-1.0, -1.0)),
        Vec{2, Float64}((1.0, -1.0)),
        Vec{2, Float64}((1.0, 1.0)),
        Vec{2, Float64}((-1.0, 1.0)),
        Vec{2, Float64}((0.0, -1.0)),
        Vec{2, Float64}((1.0, 0.0)),
        Vec{2, Float64}((0.0, 1.0)),
        Vec{2, Float64}((-1.0, 0.0)),
    ]
end

function reference_shape_value(ip::Serendipity{RefQuadrilateral, 2}, ξ::Vec{2}, i::Int)
    ξ_x = ξ[1]
    ξ_y = ξ[2]
    i == 1 && return (1 - ξ_x) * (1 - ξ_y) * (-ξ_x - ξ_y - 1) / 4
    i == 2 && return (1 + ξ_x) * (1 - ξ_y) * (ξ_x - ξ_y - 1) / 4
    i == 3 && return (1 + ξ_x) * (1 + ξ_y) * (ξ_x + ξ_y - 1) / 4
    i == 4 && return (1 - ξ_x) * (1 + ξ_y) * (-ξ_x + ξ_y - 1) / 4
    i == 5 && return (1 - ξ_x * ξ_x) * (1 - ξ_y) / 2
    i == 6 && return (1 + ξ_x) * (1 - ξ_y * ξ_y) / 2
    i == 7 && return (1 - ξ_x * ξ_x) * (1 + ξ_y) / 2
    i == 8 && return (1 - ξ_x) * (1 - ξ_y * ξ_y) / 2
    throw(ArgumentError("no shape function $i for interpolation $ip"))
end

#####################################
# Serendipity RefHexahedron order 2 #
#####################################
# Note that second order serendipity hex has no interior face indices.
getnbasefunctions(::Serendipity{RefHexahedron, 2}) = 20
getlowerorder(::Serendipity{RefHexahedron, 2}) = Lagrange{RefHexahedron, 1}()

facedof_indices(::Serendipity{RefHexahedron, 2}) = (
    (1, 4, 3, 2, 12, 11, 10, 9),
    (1, 2, 6, 5, 9, 18, 13, 17),
    (2, 3, 7, 6, 10, 19, 14, 18),
    (3, 4, 8, 7, 11, 20, 15, 19),
    (1, 5, 8, 4, 17, 16, 20, 12),
    (5, 6, 7, 8, 13, 14, 15, 16),
)
edgedof_indices(::Serendipity{RefHexahedron, 2}) = (
    (1, 2, 9),
    (2, 3, 10),
    (3, 4, 11),
    (4, 1, 12),
    (5, 6, 13),
    (6, 7, 14),
    (7, 8, 15),
    (8, 5, 16),
    (1, 5, 17),
    (2, 6, 18),
    (3, 7, 19),
    (4, 8, 20),
)

edgedof_interior_indices(::Serendipity{RefHexahedron, 2}) = (
    (9,), (10,), (11,), (12,), (13,), (14,), (15,), (16,), (17), (18,), (19,), (20,),
)

function reference_coordinates(::Serendipity{RefHexahedron, 2})
    return [
        Vec{3, Float64}((-1.0, -1.0, -1.0)),
        Vec{3, Float64}((1.0, -1.0, -1.0)),
        Vec{3, Float64}((1.0, 1.0, -1.0)),
        Vec{3, Float64}((-1.0, 1.0, -1.0)),
        Vec{3, Float64}((-1.0, -1.0, 1.0)),
        Vec{3, Float64}((1.0, -1.0, 1.0)),
        Vec{3, Float64}((1.0, 1.0, 1.0)),
        Vec{3, Float64}((-1.0, 1.0, 1.0)),
        Vec{3, Float64}((0.0, -1.0, -1.0)),
        Vec{3, Float64}((1.0, 0.0, -1.0)),
        Vec{3, Float64}((0.0, 1.0, -1.0)),
        Vec{3, Float64}((-1.0, 0.0, -1.0)),
        Vec{3, Float64}((0.0, -1.0, 1.0)),
        Vec{3, Float64}((1.0, 0.0, 1.0)),
        Vec{3, Float64}((0.0, 1.0, 1.0)),
        Vec{3, Float64}((-1.0, 0.0, 1.0)),
        Vec{3, Float64}((-1.0, -1.0, 0.0)),
        Vec{3, Float64}((1.0, -1.0, 0.0)),
        Vec{3, Float64}((1.0, 1.0, 0.0)),
        Vec{3, Float64}((-1.0, 1.0, 0.0)),
    ]
end

# Inlined to resolve the recursion properly
@inline function reference_shape_value(ip::Serendipity{RefHexahedron, 2}, ξ::Vec{3}, i::Int)
    ξ_x = ξ[1]
    ξ_y = ξ[2]
    ξ_z = ξ[3]
    i == 1 && return (1 - ξ_x) * (1 - ξ_y) * (1 - ξ_z) / 8 - (reference_shape_value(ip, ξ, 12) + reference_shape_value(ip, ξ, 9) + reference_shape_value(ip, ξ, 17)) / 2
    i == 2 && return (1 + ξ_x) * (1 - ξ_y) * (1 - ξ_z) / 8 - (reference_shape_value(ip, ξ, 9) + reference_shape_value(ip, ξ, 10) + reference_shape_value(ip, ξ, 18)) / 2
    i == 3 && return (1 + ξ_x) * (1 + ξ_y) * (1 - ξ_z) / 8 - (reference_shape_value(ip, ξ, 10) + reference_shape_value(ip, ξ, 11) + reference_shape_value(ip, ξ, 19)) / 2
    i == 4 && return (1 - ξ_x) * (1 + ξ_y) * (1 - ξ_z) / 8 - (reference_shape_value(ip, ξ, 11) + reference_shape_value(ip, ξ, 12) + reference_shape_value(ip, ξ, 20)) / 2
    i == 5 && return (1 - ξ_x) * (1 - ξ_y) * (1 + ξ_z) / 8 - (reference_shape_value(ip, ξ, 16) + reference_shape_value(ip, ξ, 13) + reference_shape_value(ip, ξ, 17)) / 2
    i == 6 && return (1 + ξ_x) * (1 - ξ_y) * (1 + ξ_z) / 8 - (reference_shape_value(ip, ξ, 13) + reference_shape_value(ip, ξ, 14) + reference_shape_value(ip, ξ, 18)) / 2
    i == 7 && return (1 + ξ_x) * (1 + ξ_y) * (1 + ξ_z) / 8 - (reference_shape_value(ip, ξ, 14) + reference_shape_value(ip, ξ, 15) + reference_shape_value(ip, ξ, 19)) / 2
    i == 8 && return (1 - ξ_x) * (1 + ξ_y) * (1 + ξ_z) / 8 - (reference_shape_value(ip, ξ, 15) + reference_shape_value(ip, ξ, 16) + reference_shape_value(ip, ξ, 20)) / 2
    i == 9 && return (1 - ξ_x^2) * (1 - ξ_y) * (1 - ξ_z) / 4
    i == 10 && return (1 + ξ_x) * (1 - ξ_y^2) * (1 - ξ_z) / 4
    i == 11 && return (1 - ξ_x^2) * (1 + ξ_y) * (1 - ξ_z) / 4
    i == 12 && return (1 - ξ_x) * (1 - ξ_y^2) * (1 - ξ_z) / 4
    i == 13 && return (1 - ξ_x^2) * (1 - ξ_y) * (1 + ξ_z) / 4
    i == 14 && return (1 + ξ_x) * (1 - ξ_y^2) * (1 + ξ_z) / 4
    i == 15 && return (1 - ξ_x^2) * (1 + ξ_y) * (1 + ξ_z) / 4
    i == 16 && return (1 - ξ_x) * (1 - ξ_y^2) * (1 + ξ_z) / 4
    i == 17 && return (1 - ξ_x) * (1 - ξ_y) * (1 - ξ_z^2) / 4
    i == 18 && return (1 + ξ_x) * (1 - ξ_y) * (1 - ξ_z^2) / 4
    i == 19 && return (1 + ξ_x) * (1 + ξ_y) * (1 - ξ_z^2) / 4
    i == 20 && return (1 - ξ_x) * (1 + ξ_y) * (1 - ξ_z^2) / 4
    throw(ArgumentError("no shape function $i for interpolation $ip"))
end


#############################
# Crouzeix–Raviart Elements #
#############################
"""
    CrouzeixRaviart{refshape, order} <: ScalarInterpolation

Classical non-conforming Crouzeix–Raviart element.

For details we refer to the original paper [CroRav:1973:cnf](@cite).
"""
struct CrouzeixRaviart{shape, order} <: ScalarInterpolation{shape, order}
    CrouzeixRaviart{RefTriangle, 1}() = new{RefTriangle, 1}()
    CrouzeixRaviart{RefTetrahedron, 1}() = new{RefTetrahedron, 1}()
end

# CR elements are characterized by not having vertex dofs
vertexdof_indices(ip::CrouzeixRaviart) = ntuple(i -> (), nvertices(ip))

#################################################
# Non-conforming Crouzeix-Raviart dim 2 order 1 #
#################################################
getnbasefunctions(::CrouzeixRaviart{RefTriangle, 1}) = 3

adjust_dofs_during_distribution(::CrouzeixRaviart) = true
adjust_dofs_during_distribution(::CrouzeixRaviart{<:Any, 1}) = false

edgedof_indices(::CrouzeixRaviart{RefTriangle, 1}) = ((1,), (2,), (3,))
edgedof_interior_indices(::CrouzeixRaviart{RefTriangle, 1}) = ((1,), (2,), (3,))
facedof_indices(ip::CrouzeixRaviart{RefTriangle, 1}) = (ntuple(i -> i, getnbasefunctions(ip)),)

function reference_coordinates(::CrouzeixRaviart{RefTriangle, 1})
    return [
        Vec{2, Float64}((0.5, 0.5)),
        Vec{2, Float64}((0.0, 0.5)),
        Vec{2, Float64}((0.5, 0.0)),
    ]
end

function reference_shape_value(ip::CrouzeixRaviart{RefTriangle, 1}, ξ::Vec{2}, i::Int)
    ξ_x = ξ[1]
    ξ_y = ξ[2]
    i == 1 && return 2 * ξ_x + 2 * ξ_y - 1
    i == 2 && return 1 - 2 * ξ_x
    i == 3 && return 1 - 2 * ξ_y
    throw(ArgumentError("no shape function $i for interpolation $ip"))
end

#################################################
# Non-conforming Crouzeix-Raviart dim 3 order 1 #
#################################################
getnbasefunctions(::CrouzeixRaviart{RefTetrahedron, 1}) = 4

facedof_indices(::CrouzeixRaviart{RefTetrahedron, 1}) = ((1,), (2,), (3,), (4,))
facedof_interior_indices(::CrouzeixRaviart{RefTetrahedron, 1}) = ((1,), (2,), (3,), (4,))

function reference_coordinates(::CrouzeixRaviart{RefTetrahedron, 1})
    return [
        Vec{3, Float64}((1 / 3, 1 / 3, 0.0)),
        Vec{3, Float64}((1 / 3, 0.0, 1 / 3)),
        Vec{3, Float64}((1 / 3, 1 / 3, 1 / 3)),
        Vec{3, Float64}((0.0, 1 / 3, 1 / 3)),
    ]
end

function reference_shape_value(ip::CrouzeixRaviart{RefTetrahedron, 1}, ξ::Vec{3}, i::Int)
    (x, y, z) = ξ
    i == 1 && return 1 - 3z
    i == 2 && return 1 - 3y
    i == 3 && return 3x + 3y + 3z - 2
    i == 4 && return 1 - 3x
    return throw(ArgumentError("no shape function $i for interpolation $ip"))
end

"""
    RannacherTurek{refshape, order} <: ScalarInterpolation

Classical non-conforming Rannacher-Turek element.

This element is basically the idea from Crouzeix and Raviart applied to
hypercubes. For details see the original paper [RanTur:1992:snq](@cite).
"""
struct RannacherTurek{shape, order} <: ScalarInterpolation{shape, order} end

# CR-type elements are characterized by not having vertex dofs
vertexdof_indices(ip::RannacherTurek) = ntuple(i -> (), nvertices(ip))

adjust_dofs_during_distribution(::RannacherTurek) = true
adjust_dofs_during_distribution(::RannacherTurek{<:Any, 1}) = false

#################################
# Rannacher-Turek dim 2 order 1 #
#################################
getnbasefunctions(::RannacherTurek{RefQuadrilateral, 1}) = 4

edgedof_indices(::RannacherTurek{RefQuadrilateral, 1}) = ((1,), (2,), (3,), (4,))
edgedof_interior_indices(::RannacherTurek{RefQuadrilateral, 1}) = ((1,), (2,), (3,), (4,))
facedof_indices(ip::RannacherTurek{RefQuadrilateral, 1}) = (ntuple(i -> i, getnbasefunctions(ip)),)

function reference_coordinates(::RannacherTurek{RefQuadrilateral, 1})
    return [
        Vec{2, Float64}((0.0, -1.0)),
        Vec{2, Float64}((1.0, 0.0)),
        Vec{2, Float64}((0.0, 1.0)),
        Vec{2, Float64}((-1.0, 0.0)),
    ]
end

function reference_shape_value(ip::RannacherTurek{RefQuadrilateral, 1}, ξ::Vec{2, T}, i::Int) where {T}
    (x, y) = ξ

    i == 1 && return -(x + 1)^2 / 4 + (y + 1)^2 / 4 + (x + 1) / 2 - (y + 1) + T(3) / 4
    i == 2 && return (x + 1)^2 / 4 - (y + 1)^2 / 4 + (y + 1) / 2 - T(1) / 4
    i == 3 && return -(x + 1)^2 / 4 + (y + 1)^2 / 4 + (x + 1) / 2 - T(1) / 4
    i == 4 && return (x + 1)^2 / 4 - (y + 1)^2 / 4 - (x + 1) + (y + 1) / 2 + T(3) / 4
    throw(ArgumentError("no shape function $i for interpolation $ip"))
end

#################################
# Rannacher-Turek dim 3 order 1 #
#################################
getnbasefunctions(::RannacherTurek{RefHexahedron, 1}) = 6

edgedof_indices(ip::RannacherTurek{RefHexahedron, 1}) = ntuple(i -> (), nedges(ip))
edgedof_interior_indices(ip::RannacherTurek{RefHexahedron, 1}) = ntuple(i -> (), nedges(ip))
facedof_indices(::RannacherTurek{RefHexahedron, 1}) = ((1,), (2,), (3,), (4,), (5,), (6,))
facedof_interior_indices(::RannacherTurek{RefHexahedron, 1}) = ((1,), (2,), (3,), (4,), (5,), (6,))

function reference_coordinates(::RannacherTurek{RefHexahedron, 1})
    return [
        Vec{3, Float64}((0.0, 0.0, -1.0)),
        Vec{3, Float64}((0.0, -1.0, 0.0)),
        Vec{3, Float64}((1.0, 0.0, 0.0)),
        Vec{3, Float64}((0.0, 1.0, 0.0)),
        Vec{3, Float64}((-1.0, 0.0, 0.0)),
        Vec{3, Float64}((0.0, 0.0, 1.0)),
    ]
end

function reference_shape_value(ip::RannacherTurek{RefHexahedron, 1}, ξ::Vec{3, T}, i::Int) where {T}
    (x, y, z) = ξ

    i == 1 && return -2((x + 1))^2 / 12 + 1(x + 1) / 3 - 2((y + 1))^2 / 12 + 1(y + 1) / 3 + 4((z + 1))^2 / 12 - 7(z + 1) / 6 + T(2) / 3
    i == 2 && return -2((x + 1))^2 / 12 + 1(x + 1) / 3 + 4((y + 1))^2 / 12 - 7(y + 1) / 6 - 2((z + 1))^2 / 12 + 1(z + 1) / 3 + T(2) / 3
    i == 3 && return 4((x + 1))^2 / 12 - 1(x + 1) / 6 - 2((y + 1))^2 / 12 + 1(y + 1) / 3 - 2((z + 1))^2 / 12 + 1(z + 1) / 3 - T(1) / 3
    i == 4 && return -2((x + 1))^2 / 12 + 1(x + 1) / 3 + 4((y + 1))^2 / 12 - 1(y + 1) / 6 - 2((z + 1))^2 / 12 + 1(z + 1) / 3 - T(1) / 3
    i == 5 && return 4((x + 1))^2 / 12 - 7(x + 1) / 6 - 2((y + 1))^2 / 12 + 1(y + 1) / 3 - 2((z + 1))^2 / 12 + 1(z + 1) / 3 + T(2) / 3
    i == 6 && return -2((x + 1))^2 / 12 + 1(x + 1) / 3 - 2((y + 1))^2 / 12 + 1(y + 1) / 3 + 4((z + 1))^2 / 12 - 1(z + 1) / 6 - T(1) / 3

    throw(ArgumentError("no shape function $i for interpolation $ip"))
end

##################################################
# VectorizedInterpolation{<:ScalarInterpolation} #
##################################################
struct VectorizedInterpolation{vdim, refshape, order, SI <: ScalarInterpolation{refshape, order}} <: VectorInterpolation{vdim, refshape, order}
    ip::SI
    function VectorizedInterpolation{vdim}(ip::SI) where {vdim, refshape, order, SI <: ScalarInterpolation{refshape, order}}
        return new{vdim, refshape, order, SI}(ip)
    end
end

adjust_dofs_during_distribution(ip::VectorizedInterpolation) = adjust_dofs_during_distribution(ip.ip)

# Vectorize to reference dimension by default
function VectorizedInterpolation(ip::ScalarInterpolation{shape}) where {refdim, shape <: AbstractRefShape{refdim}}
    return VectorizedInterpolation{refdim}(ip)
end

Base.:(^)(ip::ScalarInterpolation, vdim::Int) = VectorizedInterpolation{vdim}(ip)
function Base.literal_pow(::typeof(^), ip::ScalarInterpolation, ::Val{vdim}) where {vdim}
    return VectorizedInterpolation{vdim}(ip)
end

function Base.show(io::IO, mime::MIME"text/plain", ip::VectorizedInterpolation{vdim}) where {vdim}
    show(io, mime, ip.ip)
    print(io, "^", vdim)
    return
end

# Helper to get number of copies for DoF distribution
get_n_copies(::VectorizedInterpolation{vdim}) where {vdim} = vdim
InterpolationInfo(ip::VectorizedInterpolation) = InterpolationInfo(ip.ip, get_n_copies(ip))

# Error when trying to get dof indices from vectorized interpolations.
# Currently, this should only be done for the scalar interpolation.
function _entitydof_indices_vectorized_ip_error(f::Symbol)
    throw(ArgumentError(string(f, " is not implemented for VectorizedInterpolations and should be called on the scalar base interpolation")))
end
vertexdof_indices(::VectorizedInterpolation) = _entitydof_indices_vectorized_ip_error(:vertexdof_indices)
edgedof_indices(::VectorizedInterpolation) = _entitydof_indices_vectorized_ip_error(:edgedof_indices)
facedof_indices(::VectorizedInterpolation) = _entitydof_indices_vectorized_ip_error(:facedof_indices)
edgedof_interior_indices(::VectorizedInterpolation) = _entitydof_indices_vectorized_ip_error(:edgedof_interior_indices)
facedof_interior_indices(::VectorizedInterpolation) = _entitydof_indices_vectorized_ip_error(:facedof_interior_indices)
volumedof_interior_indices(::VectorizedInterpolation) = _entitydof_indices_vectorized_ip_error(:volumedof_interior_indices)

get_base_interpolation(ip::Interpolation) = ip
get_base_interpolation(ip::VectorizedInterpolation) = ip.ip

function getnbasefunctions(ipv::VectorizedInterpolation{vdim}) where {vdim}
    return vdim * getnbasefunctions(ipv.ip)
end
function reference_shape_value(ipv::VectorizedInterpolation{vdim, shape}, ξ::Vec{refdim, T}, I::Int) where {vdim, refdim, shape <: AbstractRefShape{refdim}, T}
    i0, c0 = divrem(I - 1, vdim)
    i = i0 + 1
    c = c0 + 1
    v = reference_shape_value(ipv.ip, ξ, i)
    return Vec{vdim, T}(j -> j == c ? v : zero(v))
end

# vdim == refdim
function reference_shape_gradient_and_value(ipv::VectorizedInterpolation{dim, shape}, ξ::Vec{dim}, I::Int) where {dim, shape <: AbstractRefShape{dim}}
    return invoke(reference_shape_gradient_and_value, Tuple{Interpolation, Vec, Int}, ipv, ξ, I)
end
# vdim != refdim
function reference_shape_gradient_and_value(ipv::VectorizedInterpolation{vdim, shape}, ξ::V, I::Int) where {vdim, refdim, shape <: AbstractRefShape{refdim}, T, V <: Vec{refdim, T}}
    tosvec(v::Vec) = SVector((v...,))
    tovec(sv::SVector) = Vec((sv...))
    val = reference_shape_value(ipv, ξ, I)
    grad = ForwardDiff.jacobian(sv -> tosvec(reference_shape_value(ipv, tovec(sv), I)), tosvec(ξ))
    return grad, val
end

# vdim == refdim
function reference_shape_hessian_gradient_and_value(ipv::VectorizedInterpolation{dim, shape}, ξ::Vec{dim}, I::Int) where {dim, shape <: AbstractRefShape{dim}}
    return invoke(reference_shape_hessian_gradient_and_value, Tuple{Interpolation, Vec, Int}, ipv, ξ, I)
end
# vdim != refdim
function reference_shape_hessian_gradient_and_value(ipv::VectorizedInterpolation{vdim, shape}, ξ::V, I::Int) where {vdim, refdim, shape <: AbstractRefShape{refdim}, T, V <: Vec{refdim, T}}
    return _reference_shape_hessian_gradient_and_value_static_array(ipv, ξ, I)
end
function _reference_shape_hessian_gradient_and_value_static_array(ipv::VectorizedInterpolation{vdim, shape}, ξ::V, I::Int) where {vdim, refdim, shape <: AbstractRefShape{refdim}, T, V <: Vec{refdim, T}}
    # Load with dual numbers and compute the value
    f = x -> reference_shape_value(ipv, x, I)
    ξd = Tensors._load(Tensors._load(ξ, ForwardDiff.Tag(f, V)), ForwardDiff.Tag(f, V))
    value_hess = f(ξd)
    # Extract the value and gradient
    val = Vec{vdim, T}(i -> ForwardDiff.value(ForwardDiff.value(value_hess[i])))
    grad = zero(MMatrix{vdim, refdim, T})
    hess = zero(MArray{Tuple{vdim, refdim, refdim}, T})
    for (i, vi) in pairs(value_hess)
        hess_values = ForwardDiff.value(vi)

        hess_values_partials = ForwardDiff.partials(hess_values)
        for (k, pk) in pairs(hess_values_partials)
            grad[i, k] = pk
        end

        hess_partials = ForwardDiff.partials(vi)
        for (j, partial_j) in pairs(hess_partials)
            hess_partials_partials = ForwardDiff.partials(partial_j)
            for (k, pk) in pairs(hess_partials_partials)
                hess[i, j, k] = pk
            end
        end
    end
    return SArray(hess), SMatrix(grad), val
end

reference_coordinates(ip::VectorizedInterpolation) = reference_coordinates(ip.ip)
is_discontinuous(::Type{<:VectorizedInterpolation{<:Any, <:Any, <:Any, ip}}) where {ip} = is_discontinuous(ip)

"""
    mapping_type(ip::Interpolation)

Get the type of mapping from the reference cell to the real cell for an
interpolation `ip`. Subtypes of `ScalarInterpolation` and `VectorizedInterpolation`
return `IdentityMapping()`, but other non-scalar interpolations may request different
mapping types.
"""
function mapping_type end

mapping_type(::ScalarInterpolation) = IdentityMapping()
mapping_type(::VectorizedInterpolation) = IdentityMapping()

<<<<<<< HEAD

#####################################
# RaviartThomas (1st kind), H(div)       #
#####################################
# https://defelement.com/elements/raviart-thomas.html
# https://defelement.com/elements/qdiv.html
struct RaviartThomas{vdim, shape, order} <: VectorInterpolation{vdim, shape, order} end
mapping_type(::RaviartThomas) = ContravariantPiolaMapping()
n_dbc_components(::RaviartThomas) = 1
reference_coordinates(ip::RaviartThomas{vdim}) where {vdim} = fill(NaN * zero(Vec{vdim}), getnbasefunctions(ip))
dirichlet_edgedof_indices(ip::RaviartThomas{2}) = edgedof_interior_indices(ip)
dirichlet_facedof_indices(ip::RaviartThomas{3}) = facedof_interior_indices(ip)

# RefTriangle
edgedof_indices(ip::RaviartThomas{2, RefTriangle}) = edgedof_interior_indices(ip)
facedof_indices(ip::RaviartThomas{2, RefTriangle}) = (ntuple(i -> i, getnbasefunctions(ip)),)

# RefTriangle, 1st order Lagrange
# https://defelement.com/elements/examples/triangle-raviart-thomas-lagrange-1.html
# Signs changed when needed to make positive direction outwards
function reference_shape_value(ip::RaviartThomas{2, RefTriangle, 1}, ξ::Vec{2}, i::Int)
=======
#####################################
# RaviartThomas (1st kind), H(div)  #
#####################################
struct RaviartThomas{shape, order, vdim} <: VectorInterpolation{vdim, shape, order}
    function RaviartThomas{shape, order}() where {rdim, shape <: AbstractRefShape{rdim}, order}
        return new{shape, order, rdim}()
    end
end
mapping_type(::RaviartThomas) = ContravariantPiolaMapping()

# RefTriangle
edgedof_indices(ip::RaviartThomas{RefTriangle}) = edgedof_interior_indices(ip)
facedof_indices(ip::RaviartThomas{RefTriangle}) = (ntuple(i -> i, getnbasefunctions(ip)),)

# RefTriangle, 1st order Lagrange
# https://defelement.com/elements/examples/triangle-raviart-thomas-lagrange-1.html
function reference_shape_value(ip::RaviartThomas{RefTriangle, 1}, ξ::Vec{2}, i::Int)
>>>>>>> 5f20e7b8
    x, y = ξ
    i == 1 && return ξ                  # Flip sign
    i == 2 && return Vec(x - 1, y)      # Keep sign
    i == 3 && return Vec(x, y - 1)      # Flip sign
    throw(ArgumentError("no shape function $i for interpolation $ip"))
end

<<<<<<< HEAD
getnbasefunctions(::RaviartThomas{2, RefTriangle, 1}) = 3
edgedof_interior_indices(::RaviartThomas{2, RefTriangle, 1}) = ((1,), (2,), (3,))
facedof_interior_indices(::RaviartThomas{2, RefTriangle, 1}) = ((),)
adjust_dofs_during_distribution(::RaviartThomas) = false

function get_direction(::RaviartThomas{2, RefTriangle, 1}, j, cell)
=======
getnbasefunctions(::RaviartThomas{RefTriangle, 1}) = 3
edgedof_interior_indices(::RaviartThomas{RefTriangle, 1}) = ((1,), (2,), (3,))
facedof_interior_indices(::RaviartThomas{RefTriangle, 1}) = ((),)
adjust_dofs_during_distribution(::RaviartThomas) = false

function get_direction(::RaviartThomas{RefTriangle, 1}, j, cell)
>>>>>>> 5f20e7b8
    edge = edges(cell)[j]
    return ifelse(edge[2] > edge[1], 1, -1)
end

# RefTriangle, 2st order Lagrange
<<<<<<< HEAD
#=
----------------+--------------------
Vertex numbers: | Vertex coordinates:
    2           |
    | \         | v1: 𝛏 = (1.0, 0.0)
    |   \       | v2: 𝛏 = (0.0, 1.0)
ξ₂^ |     \     | v3: 𝛏 = (0.0, 0.0)
  | 3-------1   |
  +--> ξ₁       |
----------------+--------------------
Edge numbers:   | Edge identifiers:
    +           |
    | \         | e1: (v1, v2)
    2   1       | e2: (v2, v3)
    |     \     | e3: (v3, v1)
    +---3---+   |
----------------+--------------------
```
"""
RefTriangle
=#
# https://defelement.com/elements/examples/triangle-raviart-thomas-lagrange-2.html
# Signs changed when needed to make positive direction outwards
function reference_shape_value(ip::RaviartThomas{2, RefTriangle, 2}, ξ::Vec{2}, i::Int)
=======
# https://defelement.org/elements/examples/triangle-raviart-thomas-lagrange-2.html
function reference_shape_value(ip::RaviartThomas{RefTriangle, 2}, ξ::Vec{2}, i::Int)
>>>>>>> 5f20e7b8
    x, y = ξ
    # Face 1 (keep ordering, flip sign)
    i == 1 && return Vec(4x * (2x - 1), 2y * (4x - 1))
    i == 2 && return Vec(2x * (4y - 1), 4y * (2y - 1))
    # Face 2 (flip ordering, keep signs)
    i == 3 && return Vec(8x * y - 2x - 6y + 2, 4y * (2y - 1))
    i == 4 && return Vec(-8x^2 - 8x * y + 12x + 6y - 4, 2y * (-4x - 4y + 3))
    # Face 3 (keep ordering, flip sign)
    i == 5 && return Vec(2x * (3 - 4x - 4y), -8x * y + 6x - 8y^2 + 12y - 4)
    i == 6 && return Vec(4x * (2x - 1), 8x * y - 6x - 2y + 2)
    # Cell
    i == 7 && return Vec(8x * (-2x - y + 2), 8y * (-2x - y + 1))
    i == 8 && return Vec(8x * (-2y - x + 1), 8y * (-2y - x + 2))
    throw(ArgumentError("no shape function $i for interpolation $ip"))
end

<<<<<<< HEAD
getnbasefunctions(::RaviartThomas{2, RefTriangle, 2}) = 8
edgedof_interior_indices(::RaviartThomas{2, RefTriangle, 2}) = ((1, 2), (3, 4), (5, 6))
facedof_interior_indices(::RaviartThomas{2, RefTriangle, 2}) = ((7, 8),)
adjust_dofs_during_distribution(::RaviartThomas{2, RefTriangle, 2}) = true

function get_direction(::RaviartThomas{2, RefTriangle, 2}, j, cell)
=======
getnbasefunctions(::RaviartThomas{RefTriangle, 2}) = 8
edgedof_interior_indices(::RaviartThomas{RefTriangle, 2}) = ((1, 2), (3, 4), (5, 6))
facedof_interior_indices(::RaviartThomas{RefTriangle, 2}) = ((7, 8),)
adjust_dofs_during_distribution(::RaviartThomas{RefTriangle, 2}) = true

function get_direction(::RaviartThomas{RefTriangle, 2}, j, cell)
>>>>>>> 5f20e7b8
    j > 6 && return 1
    edge = edges(cell)[(j + 1) ÷ 2]
    return ifelse(edge[2] > edge[1], 1, -1)
end

#####################################
# Brezzi-Douglas–Marini, H(div)     #
#####################################
<<<<<<< HEAD
struct BrezziDouglasMarini{vdim, shape, order} <: VectorInterpolation{vdim, shape, order} end
mapping_type(::BrezziDouglasMarini) = ContravariantPiolaMapping()
reference_coordinates(ip::BrezziDouglasMarini{vdim}) where {vdim} = fill(NaN * zero(Vec{vdim}), getnbasefunctions(ip))
dirichlet_edgedof_indices(ip::BrezziDouglasMarini{2}) = edgedof_interior_indices(ip)
n_dbc_components(::BrezziDouglasMarini) = 1

# RefTriangle
edgedof_indices(ip::BrezziDouglasMarini{2, RefTriangle}) = edgedof_interior_indices(ip)
facedof_indices(ip::BrezziDouglasMarini{2, RefTriangle}) = (ntuple(i -> i, getnbasefunctions(ip)),)

#=
----------------+--------------------
Vertex numbers: | Vertex coordinates:
    2           |
    | \         | v1: 𝛏 = (1.0, 0.0)
    |   \       | v2: 𝛏 = (0.0, 1.0)
ξ₂^ |     \     | v3: 𝛏 = (0.0, 0.0)
  | 3-------1   |
  +--> ξ₁       |
----------------+--------------------
Edge numbers:   | Edge identifiers:
    +           |
    | \         | e1: (v1, v2)
    2   1       | e2: (v2, v3)
    |     \     | e3: (v3, v1)
    +---3---+   |
----------------+--------------------
=#

# RefTriangle, 1st order Lagrange
function reference_shape_value(ip::BrezziDouglasMarini{2, RefTriangle, 1}, ξ::Vec{2}, i::Int)
=======
struct BrezziDouglasMarini{shape, order, vdim} <: VectorInterpolation{vdim, shape, order}
    function BrezziDouglasMarini{shape, order}() where {rdim, shape <: AbstractRefShape{rdim}, order}
        return new{shape, order, rdim}()
    end
end
mapping_type(::BrezziDouglasMarini) = ContravariantPiolaMapping()

# RefTriangle
edgedof_indices(ip::BrezziDouglasMarini{RefTriangle}) = edgedof_interior_indices(ip)
facedof_indices(ip::BrezziDouglasMarini{RefTriangle}) = (ntuple(i -> i, getnbasefunctions(ip)),)

# RefTriangle, 1st order Lagrange
# https://defelement.org/elements/examples/triangle-brezzi-douglas-marini-lagrange-1.html
function reference_shape_value(ip::BrezziDouglasMarini{RefTriangle, 1}, ξ::Vec{2}, i::Int)
>>>>>>> 5f20e7b8
    x, y = ξ
    # Edge 1: y=1-x, n = [1, 1]/√2 (Flip sign, pos. integration outwards)
    i == 1 && return Vec(4x, -2y) # N ⋅ n = (2√2 x - √2 (1-x)) = 3√2 x - √2
    i == 2 && return Vec(-2x, 4y) # N ⋅ n = (-√2x + 2√2 (1-x)) = 2√2 - 3√2x
    # Edge 2: x=0, n = [-1, 0] (reverse order to follow Ferrite convention)
    i == 3 && return Vec(-2x - 6y + 2, 4y) # N ⋅ n = (6y - 2)
    i == 4 && return Vec(4x + 6y - 4, -2y) # N ⋅ n = (4 - 6y)
    # Edge 3: y=0, n = [0, -1] (Flip sign, pos. integration outwards)
    i == 5 && return Vec(-2x, 6x + 4y - 4) # N ⋅ n = (4 - 6x)
    i == 6 && return Vec(4x, -6x - 2y + 2) # N ⋅ n = (6x - 2)
    throw(ArgumentError("no shape function $i for interpolation $ip"))
end

<<<<<<< HEAD
getnbasefunctions(::BrezziDouglasMarini{2, RefTriangle, 1}) = 6
edgedof_interior_indices(::BrezziDouglasMarini{2, RefTriangle, 1}) = ((1, 2), (3, 4), (5, 6))
adjust_dofs_during_distribution(::BrezziDouglasMarini{2, RefTriangle, 1}) = true

function get_direction(::BrezziDouglasMarini{2, RefTriangle, 1}, j, cell)
=======
getnbasefunctions(::BrezziDouglasMarini{RefTriangle, 1}) = 6
edgedof_interior_indices(::BrezziDouglasMarini{RefTriangle, 1}) = ((1, 2), (3, 4), (5, 6))
adjust_dofs_during_distribution(::BrezziDouglasMarini{RefTriangle, 1}) = true

function get_direction(::BrezziDouglasMarini{RefTriangle, 1}, j, cell)
>>>>>>> 5f20e7b8
    edge = edges(cell)[(j + 1) ÷ 2]
    return ifelse(edge[2] > edge[1], 1, -1)
end

#####################################
# Nedelec (1st kind), H(curl)       #
#####################################
<<<<<<< HEAD
struct Nedelec{vdim, shape, order} <: VectorInterpolation{vdim, shape, order} end
mapping_type(::Nedelec) = CovariantPiolaMapping()
reference_coordinates(ip::Nedelec{vdim}) where {vdim} = fill(NaN * zero(Vec{vdim}), getnbasefunctions(ip))
dirichlet_edgedof_indices(ip::Nedelec) = edgedof_interior_indices(ip)
n_dbc_components(::Nedelec) = 1
edgedof_indices(ip::Nedelec) = edgedof_interior_indices(ip)

# 2D refshape (rdim == vdim for Nedelec)
facedof_indices(ip::Nedelec{2, <:AbstractRefShape{2}}) = (ntuple(i -> i, getnbasefunctions(ip)),)

# RefTriangle, 1st order Lagrange
# https://defelement.com/elements/examples/triangle-nedelec1-lagrange-1.html
function reference_shape_value(ip::Nedelec{2, RefTriangle, 1}, ξ::Vec{2}, i::Int)
=======
struct Nedelec{shape, order, vdim} <: VectorInterpolation{vdim, shape, order}
    function Nedelec{shape, order}() where {rdim, shape <: AbstractRefShape{rdim}, order}
        return new{shape, order, rdim}()
    end
end
mapping_type(::Nedelec) = CovariantPiolaMapping()
edgedof_indices(ip::Nedelec) = edgedof_interior_indices(ip)

# 2D refshape (rdim == vdim for Nedelec)
facedof_indices(ip::Nedelec{<:AbstractRefShape{2}}) = (ntuple(i -> i, getnbasefunctions(ip)),)

# RefTriangle, 1st order Lagrange
# https://defelement.org/elements/examples/triangle-nedelec1-lagrange-1.html
function reference_shape_value(ip::Nedelec{RefTriangle, 1}, ξ::Vec{2}, i::Int)
>>>>>>> 5f20e7b8
    x, y = ξ
    i == 1 && return Vec(- y, x)
    i == 2 && return Vec(- y, x - 1) # Changed signed, follow Ferrite's sign convention
    i == 3 && return Vec(1 - y, x)
    throw(ArgumentError("no shape function $i for interpolation $ip"))
end

<<<<<<< HEAD
getnbasefunctions(::Nedelec{2, RefTriangle, 1}) = 3
edgedof_interior_indices(::Nedelec{2, RefTriangle, 1}) = ((1,), (2,), (3,))
adjust_dofs_during_distribution(::Nedelec{2, RefTriangle, 1}) = false

function get_direction(::Nedelec{2, RefTriangle, 1}, j, cell)
=======
getnbasefunctions(::Nedelec{RefTriangle, 1}) = 3
edgedof_interior_indices(::Nedelec{RefTriangle, 1}) = ((1,), (2,), (3,))
adjust_dofs_during_distribution(::Nedelec{RefTriangle, 1}) = false

function get_direction(::Nedelec{RefTriangle, 1}, j, cell)
>>>>>>> 5f20e7b8
    edge = edges(cell)[j]
    return ifelse(edge[2] > edge[1], 1, -1)
end

# RefTriangle, 2nd order Lagrange
<<<<<<< HEAD
# https://defelement.com/elements/examples/triangle-nedelec1-lagrange-2.html
function reference_shape_value(ip::Nedelec{2, RefTriangle, 2}, ξ::Vec{2}, i::Int)
    x, y = ξ
    # Face 1
    i == 1 && return Vec(
        2 * y * (1 - 4 * x),
        4 * x * (2 * x - 1)
    )
    i == 2 && return Vec(
        4 * y * (1 - 2 * y),
        2 * x * (4 * y - 1)
    )
    # Face 2 (flip order and sign compared to defelement)
    i == 3 && return Vec(
        4 * y * (1 - 2 * y),
        8 * x * y - 2 * x - 6 * y + 2
    )
    i == 4 && return Vec(
        2 * y * (4 * x + 4 * y - 3),
        -8 * x^2 - 8 * x * y + 12 * x + 6 * y - 4
    )
    # Face 3
    i == 5 && return Vec(
        8 * x * y - 6 * x + 8 * y^2 - 12 * y + 4,
        2 * x * (-4 * x - 4 * y + 3)
    )
    i == 6 && return Vec(
        -8 * x * y + 6 * x + 2 * y - 2,
        4 * x * (2 * x - 1)
    )
    # Cell
    i == 7 && return Vec(
        8 * y * (-x - 2 * y + 2),
        8 * x * (x + 2 * y - 1)
    )
    i == 8 && return Vec(
        8 * y * (2 * x + y - 1),
        8 * x * (-2 * x - y + 2)
    )
    throw(ArgumentError("no shape function $i for interpolation $ip"))
end

getnbasefunctions(::Nedelec{2, RefTriangle, 2}) = 8
edgedof_interior_indices(::Nedelec{2, RefTriangle, 2}) = ((1, 2), (3, 4), (5, 6))
facedof_interior_indices(::Nedelec{2, RefTriangle, 2}) = ((7, 8),)
adjust_dofs_during_distribution(::Nedelec{2, RefTriangle, 2}) = true

function get_direction(::Nedelec{2, RefTriangle, 2}, j, cell)
    j > 6 && return 1
    edge = edges(cell)[(j + 1) ÷ 2]
    return ifelse(edge[2] > edge[1], 1, -1)
end

# https://defelement.com/elements/examples/tetrahedron-nedelec1-lagrange-1.html
function reference_shape_value(ip::Nedelec{3, RefTetrahedron, 1}, ξ::Vec{3, T}, i::Int) where {T}
    x, y, z = ξ
    # Edge 1 (defelement 5, positive)
    i == 1 && return Vec(- y - z + 1, x, x)
    # Edge 2 (defelement 2, positive)
    i == 2 && return Vec(-y, x, zero(T))
    # Edge 3 (defelement 4, negative)
    i == 3 && return Vec(-y, x + z - 1, -y)
    # Edge 4 (defelement 3, positive)
    i == 4 && return Vec(z, z, -x - y + 1)
    # Edge 5 (defelement 1, positive)
    i == 5 && return Vec(-z, zero(T), x)
    # Edge 6 (defelement 0, positive)
    i == 6 && return Vec(zero(T), -z, y)

    throw(ArgumentError("no shape function $i for interpolation $ip"))
end

getnbasefunctions(::Nedelec{3, RefTetrahedron, 1}) = 6
edgedof_interior_indices(::Nedelec{3, RefTetrahedron, 1}) = ntuple(i -> (i,), 6)
adjust_dofs_during_distribution(::Nedelec{3, RefTetrahedron, 1}) = false

#TODO: facedof_indices

function get_direction(::Nedelec{3, RefTetrahedron, 1}, j, cell)
    edge = edges(cell)[j]
    return ifelse(edge[2] > edge[1], 1, -1)
end

# RefTetrahedron, 2nd order Lagrange
# https://defelement.com/elements/examples/tetrahedron-nedelec1-lagrange-2.html
#= Notes
The dofs belong to faces seem to require extra consideration, but not sure.
Basically, we need to make sure they are aligned with the same edges that they refer to.
It might be that this works automatically, following `adjust_dofs_during_distribution`,
but test cases need to be developed first to make sure.
No point in implementing guesses that cannot be verified...
=#

# https://defelement.com/elements/examples/hexahedron-nedelec1-lagrange-1.html
# Note: Divide by 2 since J=2I compared to DefElement's reference shape, and mapping is N ⋅ J^-T
function reference_shape_value(ip::Nedelec{3, RefHexahedron, 1}, ξ::Vec{3, T}, i::Int) where {T}
    x, y, z = (ξ + ones(ξ)) / 2
    # Edge 1 (defelement 0, positive)
    i == 1 && return Vec(y * z - y - z + 1, zero(T), zero(T)) / 2
    # Edge 2 (defelement 3, positive)
    i == 2 && return Vec(zero(T), x * (1 - z), zero(T)) / 2
    # Edge 3 (defelement 5, negative)
    i == 3 && return Vec(-y * (1 - z), zero(T), zero(T)) / 2
    # Edge 4 (defelement 1, negative)
    i == 4 && return Vec(zero(T), - x * z + x + z - 1, zero(T)) / 2
    # Edge 5 (defelement 8, positive)
    i == 5 && return Vec(z * (1 - y), zero(T), zero(T)) / 2
    # Edge 6 (defelement 10, positive)
    i == 6 && return Vec(zero(T), x * z, zero(T)) / 2
    # Edge 7 (defelement 11, negative)
    i == 7 && return Vec(- y * z, zero(T), zero(T)) / 2
    # Edge 8 (defelement 9, negative)
    i == 8 && return Vec(zero(T), - z * (1 - x), zero(T)) / 2
    # Edge 9 (defelement 2, positive)
    i == 9 && return Vec(zero(T), zero(T), x * y - x - y + 1) / 2
    # Edge 10 (defelement 4, positive)
    i == 10 && return Vec(zero(T), zero(T), x * (1 - y)) / 2
    # Edge 11 (defelement 7, positive)
    i == 11 && return Vec(zero(T), zero(T), x * y) / 2
    # Edge 12 (defelement 6, positive)
    i == 12 && return Vec(zero(T), zero(T), y * (1 - x)) / 2

    throw(ArgumentError("no shape function $i for interpolation $ip"))
end

getnbasefunctions(::Nedelec{3, RefHexahedron, 1}) = 12
edgedof_interior_indices(::Nedelec{3, RefHexahedron, 1}) = ntuple(i -> (i,), 12)
adjust_dofs_during_distribution(::Nedelec{3, RefHexahedron, 1}) = false

#TODO: facedof_indices

function get_direction(::Nedelec{3, RefHexahedron, 1}, j, cell)
    edge = edges(cell)[j]
    return ifelse(edge[2] > edge[1], 1, -1)
=======
# https://defelement.org/elements/examples/triangle-nedelec1-lagrange-2.html
function reference_shape_value(ip::Nedelec{RefTriangle, 2}, ξ::Vec{2}, i::Int)
    x, y = ξ
    # Edge 1
    i == 1 && return Vec(2 * y * (1 - 4 * x), 4 * x * (2 * x - 1))
    i == 2 && return Vec(4 * y * (1 - 2 * y), 2 * x * (4 * y - 1))
    # Edge 2 (flip order and sign compared to defelement)
    i == 3 && return Vec(4 * y * (1 - 2 * y), 8 * x * y - 2 * x - 6 * y + 2)
    i == 4 && return Vec(2 * y * (4 * x + 4 * y - 3), -8 * x^2 - 8 * x * y + 12 * x + 6 * y - 4)
    # Edge 3
    i == 5 && return Vec(8 * x * y - 6 * x + 8 * y^2 - 12 * y + 4, 2 * x * (-4 * x - 4 * y + 3))
    i == 6 && return Vec(
        -8 * x * y + 6 * x + 2 * y - 2, 4 * x * (2 * x - 1)
    )
    # Face
    i == 7 && return Vec(8 * y * (-x - 2 * y + 2), 8 * x * (x + 2 * y - 1))
    i == 8 && return Vec(8 * y * (2 * x + y - 1), 8 * x * (-2 * x - y + 2))
    throw(ArgumentError("no shape function $i for interpolation $ip"))
end

getnbasefunctions(::Nedelec{RefTriangle, 2}) = 8
edgedof_interior_indices(::Nedelec{RefTriangle, 2}) = ((1, 2), (3, 4), (5, 6))
facedof_interior_indices(::Nedelec{RefTriangle, 2}) = ((7, 8),)
adjust_dofs_during_distribution(::Nedelec{RefTriangle, 2}) = true

function get_direction(::Nedelec{RefTriangle, 2}, j, cell)
    j > 6 && return 1
    edge = edges(cell)[(j + 1) ÷ 2]
    return ifelse(edge[2] > edge[1], 1, -1)
>>>>>>> 5f20e7b8
end<|MERGE_RESOLUTION|>--- conflicted
+++ resolved
@@ -1784,29 +1784,6 @@
 mapping_type(::ScalarInterpolation) = IdentityMapping()
 mapping_type(::VectorizedInterpolation) = IdentityMapping()
 
-<<<<<<< HEAD
-
-#####################################
-# RaviartThomas (1st kind), H(div)       #
-#####################################
-# https://defelement.com/elements/raviart-thomas.html
-# https://defelement.com/elements/qdiv.html
-struct RaviartThomas{vdim, shape, order} <: VectorInterpolation{vdim, shape, order} end
-mapping_type(::RaviartThomas) = ContravariantPiolaMapping()
-n_dbc_components(::RaviartThomas) = 1
-reference_coordinates(ip::RaviartThomas{vdim}) where {vdim} = fill(NaN * zero(Vec{vdim}), getnbasefunctions(ip))
-dirichlet_edgedof_indices(ip::RaviartThomas{2}) = edgedof_interior_indices(ip)
-dirichlet_facedof_indices(ip::RaviartThomas{3}) = facedof_interior_indices(ip)
-
-# RefTriangle
-edgedof_indices(ip::RaviartThomas{2, RefTriangle}) = edgedof_interior_indices(ip)
-facedof_indices(ip::RaviartThomas{2, RefTriangle}) = (ntuple(i -> i, getnbasefunctions(ip)),)
-
-# RefTriangle, 1st order Lagrange
-# https://defelement.com/elements/examples/triangle-raviart-thomas-lagrange-1.html
-# Signs changed when needed to make positive direction outwards
-function reference_shape_value(ip::RaviartThomas{2, RefTriangle, 1}, ξ::Vec{2}, i::Int)
-=======
 #####################################
 # RaviartThomas (1st kind), H(div)  #
 #####################################
@@ -1824,7 +1801,6 @@
 # RefTriangle, 1st order Lagrange
 # https://defelement.com/elements/examples/triangle-raviart-thomas-lagrange-1.html
 function reference_shape_value(ip::RaviartThomas{RefTriangle, 1}, ξ::Vec{2}, i::Int)
->>>>>>> 5f20e7b8
     x, y = ξ
     i == 1 && return ξ                  # Flip sign
     i == 2 && return Vec(x - 1, y)      # Keep sign
@@ -1832,55 +1808,19 @@
     throw(ArgumentError("no shape function $i for interpolation $ip"))
 end
 
-<<<<<<< HEAD
-getnbasefunctions(::RaviartThomas{2, RefTriangle, 1}) = 3
-edgedof_interior_indices(::RaviartThomas{2, RefTriangle, 1}) = ((1,), (2,), (3,))
-facedof_interior_indices(::RaviartThomas{2, RefTriangle, 1}) = ((),)
-adjust_dofs_during_distribution(::RaviartThomas) = false
-
-function get_direction(::RaviartThomas{2, RefTriangle, 1}, j, cell)
-=======
 getnbasefunctions(::RaviartThomas{RefTriangle, 1}) = 3
 edgedof_interior_indices(::RaviartThomas{RefTriangle, 1}) = ((1,), (2,), (3,))
 facedof_interior_indices(::RaviartThomas{RefTriangle, 1}) = ((),)
 adjust_dofs_during_distribution(::RaviartThomas) = false
 
 function get_direction(::RaviartThomas{RefTriangle, 1}, j, cell)
->>>>>>> 5f20e7b8
     edge = edges(cell)[j]
     return ifelse(edge[2] > edge[1], 1, -1)
 end
 
 # RefTriangle, 2st order Lagrange
-<<<<<<< HEAD
-#=
-----------------+--------------------
-Vertex numbers: | Vertex coordinates:
-    2           |
-    | \         | v1: 𝛏 = (1.0, 0.0)
-    |   \       | v2: 𝛏 = (0.0, 1.0)
-ξ₂^ |     \     | v3: 𝛏 = (0.0, 0.0)
-  | 3-------1   |
-  +--> ξ₁       |
-----------------+--------------------
-Edge numbers:   | Edge identifiers:
-    +           |
-    | \         | e1: (v1, v2)
-    2   1       | e2: (v2, v3)
-    |     \     | e3: (v3, v1)
-    +---3---+   |
-----------------+--------------------
-```
-"""
-RefTriangle
-=#
-# https://defelement.com/elements/examples/triangle-raviart-thomas-lagrange-2.html
-# Signs changed when needed to make positive direction outwards
-function reference_shape_value(ip::RaviartThomas{2, RefTriangle, 2}, ξ::Vec{2}, i::Int)
-=======
 # https://defelement.org/elements/examples/triangle-raviart-thomas-lagrange-2.html
 function reference_shape_value(ip::RaviartThomas{RefTriangle, 2}, ξ::Vec{2}, i::Int)
->>>>>>> 5f20e7b8
     x, y = ξ
     # Face 1 (keep ordering, flip sign)
     i == 1 && return Vec(4x * (2x - 1), 2y * (4x - 1))
@@ -1897,21 +1837,12 @@
     throw(ArgumentError("no shape function $i for interpolation $ip"))
 end
 
-<<<<<<< HEAD
-getnbasefunctions(::RaviartThomas{2, RefTriangle, 2}) = 8
-edgedof_interior_indices(::RaviartThomas{2, RefTriangle, 2}) = ((1, 2), (3, 4), (5, 6))
-facedof_interior_indices(::RaviartThomas{2, RefTriangle, 2}) = ((7, 8),)
-adjust_dofs_during_distribution(::RaviartThomas{2, RefTriangle, 2}) = true
-
-function get_direction(::RaviartThomas{2, RefTriangle, 2}, j, cell)
-=======
 getnbasefunctions(::RaviartThomas{RefTriangle, 2}) = 8
 edgedof_interior_indices(::RaviartThomas{RefTriangle, 2}) = ((1, 2), (3, 4), (5, 6))
 facedof_interior_indices(::RaviartThomas{RefTriangle, 2}) = ((7, 8),)
 adjust_dofs_during_distribution(::RaviartThomas{RefTriangle, 2}) = true
 
 function get_direction(::RaviartThomas{RefTriangle, 2}, j, cell)
->>>>>>> 5f20e7b8
     j > 6 && return 1
     edge = edges(cell)[(j + 1) ÷ 2]
     return ifelse(edge[2] > edge[1], 1, -1)
@@ -1920,39 +1851,6 @@
 #####################################
 # Brezzi-Douglas–Marini, H(div)     #
 #####################################
-<<<<<<< HEAD
-struct BrezziDouglasMarini{vdim, shape, order} <: VectorInterpolation{vdim, shape, order} end
-mapping_type(::BrezziDouglasMarini) = ContravariantPiolaMapping()
-reference_coordinates(ip::BrezziDouglasMarini{vdim}) where {vdim} = fill(NaN * zero(Vec{vdim}), getnbasefunctions(ip))
-dirichlet_edgedof_indices(ip::BrezziDouglasMarini{2}) = edgedof_interior_indices(ip)
-n_dbc_components(::BrezziDouglasMarini) = 1
-
-# RefTriangle
-edgedof_indices(ip::BrezziDouglasMarini{2, RefTriangle}) = edgedof_interior_indices(ip)
-facedof_indices(ip::BrezziDouglasMarini{2, RefTriangle}) = (ntuple(i -> i, getnbasefunctions(ip)),)
-
-#=
-----------------+--------------------
-Vertex numbers: | Vertex coordinates:
-    2           |
-    | \         | v1: 𝛏 = (1.0, 0.0)
-    |   \       | v2: 𝛏 = (0.0, 1.0)
-ξ₂^ |     \     | v3: 𝛏 = (0.0, 0.0)
-  | 3-------1   |
-  +--> ξ₁       |
-----------------+--------------------
-Edge numbers:   | Edge identifiers:
-    +           |
-    | \         | e1: (v1, v2)
-    2   1       | e2: (v2, v3)
-    |     \     | e3: (v3, v1)
-    +---3---+   |
-----------------+--------------------
-=#
-
-# RefTriangle, 1st order Lagrange
-function reference_shape_value(ip::BrezziDouglasMarini{2, RefTriangle, 1}, ξ::Vec{2}, i::Int)
-=======
 struct BrezziDouglasMarini{shape, order, vdim} <: VectorInterpolation{vdim, shape, order}
     function BrezziDouglasMarini{shape, order}() where {rdim, shape <: AbstractRefShape{rdim}, order}
         return new{shape, order, rdim}()
@@ -1967,7 +1865,6 @@
 # RefTriangle, 1st order Lagrange
 # https://defelement.org/elements/examples/triangle-brezzi-douglas-marini-lagrange-1.html
 function reference_shape_value(ip::BrezziDouglasMarini{RefTriangle, 1}, ξ::Vec{2}, i::Int)
->>>>>>> 5f20e7b8
     x, y = ξ
     # Edge 1: y=1-x, n = [1, 1]/√2 (Flip sign, pos. integration outwards)
     i == 1 && return Vec(4x, -2y) # N ⋅ n = (2√2 x - √2 (1-x)) = 3√2 x - √2
@@ -1981,19 +1878,11 @@
     throw(ArgumentError("no shape function $i for interpolation $ip"))
 end
 
-<<<<<<< HEAD
-getnbasefunctions(::BrezziDouglasMarini{2, RefTriangle, 1}) = 6
-edgedof_interior_indices(::BrezziDouglasMarini{2, RefTriangle, 1}) = ((1, 2), (3, 4), (5, 6))
-adjust_dofs_during_distribution(::BrezziDouglasMarini{2, RefTriangle, 1}) = true
-
-function get_direction(::BrezziDouglasMarini{2, RefTriangle, 1}, j, cell)
-=======
 getnbasefunctions(::BrezziDouglasMarini{RefTriangle, 1}) = 6
 edgedof_interior_indices(::BrezziDouglasMarini{RefTriangle, 1}) = ((1, 2), (3, 4), (5, 6))
 adjust_dofs_during_distribution(::BrezziDouglasMarini{RefTriangle, 1}) = true
 
 function get_direction(::BrezziDouglasMarini{RefTriangle, 1}, j, cell)
->>>>>>> 5f20e7b8
     edge = edges(cell)[(j + 1) ÷ 2]
     return ifelse(edge[2] > edge[1], 1, -1)
 end
@@ -2001,21 +1890,6 @@
 #####################################
 # Nedelec (1st kind), H(curl)       #
 #####################################
-<<<<<<< HEAD
-struct Nedelec{vdim, shape, order} <: VectorInterpolation{vdim, shape, order} end
-mapping_type(::Nedelec) = CovariantPiolaMapping()
-reference_coordinates(ip::Nedelec{vdim}) where {vdim} = fill(NaN * zero(Vec{vdim}), getnbasefunctions(ip))
-dirichlet_edgedof_indices(ip::Nedelec) = edgedof_interior_indices(ip)
-n_dbc_components(::Nedelec) = 1
-edgedof_indices(ip::Nedelec) = edgedof_interior_indices(ip)
-
-# 2D refshape (rdim == vdim for Nedelec)
-facedof_indices(ip::Nedelec{2, <:AbstractRefShape{2}}) = (ntuple(i -> i, getnbasefunctions(ip)),)
-
-# RefTriangle, 1st order Lagrange
-# https://defelement.com/elements/examples/triangle-nedelec1-lagrange-1.html
-function reference_shape_value(ip::Nedelec{2, RefTriangle, 1}, ξ::Vec{2}, i::Int)
-=======
 struct Nedelec{shape, order, vdim} <: VectorInterpolation{vdim, shape, order}
     function Nedelec{shape, order}() where {rdim, shape <: AbstractRefShape{rdim}, order}
         return new{shape, order, rdim}()
@@ -2030,7 +1904,6 @@
 # RefTriangle, 1st order Lagrange
 # https://defelement.org/elements/examples/triangle-nedelec1-lagrange-1.html
 function reference_shape_value(ip::Nedelec{RefTriangle, 1}, ξ::Vec{2}, i::Int)
->>>>>>> 5f20e7b8
     x, y = ξ
     i == 1 && return Vec(- y, x)
     i == 2 && return Vec(- y, x - 1) # Changed signed, follow Ferrite's sign convention
@@ -2038,160 +1911,16 @@
     throw(ArgumentError("no shape function $i for interpolation $ip"))
 end
 
-<<<<<<< HEAD
-getnbasefunctions(::Nedelec{2, RefTriangle, 1}) = 3
-edgedof_interior_indices(::Nedelec{2, RefTriangle, 1}) = ((1,), (2,), (3,))
-adjust_dofs_during_distribution(::Nedelec{2, RefTriangle, 1}) = false
-
-function get_direction(::Nedelec{2, RefTriangle, 1}, j, cell)
-=======
 getnbasefunctions(::Nedelec{RefTriangle, 1}) = 3
 edgedof_interior_indices(::Nedelec{RefTriangle, 1}) = ((1,), (2,), (3,))
 adjust_dofs_during_distribution(::Nedelec{RefTriangle, 1}) = false
 
 function get_direction(::Nedelec{RefTriangle, 1}, j, cell)
->>>>>>> 5f20e7b8
     edge = edges(cell)[j]
     return ifelse(edge[2] > edge[1], 1, -1)
 end
 
 # RefTriangle, 2nd order Lagrange
-<<<<<<< HEAD
-# https://defelement.com/elements/examples/triangle-nedelec1-lagrange-2.html
-function reference_shape_value(ip::Nedelec{2, RefTriangle, 2}, ξ::Vec{2}, i::Int)
-    x, y = ξ
-    # Face 1
-    i == 1 && return Vec(
-        2 * y * (1 - 4 * x),
-        4 * x * (2 * x - 1)
-    )
-    i == 2 && return Vec(
-        4 * y * (1 - 2 * y),
-        2 * x * (4 * y - 1)
-    )
-    # Face 2 (flip order and sign compared to defelement)
-    i == 3 && return Vec(
-        4 * y * (1 - 2 * y),
-        8 * x * y - 2 * x - 6 * y + 2
-    )
-    i == 4 && return Vec(
-        2 * y * (4 * x + 4 * y - 3),
-        -8 * x^2 - 8 * x * y + 12 * x + 6 * y - 4
-    )
-    # Face 3
-    i == 5 && return Vec(
-        8 * x * y - 6 * x + 8 * y^2 - 12 * y + 4,
-        2 * x * (-4 * x - 4 * y + 3)
-    )
-    i == 6 && return Vec(
-        -8 * x * y + 6 * x + 2 * y - 2,
-        4 * x * (2 * x - 1)
-    )
-    # Cell
-    i == 7 && return Vec(
-        8 * y * (-x - 2 * y + 2),
-        8 * x * (x + 2 * y - 1)
-    )
-    i == 8 && return Vec(
-        8 * y * (2 * x + y - 1),
-        8 * x * (-2 * x - y + 2)
-    )
-    throw(ArgumentError("no shape function $i for interpolation $ip"))
-end
-
-getnbasefunctions(::Nedelec{2, RefTriangle, 2}) = 8
-edgedof_interior_indices(::Nedelec{2, RefTriangle, 2}) = ((1, 2), (3, 4), (5, 6))
-facedof_interior_indices(::Nedelec{2, RefTriangle, 2}) = ((7, 8),)
-adjust_dofs_during_distribution(::Nedelec{2, RefTriangle, 2}) = true
-
-function get_direction(::Nedelec{2, RefTriangle, 2}, j, cell)
-    j > 6 && return 1
-    edge = edges(cell)[(j + 1) ÷ 2]
-    return ifelse(edge[2] > edge[1], 1, -1)
-end
-
-# https://defelement.com/elements/examples/tetrahedron-nedelec1-lagrange-1.html
-function reference_shape_value(ip::Nedelec{3, RefTetrahedron, 1}, ξ::Vec{3, T}, i::Int) where {T}
-    x, y, z = ξ
-    # Edge 1 (defelement 5, positive)
-    i == 1 && return Vec(- y - z + 1, x, x)
-    # Edge 2 (defelement 2, positive)
-    i == 2 && return Vec(-y, x, zero(T))
-    # Edge 3 (defelement 4, negative)
-    i == 3 && return Vec(-y, x + z - 1, -y)
-    # Edge 4 (defelement 3, positive)
-    i == 4 && return Vec(z, z, -x - y + 1)
-    # Edge 5 (defelement 1, positive)
-    i == 5 && return Vec(-z, zero(T), x)
-    # Edge 6 (defelement 0, positive)
-    i == 6 && return Vec(zero(T), -z, y)
-
-    throw(ArgumentError("no shape function $i for interpolation $ip"))
-end
-
-getnbasefunctions(::Nedelec{3, RefTetrahedron, 1}) = 6
-edgedof_interior_indices(::Nedelec{3, RefTetrahedron, 1}) = ntuple(i -> (i,), 6)
-adjust_dofs_during_distribution(::Nedelec{3, RefTetrahedron, 1}) = false
-
-#TODO: facedof_indices
-
-function get_direction(::Nedelec{3, RefTetrahedron, 1}, j, cell)
-    edge = edges(cell)[j]
-    return ifelse(edge[2] > edge[1], 1, -1)
-end
-
-# RefTetrahedron, 2nd order Lagrange
-# https://defelement.com/elements/examples/tetrahedron-nedelec1-lagrange-2.html
-#= Notes
-The dofs belong to faces seem to require extra consideration, but not sure.
-Basically, we need to make sure they are aligned with the same edges that they refer to.
-It might be that this works automatically, following `adjust_dofs_during_distribution`,
-but test cases need to be developed first to make sure.
-No point in implementing guesses that cannot be verified...
-=#
-
-# https://defelement.com/elements/examples/hexahedron-nedelec1-lagrange-1.html
-# Note: Divide by 2 since J=2I compared to DefElement's reference shape, and mapping is N ⋅ J^-T
-function reference_shape_value(ip::Nedelec{3, RefHexahedron, 1}, ξ::Vec{3, T}, i::Int) where {T}
-    x, y, z = (ξ + ones(ξ)) / 2
-    # Edge 1 (defelement 0, positive)
-    i == 1 && return Vec(y * z - y - z + 1, zero(T), zero(T)) / 2
-    # Edge 2 (defelement 3, positive)
-    i == 2 && return Vec(zero(T), x * (1 - z), zero(T)) / 2
-    # Edge 3 (defelement 5, negative)
-    i == 3 && return Vec(-y * (1 - z), zero(T), zero(T)) / 2
-    # Edge 4 (defelement 1, negative)
-    i == 4 && return Vec(zero(T), - x * z + x + z - 1, zero(T)) / 2
-    # Edge 5 (defelement 8, positive)
-    i == 5 && return Vec(z * (1 - y), zero(T), zero(T)) / 2
-    # Edge 6 (defelement 10, positive)
-    i == 6 && return Vec(zero(T), x * z, zero(T)) / 2
-    # Edge 7 (defelement 11, negative)
-    i == 7 && return Vec(- y * z, zero(T), zero(T)) / 2
-    # Edge 8 (defelement 9, negative)
-    i == 8 && return Vec(zero(T), - z * (1 - x), zero(T)) / 2
-    # Edge 9 (defelement 2, positive)
-    i == 9 && return Vec(zero(T), zero(T), x * y - x - y + 1) / 2
-    # Edge 10 (defelement 4, positive)
-    i == 10 && return Vec(zero(T), zero(T), x * (1 - y)) / 2
-    # Edge 11 (defelement 7, positive)
-    i == 11 && return Vec(zero(T), zero(T), x * y) / 2
-    # Edge 12 (defelement 6, positive)
-    i == 12 && return Vec(zero(T), zero(T), y * (1 - x)) / 2
-
-    throw(ArgumentError("no shape function $i for interpolation $ip"))
-end
-
-getnbasefunctions(::Nedelec{3, RefHexahedron, 1}) = 12
-edgedof_interior_indices(::Nedelec{3, RefHexahedron, 1}) = ntuple(i -> (i,), 12)
-adjust_dofs_during_distribution(::Nedelec{3, RefHexahedron, 1}) = false
-
-#TODO: facedof_indices
-
-function get_direction(::Nedelec{3, RefHexahedron, 1}, j, cell)
-    edge = edges(cell)[j]
-    return ifelse(edge[2] > edge[1], 1, -1)
-=======
 # https://defelement.org/elements/examples/triangle-nedelec1-lagrange-2.html
 function reference_shape_value(ip::Nedelec{RefTriangle, 2}, ξ::Vec{2}, i::Int)
     x, y = ξ
@@ -2221,5 +1950,4 @@
     j > 6 && return 1
     edge = edges(cell)[(j + 1) ÷ 2]
     return ifelse(edge[2] > edge[1], 1, -1)
->>>>>>> 5f20e7b8
 end