--- conflicted
+++ resolved
@@ -1505,7 +1505,6 @@
 
 reference_coordinates(ip::VectorizedInterpolation) = reference_coordinates(ip.ip)
 
-<<<<<<< HEAD
 
 get_mapping_type(::Interpolation) = IdentityMapping()
 
@@ -1526,6 +1525,5 @@
     i == 3 && return Vec(-ξ_x, 1 - ξ_y)
     throw(ArgumentError("no shape function $i for interpolation $ip"))
 end
-=======
-is_discontinuous(::Type{<:VectorizedInterpolation{<:Any, <:Any, <:Any, ip}}) where {ip} = is_discontinuous(ip)
->>>>>>> a2234af9
+
+is_discontinuous(::Type{<:VectorizedInterpolation{<:Any, <:Any, <:Any, ip}}) where {ip} = is_discontinuous(ip)