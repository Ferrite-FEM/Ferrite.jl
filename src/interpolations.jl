"""
    Interpolation{ref_shape, order}()

Abstract type for interpolations defined on `ref_shape`
(see [`AbstractRefShape`](@ref)).
`order` corresponds to the order of the interpolation.
The interpolation is used to define shape functions to interpolate
a function between nodes.

The following interpolations are implemented:

* `Lagrange{RefLine,1}`
* `Lagrange{RefLine,2}`
* `Lagrange{RefQuadrilateral,1}`
* `Lagrange{RefQuadrilateral,2}`
* `Lagrange{RefQuadrilateral,3}`
* `Lagrange{RefTriangle,1}`
* `Lagrange{RefTriangle,2}`
* `Lagrange{RefTriangle,3}`
* `Lagrange{RefTriangle,4}`
* `Lagrange{RefTriangle,5}`
* `BubbleEnrichedLagrange{RefTriangle,1}`
* `CrouzeixRaviart{RefTriangle, 1}`
* `Lagrange{RefHexahedron,1}`
* `Lagrange{RefHexahedron,2}`
* `Lagrange{RefTetrahedron,1}`
* `Lagrange{RefTetrahedron,2}`
* `Lagrange{RefPrism,1}`
* `Lagrange{RefPrism,2}`
* `Lagrange{RefPyramid,1}`
* `Lagrange{RefPyramid,2}`
* `Serendipity{RefQuadrilateral,2}`
* `Serendipity{RefHexahedron,2}`

# Examples
```jldoctest
julia> ip = Lagrange{RefTriangle, 2}()
Lagrange{RefTriangle, 2}()

julia> getnbasefunctions(ip)
6
```
"""
abstract type Interpolation{shape #=<: AbstractRefShape=#, order, unused} end

const InterpolationByDim{dim} = Interpolation{<:AbstractRefShape{dim}}

abstract type ScalarInterpolation{      refshape, order} <: Interpolation{refshape, order, Nothing} end
abstract type VectorInterpolation{vdim, refshape, order} <: Interpolation{refshape, order, Nothing} end

# Number of components for the interpolation.
n_components(::ScalarInterpolation)                    = 1
n_components(::VectorInterpolation{vdim}) where {vdim} = vdim
# Number of components that are allowed to prescribe in e.g. Dirichlet BC
n_dbc_components(ip::Interpolation) = n_components(ip)

# TODO: Remove: this is a hotfix to apply constraints to embedded elements.
edges(ip::InterpolationByDim{2}) = faces(ip)
edgedof_indices(ip::InterpolationByDim{2}) = facedof_indices(ip)
edgedof_interior_indices(ip::InterpolationByDim{2}) = facedof_interior_indices(ip)
facedof_indices(ip::InterpolationByDim{1}) = vertexdof_indices(ip)

# TODO: Add a fallback that errors if there are multiple dofs per edge/face instead to force
#       interpolations to opt-out instead of silently do nothing.
"""
    adjust_dofs_during_distribution(::Interpolation)

This function must return `true` if the dofs should be adjusted (i.e. permuted) during dof
distribution. This is in contrast to i) adjusting the dofs during [`reinit!`](@ref) in the
assembly loop, or ii) not adjusting at all (which is not needed for low order
interpolations, generally).
"""
adjust_dofs_during_distribution(::Interpolation)

"""
    InterpolationInfo

Gathers all the information needed to distribute dofs for a given interpolation. Note that
this cache is of the same type no matter the interpolation: the purpose is to make
dof-distribution type-stable.
"""
struct InterpolationInfo
    nvertexdofs::Vector{Int}
    nedgedofs::Vector{Int}
    nfacedofs::Vector{Int}
    ncelldofs::Int
    reference_dim::Int
    adjust_during_distribution::Bool
    n_copies::Int
    is_discontinuous::Bool
end
function InterpolationInfo(interpolation::InterpolationByDim{3}, n_copies)
    InterpolationInfo(
        [length(i) for i ∈ vertexdof_indices(interpolation)],
        [length(i) for i ∈ edgedof_interior_indices(interpolation)],
        [length(i) for i ∈ facedof_interior_indices(interpolation)],
        length(celldof_interior_indices(interpolation)),
        3,
        adjust_dofs_during_distribution(interpolation),
        n_copies,
        is_discontinuous(interpolation)
    )
end
function InterpolationInfo(interpolation::InterpolationByDim{2}, n_copies)
    InterpolationInfo(
        [length(i) for i ∈ vertexdof_indices(interpolation)],
        Int[],
        [length(i) for i ∈ facedof_interior_indices(interpolation)],
        length(celldof_interior_indices(interpolation)),
        2,
        adjust_dofs_during_distribution(interpolation),
        n_copies,
        is_discontinuous(interpolation)
    )
end
function InterpolationInfo(interpolation::InterpolationByDim{1}, n_copies)
    InterpolationInfo(
        [length(i) for i ∈ vertexdof_indices(interpolation)],
        Int[],
        Int[],
        length(celldof_interior_indices(interpolation)),
        1,
        adjust_dofs_during_distribution(interpolation),
        n_copies,
        is_discontinuous(interpolation)
    )
end
InterpolationInfo(interpolation::Interpolation) = InterpolationInfo(interpolation, 1)

# Some redundant information about the geometry of the reference cells.
nfaces(::Interpolation{RefHypercube{dim}}) where {dim} = 2*dim
nfaces(::Interpolation{RefTriangle}) = 3
nfaces(::Interpolation{RefTetrahedron}) = 4
nfaces(::Interpolation{RefPrism}) = 5
nfaces(::Interpolation{RefPyramid}) = 5

nedges(::Interpolation{RefLine}) = 0
nedges(::Interpolation{RefQuadrilateral}) = 0
nedges(::Interpolation{RefHexahedron}) = 12
nedges(::Interpolation{RefTriangle}) = 0
nedges(::Interpolation{RefTetrahedron}) = 6
nedges(::Interpolation{RefPrism}) = 9
nedges(::Interpolation{RefPyramid}) =  8

nvertices(::Interpolation{RefHypercube{dim}}) where {dim} = 2^dim
nvertices(::Interpolation{RefTriangle}) = 3
nvertices(::Interpolation{RefTetrahedron}) = 4
nvertices(::Interpolation{RefPrism}) = 6
nvertices(::Interpolation{RefPyramid}) = 5

Base.copy(ip::Interpolation) = ip

"""
    Ferrite.getdim(::Interpolation)

Return the dimension of the reference element for a given interpolation.
"""
@inline getdim(::Interpolation{shape}) where {dim, shape <: AbstractRefShape{dim}} = dim

"""
    Ferrite.getrefshape(::Interpolation)::AbstractRefShape

Return the reference element shape of the interpolation.
"""
@inline getrefshape(::Interpolation{shape}) where {shape} = shape

"""
    Ferrite.getorder(::Interpolation)

Return order of the interpolation.
"""
@inline getorder(::Interpolation{shape,order}) where {shape,order} = order


#####################
# Utility functions #
#####################

"""
    Ferrite.getnbasefunctions(ip::Interpolation)

Return the number of base functions for the interpolation `ip`.
"""
getnbasefunctions(::Interpolation)

# The following functions are used to distribute the dofs. Definitions:
#   vertexdof: dof on a "corner" of the reference shape
#   facedof: dof in the dim-1 dimension (line in 2D, surface in 3D)
#   edgedof: dof on a line between 2 vertices (i.e. "corners") (3D only)
#   celldof: dof that is local to the element

"""
    shape_values!(values::AbstractArray{T}, ip::Interpolation, ξ::Vec)

Evaluate all shape functions of `ip` at once at the reference point `ξ` and store them in
`values`.
"""
@propagate_inbounds function shape_values!(values::AT, ip::IP, ξ::Vec) where {IP <: Interpolation, AT <: AbstractArray}
    @boundscheck checkbounds(values, 1:getnbasefunctions(ip))
    @inbounds for i in 1:getnbasefunctions(ip)
        values[i] = shape_value(ip, ξ, i)
    end
end

"""
    shape_gradients!(gradients::AbstractArray, ip::Interpolation, ξ::Vec)

Evaluate all shape function gradients of `ip` at once at the reference point `ξ` and store
them in `gradients`.
"""
function shape_gradients!(gradients::AT, ip::IP, ξ::Vec) where {IP <: Interpolation, AT <: AbstractArray}
    @boundscheck checkbounds(gradients, 1:getnbasefunctions(ip))
    @inbounds for i in 1:getnbasefunctions(ip)
        gradients[i] = shape_gradient(ip, ξ, i)
    end
end

"""
    shape_gradients_and_values!(gradients::AbstractArray, values::AbstractArray, ip::Interpolation, ξ::Vec)

Evaluate all shape function gradients and values of `ip` at once at the reference point `ξ`
and store them in `values`.
"""
function shape_gradients_and_values!(gradients::GAT, values::SAT, ip::IP, ξ::Vec) where {IP <: Interpolation, SAT <: AbstractArray, GAT <: AbstractArray}
    @boundscheck checkbounds(gradients, 1:getnbasefunctions(ip))
    @boundscheck checkbounds(values, 1:getnbasefunctions(ip))
    @inbounds for i in 1:getnbasefunctions(ip)
        gradients[i], values[i] = shape_gradient_and_value(ip, ξ, i)
    end
end

#= PR798
"""
    shape_hessians_gradients_and_values!(hessians::AbstractVector, gradients::AbstractVector, values::AbstractVector, ip::Interpolation, ξ::Vec)

Evaluate all shape function hessians, gradients and values of `ip` at once at the reference point `ξ`
and store them in `hessians`, `gradients`, and `values`.
"""
@propagate_inbounds function shape_hessians_gradients_and_values!(hessians::AbstractVector, gradients::AbstractVector, values::AbstractVector, ip::Interpolation, ξ::Vec)
    @boundscheck checkbounds(hessians, 1:getnbasefunctions(ip))
    @boundscheck checkbounds(gradients, 1:getnbasefunctions(ip))
    @boundscheck checkbounds(values, 1:getnbasefunctions(ip))
    @inbounds for i in 1:getnbasefunctions(ip)
        hessians[i], gradients[i], values[i] = shape_hessian_gradient_and_value(ip, ξ, i)
    end
end
=#

"""
    shape_value(ip::Interpolation, ξ::Vec, i::Int)

Evaluate the value of the `i`th shape function of the interpolation `ip`
at a point `ξ` on the reference element. The index `i` must
match the index in [`vertices(::Interpolation)`](@ref), [`faces(::Interpolation)`](@ref) and
[`edges(::Interpolation)`](@ref).

For nodal interpolations the indices also must match the
indices of [`reference_coordinates(::Interpolation)`](@ref).
"""
shape_value(ip::Interpolation, ξ::Vec, i::Int)

"""
    shape_gradient(ip::Interpolation, ξ::Vec, i::Int)

Evaluate the gradient of the `i`th shape function of the interpolation `ip` in
reference coordinate `ξ`.
"""
function shape_gradient(ip::Interpolation, ξ::Vec, i::Int)
    return Tensors.gradient(x -> shape_value(ip, x, i), ξ)
end

"""
    shape_gradient_and_value(ip::Interpolation, ξ::Vec, i::Int)

Optimized version combining the evaluation [`Ferrite.shape_value(::Interpolation)`](@ref)
and [`Ferrite.shape_gradient(::Interpolation)`](@ref).
"""
function shape_gradient_and_value(ip::Interpolation, ξ::Vec, i::Int)
    return gradient(x -> shape_value(ip, x, i), ξ, :all)
end

#= PR798
"""
    shape_hessian_gradient_and_value(ip::Interpolation, ξ::Vec, i::Int)

Optimized version combining the evaluation [`Ferrite.shape_value(::Interpolation)`](@ref),
[`Ferrite.shape_gradient(::Interpolation)`](@ref), and the gradient of the latter. 
"""
function shape_hessian_gradient_and_value(ip::Interpolation, ξ::Vec, i::Int)
    return hessian(x -> shape_value(ip, x, i), ξ, :all)
end
=#

"""
    reference_coordinates(ip::Interpolation)

Returns a vector of coordinates with length [`getnbasefunctions(::Interpolation)`](@ref)
and indices corresponding to the indices of a dof in [`vertices`](@ref), [`faces`](@ref) and
[`edges`](@ref).

    Only required for nodal interpolations.
    
    TODO: Separate nodal and non-nodal interpolations.
"""
reference_coordinates(::Interpolation)

"""
    vertexdof_indices(ip::Interpolation)

A tuple containing tuples of local dof indices for the respective vertex in local
enumeration on a cell defined by [`vertices(::Cell)`](@ref). The vertex enumeration must
match the vertex enumeration of the corresponding geometrical cell.

!!! note
    The dofs appearing in the tuple must be continuous and increasing! The first dof must be
    the 1, as vertex dofs are enumerated first.
"""
vertexdof_indices(ip::Interpolation) = ntuple(_ -> (), nvertices(ip))

"""
    dirichlet_vertexdof_indices(ip::Interpolation)

A tuple containing tuples of local dof indices for the respective vertex in local
enumeration on a cell defined by [`vertices(::Cell)`](@ref). The vertex enumeration must
match the vertex enumeration of the corresponding geometrical cell.
Used internally in [`ConstraintHandler`](@ref) and defaults to [`vertexdof_indices(ip::Interpolation)`](@ref) for continuous interpolation.

!!! note
    The dofs appearing in the tuple must be continuous and increasing! The first dof must be
    the 1, as vertex dofs are enumerated first.
"""
dirichlet_vertexdof_indices(ip::Interpolation) = vertexdof_indices(ip)

"""
    edgedof_indices(ip::Interpolation)

A tuple containing tuples of local dof indices for the respective edge in local enumeration
on a cell defined by [`edges(::Cell)`](@ref). The edge enumeration must match the edge
enumeration of the corresponding geometrical cell.

The dofs are guaranteed to be aligned with the local ordering of the entities on the oriented edge.
Here the first entries are the vertex dofs, followed by the edge interior dofs.
"""
edgedof_indices(::Interpolation)

"""
    dirichlet_edgedof_indices(ip::Interpolation)

A tuple containing tuples of local dof indices for the respective edge in local enumeration
on a cell defined by [`edges(::Cell)`](@ref). The edge enumeration must match the edge
enumeration of the corresponding geometrical cell.
Used internally in [`ConstraintHandler`](@ref) and defaults to [`edgedof_indices(ip::Interpolation)`](@ref) for continuous interpolation.

The dofs are guaranteed to be aligned with the local ordering of the entities on the oriented edge.
Here the first entries are the vertex dofs, followed by the edge interior dofs.
"""
dirichlet_edgedof_indices(ip::Interpolation) = edgedof_indices(ip)

"""
    edgedof_interior_indices(ip::Interpolation)

A tuple containing tuples of the local dof indices on the interior of the respective edge in
local enumeration on a cell defined by [`edges(::Cell)`](@ref). The edge enumeration must
match the edge enumeration of the corresponding geometrical cell. Note that the vertex dofs
are included here.

!!! note
    The dofs appearing in the tuple must be continuous and increasing! The first dof must be
    computed via "last vertex dof index + 1", if edge dofs exist.
"""
edgedof_interior_indices(::Interpolation)

"""
    facedof_indices(ip::Interpolation)

A tuple containing tuples of all local dof indices for the respective face in local
enumeration on a cell defined by [`faces(::Cell)`](@ref). The face enumeration must match
the face enumeration of the corresponding geometrical cell.
"""
facedof_indices(::Interpolation)

"""
    dirichlet_facedof_indices(ip::Interpolation)

A tuple containing tuples of all local dof indices for the respective face in local
enumeration on a cell defined by [`faces(::Cell)`](@ref). The face enumeration must match
the face enumeration of the corresponding geometrical cell.
Used internally in [`ConstraintHandler`](@ref) and defaults to [`facedof_indices(ip::Interpolation)`](@ref) for continuous interpolation.
"""
dirichlet_facedof_indices(ip::Interpolation) = facedof_indices(ip)

"""
    facedof_interior_indices(ip::Interpolation)

A tuple containing tuples of the local dof indices on the interior of the respective face in
local enumeration on a cell defined by [`faces(::Cell)`](@ref). The face enumeration must
match the face enumeration of the corresponding geometrical cell. Note that the vertex and
edge dofs are included here.

!!! note
    The dofs appearing in the tuple must be continuous and increasing! The first dof must be
    the computed via "last edge interior dof index + 1", if face dofs exist.
"""
facedof_interior_indices(::Interpolation) 

"""
    celldof_interior_indices(ip::Interpolation)

Tuple containing the dof indices associated with the interior of the cell.

!!! note
    The dofs appearing in the tuple must be continuous and increasing! Celldofs are
    enumerated last.
"""
celldof_interior_indices(::Interpolation) = ()

# Some helpers to skip boilerplate
edgedof_indices(ip::InterpolationByDim{3}) = ntuple(_ -> (), nedges(ip))
edgedof_interior_indices(ip::InterpolationByDim{3}) = ntuple(_ -> (), nedges(ip))
facedof_indices(ip::Union{InterpolationByDim{2}, InterpolationByDim{3}}) =  ntuple(_ -> (), nfaces(ip))
facedof_interior_indices(ip::Union{InterpolationByDim{2}, InterpolationByDim{3}}) =  ntuple(_ -> (), nfaces(ip))

"""
    boundarydof_indices(::Type{<:BoundaryIndex})

Helper function to generically dispatch on the correct dof sets of a boundary entity.
"""
boundarydof_indices(::Type{<:BoundaryIndex})

boundarydof_indices(::Type{FaceIndex}) = Ferrite.facedof_indices
boundarydof_indices(::Type{EdgeIndex}) = Ferrite.edgedof_indices
boundarydof_indices(::Type{VertexIndex}) = Ferrite.vertexdof_indices

"""
    is_discontinuous(::Interpolation)
    is_discontinuous(::Type{<:Interpolation})

Checks whether the interpolation is discontinuous (i.e. `DiscontinuousLagrange`)
"""
is_discontinuous(ip::Interpolation) = is_discontinuous(typeof(ip))
is_discontinuous(::Type{<:Interpolation}) = false

"""
    dirichlet_boundarydof_indices(::Type{<:BoundaryIndex})

Helper function to generically dispatch on the correct dof sets of a boundary entity.
Used internally in [`ConstraintHandler`](@ref) and defaults to [`boundarydof_indices(ip::Interpolation)`](@ref) for continuous interpolation.
"""
dirichlet_boundarydof_indices(::Type{<:BoundaryIndex})

dirichlet_boundarydof_indices(::Type{FaceIndex}) = Ferrite.dirichlet_facedof_indices
dirichlet_boundarydof_indices(::Type{EdgeIndex}) = Ferrite.dirichlet_edgedof_indices
dirichlet_boundarydof_indices(::Type{VertexIndex}) = Ferrite.dirichlet_vertexdof_indices

#########################
# DiscontinuousLagrange #
#########################
# TODO generalize to arbitrary basis positionings.
"""
Piecewise discontinuous Lagrange basis via Gauss-Lobatto points.
"""
struct DiscontinuousLagrange{shape, order, unused} <: ScalarInterpolation{shape, order}
    function DiscontinuousLagrange{shape, order}() where {shape <: AbstractRefShape, order}
        new{shape, order, Nothing}()
    end
end

adjust_dofs_during_distribution(::DiscontinuousLagrange) = false

getlowerorder(::DiscontinuousLagrange{shape,order}) where {shape,order} = DiscontinuousLagrange{shape,order-1}()

getnbasefunctions(::DiscontinuousLagrange{shape,order}) where {shape,order} = getnbasefunctions(Lagrange{shape,order}())
getnbasefunctions(::DiscontinuousLagrange{shape,0}) where {shape} = 1

# This just moves all dofs into the interior of the element.
celldof_interior_indices(ip::DiscontinuousLagrange) = ntuple(i->i, getnbasefunctions(ip))

# Mirror the Lagrange element for now to avoid repeating.
dirichlet_facedof_indices(ip::DiscontinuousLagrange{shape, order}) where {shape, order} = dirichlet_facedof_indices(Lagrange{shape, order}())
dirichlet_edgedof_indices(ip::DiscontinuousLagrange{shape, order}) where {shape, order} = dirichlet_edgedof_indices(Lagrange{shape, order}())
dirichlet_vertexdof_indices(ip::DiscontinuousLagrange{shape, order}) where {shape, order} = dirichlet_vertexdof_indices(Lagrange{shape, order}())

# Mirror the Lagrange element for now.
function reference_coordinates(ip::DiscontinuousLagrange{shape, order}) where {shape, order}
    return reference_coordinates(Lagrange{shape,order}())
end
function shape_value(::DiscontinuousLagrange{shape, order}, ξ::Vec{dim}, i::Int) where {dim, shape <: AbstractRefShape{dim}, order}
    return shape_value(Lagrange{shape, order}(), ξ, i)
end

# Excepting the L0 element.
function reference_coordinates(ip::DiscontinuousLagrange{RefHypercube{dim},0}) where dim
    return [Vec{dim, Float64}(ntuple(x->0.0, dim))]
end

function reference_coordinates(ip::DiscontinuousLagrange{RefTriangle,0})
    return [Vec{2,Float64}((1/3,1/3))]
end

function reference_coordinates(ip::DiscontinuousLagrange{RefTetrahedron,0})
   return [Vec{3,Float64}((1/4,1/4,1/4))]
end

function shape_value(ip::DiscontinuousLagrange{shape, 0}, ::Vec{dim, T}, i::Int) where {dim, shape <: AbstractRefShape{dim}, T}
    i > 1 && throw(ArgumentError("no shape function $i for interpolation $ip"))
    return one(T)
end

is_discontinuous(::Type{<:DiscontinuousLagrange}) = true

############
# Lagrange #
############
struct Lagrange{shape, order, unused} <: ScalarInterpolation{shape, order}
    function Lagrange{shape, order}() where {shape <: AbstractRefShape, order}
        new{shape, order, Nothing}()
    end
end

adjust_dofs_during_distribution(::Lagrange) = true
adjust_dofs_during_distribution(::Lagrange{<:Any, 2}) = false
adjust_dofs_during_distribution(::Lagrange{<:Any, 1}) = false

# Vertices for all Lagrange interpolations are the same
vertexdof_indices(::Lagrange{RefLine}) = ((1,),(2,))
vertexdof_indices(::Lagrange{RefQuadrilateral}) = ((1,),(2,),(3,),(4,))
vertexdof_indices(::Lagrange{RefHexahedron}) = ((1,),(2,),(3,),(4,),(5,),(6,),(7,),(8,))
vertexdof_indices(::Lagrange{RefTriangle}) = ((1,),(2,),(3,))
vertexdof_indices(::Lagrange{RefTetrahedron}) = ((1,),(2,),(3,),(4,))
vertexdof_indices(::Lagrange{RefPrism}) = ((1,), (2,), (3,), (4,), (5,), (6,))
vertexdof_indices(::Lagrange{RefPyramid}) = ((1,), (2,), (3,), (4,), (5,),)

getlowerorder(::Lagrange{shape,order}) where {shape,order} = Lagrange{shape,order-1}()
getlowerorder(::Lagrange{shape,1}) where {shape} = DiscontinuousLagrange{shape,0}()

############################
# Lagrange RefLine order 1 #
############################
getnbasefunctions(::Lagrange{RefLine,1}) = 2

function reference_coordinates(::Lagrange{RefLine,1})
    return [Vec{1, Float64}((-1.0,)),
            Vec{1, Float64}(( 1.0,))]
end

function shape_value(ip::Lagrange{RefLine, 1}, ξ::Vec{1}, i::Int)
    ξ_x = ξ[1]
    i == 1 && return (1 - ξ_x) * 0.5
    i == 2 && return (1 + ξ_x) * 0.5
    throw(ArgumentError("no shape function $i for interpolation $ip"))
end

############################
# Lagrange RefLine order 2 #
############################
getnbasefunctions(::Lagrange{RefLine,2}) = 3

facedof_indices(::Lagrange{RefLine,2}) = ((1,), (2,))
celldof_interior_indices(::Lagrange{RefLine,2}) = (3,)

function reference_coordinates(::Lagrange{RefLine,2})
    return [Vec{1, Float64}((-1.0,)),
            Vec{1, Float64}(( 1.0,)),
            Vec{1, Float64}(( 0.0,))]
end

function shape_value(ip::Lagrange{RefLine, 2}, ξ::Vec{1}, i::Int)
    ξ_x = ξ[1]
    i == 1 && return ξ_x * (ξ_x - 1) * 0.5
    i == 2 && return ξ_x * (ξ_x + 1) * 0.5
    i == 3 && return 1 - ξ_x^2
    throw(ArgumentError("no shape function $i for interpolation $ip"))
end

#####################################
# Lagrange RefQuadrilateral order 1 #
#####################################
getnbasefunctions(::Lagrange{RefQuadrilateral,1}) = 4

facedof_indices(::Lagrange{RefQuadrilateral,1}) = ((1,2), (2,3), (3,4), (4,1))

function reference_coordinates(::Lagrange{RefQuadrilateral,1})
    return [Vec{2, Float64}((-1.0, -1.0)),
            Vec{2, Float64}(( 1.0, -1.0)),
            Vec{2, Float64}(( 1.0,  1.0,)),
            Vec{2, Float64}((-1.0,  1.0,))]
end

function shape_value(ip::Lagrange{RefQuadrilateral, 1}, ξ::Vec{2}, i::Int)
    ξ_x = ξ[1]
    ξ_y = ξ[2]
    i == 1 && return (1 - ξ_x) * (1 - ξ_y) * 0.25
    i == 2 && return (1 + ξ_x) * (1 - ξ_y) * 0.25
    i == 3 && return (1 + ξ_x) * (1 + ξ_y) * 0.25
    i == 4 && return (1 - ξ_x) * (1 + ξ_y) * 0.25
    throw(ArgumentError("no shape function $i for interpolation $ip"))
end

#####################################
# Lagrange RefQuadrilateral order 2 #
#####################################
getnbasefunctions(::Lagrange{RefQuadrilateral,2}) = 9

facedof_indices(::Lagrange{RefQuadrilateral,2}) = ((1,2, 5), (2,3, 6), (3,4, 7), (4,1, 8))
facedof_interior_indices(::Lagrange{RefQuadrilateral,2}) = ((5,), (6,), (7,), (8,))
celldof_interior_indices(::Lagrange{RefQuadrilateral,2}) = (9,)

function reference_coordinates(::Lagrange{RefQuadrilateral,2})
    return [Vec{2, Float64}((-1.0, -1.0)),
            Vec{2, Float64}(( 1.0, -1.0)),
            Vec{2, Float64}(( 1.0,  1.0)),
            Vec{2, Float64}((-1.0,  1.0)),
            Vec{2, Float64}(( 0.0, -1.0)),
            Vec{2, Float64}(( 1.0,  0.0)),
            Vec{2, Float64}(( 0.0,  1.0)),
            Vec{2, Float64}((-1.0,  0.0)),
            Vec{2, Float64}(( 0.0,  0.0))]
end

function shape_value(ip::Lagrange{RefQuadrilateral, 2}, ξ::Vec{2}, i::Int)
    ξ_x = ξ[1]
    ξ_y = ξ[2]
    i == 1 && return (ξ_x^2 - ξ_x) * (ξ_y^2 - ξ_y) * 0.25
    i == 2 && return (ξ_x^2 + ξ_x) * (ξ_y^2 - ξ_y) * 0.25
    i == 3 && return (ξ_x^2 + ξ_x) * (ξ_y^2 + ξ_y) * 0.25
    i == 4 && return (ξ_x^2 - ξ_x) * (ξ_y^2 + ξ_y) * 0.25
    i == 5 && return (1 - ξ_x^2) * (ξ_y^2 - ξ_y) * 0.5
    i == 6 && return (ξ_x^2 + ξ_x) * (1 - ξ_y^2) * 0.5
    i == 7 && return (1 - ξ_x^2) * (ξ_y^2 + ξ_y) * 0.5
    i == 8 && return (ξ_x^2 - ξ_x) * (1 - ξ_y^2) * 0.5
    i == 9 && return (1 - ξ_x^2) * (1 - ξ_y^2)
    throw(ArgumentError("no shape function $i for interpolation $ip"))
end

#####################################
# Lagrange RefQuadrilateral order 3 #
#####################################
getnbasefunctions(::Lagrange{RefQuadrilateral, 3}) = 16

facedof_indices(::Lagrange{RefQuadrilateral, 3}) = ((1,2, 5,6), (2,3, 7,8), (3,4, 9,10), (4,1, 11,12))
facedof_interior_indices(::Lagrange{RefQuadrilateral, 3}) = ((5,6), (7,8), (9,10), (11,12))
celldof_interior_indices(::Lagrange{RefQuadrilateral, 3}) = (13,14,15,16)

function reference_coordinates(::Lagrange{RefQuadrilateral, 3})
    return [Vec{2, Float64}((-1.0, -1.0)),
            Vec{2, Float64}(( 1.0, -1.0)),
            Vec{2, Float64}(( 1.0,  1.0)),
            Vec{2, Float64}((-1.0,  1.0)),
            Vec{2, Float64}((-1/3, -1.0)),
            Vec{2, Float64}(( 1/3, -1.0)),
            Vec{2, Float64}(( 1.0, -1/3)),
            Vec{2, Float64}(( 1.0,  1/3)),
            Vec{2, Float64}(( 1/3,  1.0)),
            Vec{2, Float64}((-1/3,  1.0)),
            Vec{2, Float64}((-1.0,  1/3)),
            Vec{2, Float64}((-1.0, -1/3)),
            Vec{2, Float64}((-1/3, -1/3)),
            Vec{2, Float64}(( 1/3, -1/3)),
            Vec{2, Float64}((-1/3,  1/3)),
            Vec{2, Float64}(( 1/3,  1/3))]
end

function shape_value(ip::Lagrange{RefQuadrilateral, 3}, ξ::Vec{2}, i::Int)
    # See https://defelement.com/elements/examples/quadrilateral-Q-3.html
    # Transform domain from [-1, 1] × [-1, 1] to [0, 1] × [0, 1]
    ξ_x = ξ[1]*0.5 + 0.5
    ξ_y = ξ[2]*0.5 + 0.5
    i ==  1 && return (81*ξ_x^3*ξ_y^3)/4 - (81*ξ_x^3*ξ_y^2)/2 + (99*ξ_x^3*ξ_y)/4 - (9*ξ_x^3)/2 - (81*ξ_x^2*ξ_y^3)/2 + (81*ξ_x^2*ξ_y^2) - (99*ξ_x^2*ξ_y)/2 + (9*ξ_x^2) + (99*ξ_x*ξ_y^3)/4 - (99*ξ_x*ξ_y^2)/2 + (121*ξ_x*ξ_y)/4 - (11*ξ_x)/2 - (9*ξ_y^3)/2 + 9*ξ_y^2 - (11*ξ_y)/2 + 1
    i ==  2 && return (ξ_x*( - 81*ξ_x^2*ξ_y^3 + 162*ξ_x^2*ξ_y^2 - 99*ξ_x^2*ξ_y + 18*ξ_x^2 + 81*ξ_x*ξ_y^3 - 162*ξ_x*ξ_y^2 + 99*ξ_x*ξ_y - 18*ξ_x - 18*ξ_y^3 + 36*ξ_y^2 - 22*ξ_y + 4))/4
    i ==  4 && return (ξ_y*( - 81*ξ_x^3*ξ_y^2 + 81*ξ_x^3*ξ_y - 18*ξ_x^3 + 162*ξ_x^2*ξ_y^2 - 162*ξ_x^2*ξ_y + 36*ξ_x^2 - 99*ξ_x*ξ_y^2 + 99*ξ_x*ξ_y - 22*ξ_x + 18*ξ_y^2 - 18*ξ_y + 4))/4
    i ==  3 && return (ξ_x*ξ_y*(81*ξ_x^2*ξ_y^2 - 81*ξ_x^2*ξ_y + 18*ξ_x^2 - 81*ξ_x*ξ_y^2 + 81*ξ_x*ξ_y - 18*ξ_x + 18*ξ_y^2 - 18*ξ_y + 4))/4
    i ==  5 && return (9*ξ_x*( - 27*ξ_x^2*ξ_y^3 + 54*ξ_x^2*ξ_y^2 - 33*ξ_x^2*ξ_y + 6*ξ_x^2 + 45*ξ_x*ξ_y^3 - 90*ξ_x*ξ_y^2 + 55*ξ_x*ξ_y - 10*ξ_x - 18*ξ_y^3 + 36*ξ_y^2 - 22*ξ_y + 4))/4
    i ==  6 && return (9*ξ_x*(27*ξ_x^2*ξ_y^3 - 54*ξ_x^2*ξ_y^2 + 33*ξ_x^2*ξ_y - 6*ξ_x^2 - 36*ξ_x*ξ_y^3 + 72*ξ_x*ξ_y^2 - 44*ξ_x*ξ_y + 8*ξ_x + 9*ξ_y^3 - 18*ξ_y^2 + 11*ξ_y - 2))/4
    i ==  12 && return (9*ξ_y*( - 27*ξ_x^3*ξ_y^2 + 45*ξ_x^3*ξ_y - 18*ξ_x^3 + 54*ξ_x^2*ξ_y^2 - 90*ξ_x^2*ξ_y + 36*ξ_x^2 - 33*ξ_x*ξ_y^2 + 55*ξ_x*ξ_y - 22*ξ_x + 6*ξ_y^2 - 10*ξ_y + 4))/4
    i ==  11 && return (9*ξ_y*(27*ξ_x^3*ξ_y^2 - 36*ξ_x^3*ξ_y + 9*ξ_x^3 - 54*ξ_x^2*ξ_y^2 + 72*ξ_x^2*ξ_y - 18*ξ_x^2 + 33*ξ_x*ξ_y^2 - 44*ξ_x*ξ_y + 11*ξ_x - 6*ξ_y^2 + 8*ξ_y - 2))/4
    i ==  7 && return (9*ξ_x*ξ_y*(27*ξ_x^2*ξ_y^2 - 45*ξ_x^2*ξ_y + 18*ξ_x^2 - 27*ξ_x*ξ_y^2 + 45*ξ_x*ξ_y - 18*ξ_x + 6*ξ_y^2 - 10*ξ_y + 4))/4
    i == 8 && return (9*ξ_x*ξ_y*( - 27*ξ_x^2*ξ_y^2 + 36*ξ_x^2*ξ_y - 9*ξ_x^2 + 27*ξ_x*ξ_y^2 - 36*ξ_x*ξ_y + 9*ξ_x - 6*ξ_y^2 + 8*ξ_y - 2))/4
    i == 10 && return (9*ξ_x*ξ_y*(27*ξ_x^2*ξ_y^2 - 27*ξ_x^2*ξ_y + 6*ξ_x^2 - 45*ξ_x*ξ_y^2 + 45*ξ_x*ξ_y - 10*ξ_x + 18*ξ_y^2 - 18*ξ_y + 4))/4
    i == 9 && return (9*ξ_x*ξ_y*( - 27*ξ_x^2*ξ_y^2 + 27*ξ_x^2*ξ_y - 6*ξ_x^2 + 36*ξ_x*ξ_y^2 - 36*ξ_x*ξ_y + 8*ξ_x - 9*ξ_y^2 + 9*ξ_y - 2))/4
    i == 13 && return (81*ξ_x*ξ_y*(9*ξ_x^2*ξ_y^2 - 15*ξ_x^2*ξ_y + 6*ξ_x^2 - 15*ξ_x*ξ_y^2 + 25*ξ_x*ξ_y - 10*ξ_x + 6*ξ_y^2 - 10*ξ_y + 4))/4
    i == 14 && return (81*ξ_x*ξ_y*( - 9*ξ_x^2*ξ_y^2 + 15*ξ_x^2*ξ_y - 6*ξ_x^2 + 12*ξ_x*ξ_y^2 - 20*ξ_x*ξ_y + 8*ξ_x - 3*ξ_y^2 + 5*ξ_y - 2))/4
    i == 15 && return (81*ξ_x*ξ_y*( - 9*ξ_x^2*ξ_y^2 + 12*ξ_x^2*ξ_y - 3*ξ_x^2 + 15*ξ_x*ξ_y^2 - 20*ξ_x*ξ_y + 5*ξ_x - 6*ξ_y^2 + 8*ξ_y - 2))/4
    i == 16 && return (81*ξ_x*ξ_y*(9*ξ_x^2*ξ_y^2 - 12*ξ_x^2*ξ_y + 3*ξ_x^2 - 12*ξ_x*ξ_y^2 + 16*ξ_x*ξ_y - 4*ξ_x + 3*ξ_y^2 - 4*ξ_y + 1))/4
    throw(ArgumentError("no shape function $i for interpolation $ip"))
end

################################
# Lagrange RefTriangle order 1 #
################################
getnbasefunctions(::Lagrange{RefTriangle,1}) = 3

facedof_indices(::Lagrange{RefTriangle,1}) = ((1,2), (2,3), (3,1))

function reference_coordinates(::Lagrange{RefTriangle,1})
    return [Vec{2, Float64}((1.0, 0.0)),
            Vec{2, Float64}((0.0, 1.0)),
            Vec{2, Float64}((0.0, 0.0))]
end

function shape_value(ip::Lagrange{RefTriangle, 1}, ξ::Vec{2}, i::Int)
    ξ_x = ξ[1]
    ξ_y = ξ[2]
    i == 1 && return ξ_x
    i == 2 && return ξ_y
    i == 3 && return 1. - ξ_x - ξ_y
    throw(ArgumentError("no shape function $i for interpolation $ip"))
end

################################
# Lagrange RefTriangle order 2 #
################################
getnbasefunctions(::Lagrange{RefTriangle,2}) = 6

facedof_indices(::Lagrange{RefTriangle,2}) = ((1,2,4), (2,3,5), (3,1,6))
facedof_interior_indices(::Lagrange{RefTriangle,2}) = ((4,), (5,), (6,))

function reference_coordinates(::Lagrange{RefTriangle,2})
    return [Vec{2, Float64}((1.0, 0.0)),
            Vec{2, Float64}((0.0, 1.0)),
            Vec{2, Float64}((0.0, 0.0)),
            Vec{2, Float64}((0.5, 0.5)),
            Vec{2, Float64}((0.0, 0.5)),
            Vec{2, Float64}((0.5, 0.0))]
end

function shape_value(ip::Lagrange{RefTriangle, 2}, ξ::Vec{2}, i::Int)
    ξ_x = ξ[1]
    ξ_y = ξ[2]
    γ = 1. - ξ_x - ξ_y
    i == 1 && return ξ_x * (2ξ_x - 1)
    i == 2 && return ξ_y * (2ξ_y - 1)
    i == 3 && return γ * (2γ - 1)
    i == 4 && return 4ξ_x * ξ_y
    i == 5 && return 4ξ_y * γ
    i == 6 && return 4ξ_x * γ
    throw(ArgumentError("no shape function $i for interpolation $ip"))
end

######################################
# Lagrange RefTriangle order 3, 4, 5 #
######################################
# see https://getfem.readthedocs.io/en/latest/userdoc/appendixA.html

const Lagrange2Tri345 = Union{
    Lagrange{RefTriangle,3},
    Lagrange{RefTriangle,4},
    Lagrange{RefTriangle,5},
}

function getnbasefunctions(ip::Lagrange2Tri345)
    order = getorder(ip)
    return (order + 1) * (order + 2) ÷ 2
end

# Permutation to switch numbering to Ferrite ordering
const permdof2DLagrange2Tri345 = Dict{Int,Vector{Int}}(
    1 => [1, 2, 3],
    2 => [3, 6, 1, 5, 4, 2],
    3 => [4, 10, 1, 7, 9, 8, 5, 2, 3, 6],
    4 => [5, 15, 1, 9, 12, 14, 13, 10, 6, 2, 3, 4, 7, 8, 11],
    5 => [6, 21, 1, 11, 15, 18, 20, 19, 16, 12, 7, 2, 3, 4, 5, 8, 9, 10, 13, 14, 17],
)

function facedof_indices(ip::Lagrange2Tri345)
    order = getorder(ip)
    order == 1 && return ((1,2), (2,3), (3,1))
    order == 2 && return ((1,2,4), (2,3,5), (3,1,6))
    order == 3 && return ((1,2,4,5), (2,3,6,7), (3,1,8,9))
    order == 4 && return ((1,2,4,5,6), (2,3,7,8,9), (3,1,10,11,12))
    order == 5 && return ((1,2,4,5,6,7), (2,3,8,9,10,11), (3,1,12,13,14,15))

    throw(ArgumentError("Unsupported order $order for Lagrange on triangles."))
end

function facedof_interior_indices(ip::Lagrange2Tri345)
    order = getorder(ip)
    order == 1 && return ((), (), ())
    order == 2 && return ((4,), (5,), (6,))
    order == 3 && return ((4,5), (6,7), (8,9))
    order == 4 && return ((4,5,6), (7,8,9), (10,11,12))
    order == 5 && return ((4,5,6,7), (8,9,10,11), (12,13,14,15))
    throw(ArgumentError("Unsupported order $order for Lagrange on triangles."))
end

function celldof_interior_indices(ip::Lagrange2Tri345)
    order = getorder(ip)
    ncellintdofs = (order + 1) * (order + 2) ÷ 2 - 3 * order
    totaldofs = getnbasefunctions(ip)
    return ntuple(i->totaldofs-ncellintdofs+i, ncellintdofs)
end

function reference_coordinates(ip::Lagrange2Tri345)
    order = getorder(ip)
    coordpts = Vector{Vec{2, Float64}}()
    for k = 0:order
        for l = 0:(order - k)
            push!(coordpts, Vec{2, Float64}((l / order, k / order)))
        end
    end
    return permute!(coordpts, permdof2DLagrange2Tri345[order])
end

function shape_value(ip::Lagrange2Tri345, ξ::Vec{2}, i::Int)
    if !(0 < i <= getnbasefunctions(ip))
        throw(ArgumentError("no shape function $i for interpolation $ip"))
    end
    order = getorder(ip)
    i = permdof2DLagrange2Tri345[order][i]
    ξ_x = ξ[1]
    ξ_y = ξ[2]
    i1, i2, i3 = _numlin_basis2D(i, order)
    val = one(ξ_y)
    i1 ≥ 1 && (val *= prod((order - order * (ξ_x + ξ_y ) - j) / (j + 1) for j = 0:(i1 - 1)))
    i2 ≥ 1 && (val *= prod((order * ξ_x - j) / (j + 1) for j = 0:(i2 - 1)))
    i3 ≥ 1 && (val *= prod((order * ξ_y - j) / (j + 1) for j = 0:(i3 - 1)))
    return val
end

function _numlin_basis2D(i, order)
    c, j1, j2, j3 = 0, 0, 0, 0
    for k = 0:order
        if i <= c + (order + 1 - k)
            j2 = i - c - 1
            break
        else
            j3 += 1
            c += order + 1 - k
        end
    end
    j1 = order - j2 -j3
    return j1, j2, j3
end

###################################
# Lagrange RefTetrahedron order 1 #
###################################
getnbasefunctions(::Lagrange{RefTetrahedron,1}) = 4

facedof_indices(::Lagrange{RefTetrahedron,1}) = ((1,3,2), (1,2,4), (2,3,4), (1,4,3))
edgedof_indices(::Lagrange{RefTetrahedron,1}) = ((1,2), (2,3), (3,1), (1,4), (2,4), (3,4))

function reference_coordinates(::Lagrange{RefTetrahedron,1})
    return [Vec{3, Float64}((0.0, 0.0, 0.0)),
            Vec{3, Float64}((1.0, 0.0, 0.0)),
            Vec{3, Float64}((0.0, 1.0, 0.0)),
            Vec{3, Float64}((0.0, 0.0, 1.0))]
end

function shape_value(ip::Lagrange{RefTetrahedron, 1}, ξ::Vec{3}, i::Int)
    ξ_x = ξ[1]
    ξ_y = ξ[2]
    ξ_z = ξ[3]
    i == 1 && return 1.0 - ξ_x - ξ_y - ξ_z
    i == 2 && return ξ_x
    i == 3 && return ξ_y
    i == 4 && return ξ_z
    throw(ArgumentError("no shape function $i for interpolation $ip"))
end

###################################
# Lagrange RefTetrahedron order 2 #
###################################
getnbasefunctions(::Lagrange{RefTetrahedron,2}) = 10

facedof_indices(::Lagrange{RefTetrahedron,2}) = ((1,3,2,7,6,5), (1,2,4,5,9,8), (2,3,4,6,10,9), (1,4,3,8,10,7))
edgedof_indices(::Lagrange{RefTetrahedron,2}) = ((1,2,5), (2,3,6), (3,1,7), (1,4,8), (2,4,9), (3,4,10))
edgedof_interior_indices(::Lagrange{RefTetrahedron,2}) = ((5,), (6,), (7,), (8,), (9,), (10,))

function reference_coordinates(::Lagrange{RefTetrahedron,2})
    return [Vec{3, Float64}((0.0, 0.0, 0.0)),
            Vec{3, Float64}((1.0, 0.0, 0.0)),
            Vec{3, Float64}((0.0, 1.0, 0.0)),
            Vec{3, Float64}((0.0, 0.0, 1.0)),
            Vec{3, Float64}((0.5, 0.0, 0.0)),
            Vec{3, Float64}((0.5, 0.5, 0.0)),
            Vec{3, Float64}((0.0, 0.5, 0.0)),
            Vec{3, Float64}((0.0, 0.0, 0.5)),
            Vec{3, Float64}((0.5, 0.0, 0.5)),
            Vec{3, Float64}((0.0, 0.5, 0.5))]
end

# http://www.colorado.edu/engineering/CAS/courses.d/AFEM.d/AFEM.Ch09.d/AFEM.Ch09.pdf
# http://www.colorado.edu/engineering/CAS/courses.d/AFEM.d/AFEM.Ch10.d/AFEM.Ch10.pdf
function shape_value(ip::Lagrange{RefTetrahedron, 2}, ξ::Vec{3}, i::Int)
    ξ_x = ξ[1]
    ξ_y = ξ[2]
    ξ_z = ξ[3]
    i == 1  && return (-2 * ξ_x - 2 * ξ_y - 2 * ξ_z + 1) * (-ξ_x - ξ_y - ξ_z + 1)
    i == 2  && return ξ_x * (2 * ξ_x - 1)
    i == 3  && return ξ_y * (2 * ξ_y - 1)
    i == 4  && return ξ_z * (2 * ξ_z - 1)
    i == 5  && return ξ_x * (-4 * ξ_x - 4 * ξ_y - 4 * ξ_z + 4)
    i == 6  && return 4 * ξ_x * ξ_y
    i == 7  && return 4 * ξ_y * (-ξ_x - ξ_y - ξ_z + 1)
    i == 8  && return ξ_z * (-4 * ξ_x - 4 * ξ_y - 4 * ξ_z + 4)
    i == 9  && return 4 * ξ_x * ξ_z
    i == 10 && return 4 * ξ_y * ξ_z
    throw(ArgumentError("no shape function $i for interpolation $ip"))
end

##################################
# Lagrange RefHexahedron order 1 #
##################################
getnbasefunctions(::Lagrange{RefHexahedron,1}) = 8

facedof_indices(::Lagrange{RefHexahedron,1}) = ((1,4,3,2), (1,2,6,5), (2,3,7,6), (3,4,8,7), (1,5,8,4), (5,6,7,8))
edgedof_indices(::Lagrange{RefHexahedron,1}) = ((1,2), (2,3), (3,4), (4,1), (5,6), (6,7), (7,8), (8,5), (1,5), (2,6), (3,7), (4,8))

function reference_coordinates(::Lagrange{RefHexahedron,1})
    return [Vec{3, Float64}((-1.0, -1.0, -1.0)),
            Vec{3, Float64}(( 1.0, -1.0, -1.0)),
            Vec{3, Float64}(( 1.0,  1.0, -1.0)),
            Vec{3, Float64}((-1.0,  1.0, -1.0)),
            Vec{3, Float64}((-1.0, -1.0,  1.0)),
            Vec{3, Float64}(( 1.0, -1.0,  1.0)),
            Vec{3, Float64}(( 1.0,  1.0,  1.0)),
            Vec{3, Float64}((-1.0,  1.0,  1.0))]
end

function shape_value(ip::Lagrange{RefHexahedron, 1}, ξ::Vec{3}, i::Int)
    ξ_x = ξ[1]
    ξ_y = ξ[2]
    ξ_z = ξ[3]
    i == 1 && return 0.125(1 - ξ_x) * (1 - ξ_y) * (1 - ξ_z)
    i == 2 && return 0.125(1 + ξ_x) * (1 - ξ_y) * (1 - ξ_z)
    i == 3 && return 0.125(1 + ξ_x) * (1 + ξ_y) * (1 - ξ_z)
    i == 4 && return 0.125(1 - ξ_x) * (1 + ξ_y) * (1 - ξ_z)
    i == 5 && return 0.125(1 - ξ_x) * (1 - ξ_y) * (1 + ξ_z)
    i == 6 && return 0.125(1 + ξ_x) * (1 - ξ_y) * (1 + ξ_z)
    i == 7 && return 0.125(1 + ξ_x) * (1 + ξ_y) * (1 + ξ_z)
    i == 8 && return 0.125(1 - ξ_x) * (1 + ξ_y) * (1 + ξ_z)
    throw(ArgumentError("no shape function $i for interpolation $ip"))
end


##################################
# Lagrange RefHexahedron order 2 #
##################################
# Based on vtkTriQuadraticHexahedron (see https://kitware.github.io/vtk-examples/site/Cxx/GeometricObjects/IsoparametricCellsDemo/)
getnbasefunctions(::Lagrange{RefHexahedron,2}) = 27

facedof_indices(::Lagrange{RefHexahedron,2}) = (
    (1,4,3,2, 12,11,10,9, 21),
    (1,2,6,5, 9,18,13,17, 22),
    (2,3,7,6, 10,19,14,18, 23),
    (3,4,8,7, 11,20,15,19, 24),
    (1,5,8,4, 17,16,20,12, 25),
    (5,6,7,8, 13,14,15,16, 26),
)
facedof_interior_indices(::Lagrange{RefHexahedron,2}) = (
    (21,), (22,), (23,), (24,), (25,), (26,),
)

edgedof_indices(::Lagrange{RefHexahedron,2}) = (
    (1,2, 9),
    (2,3, 10),
    (3,4, 11),
    (4,1, 12),
    (5,6, 13),
    (6,7, 14),
    (7,8, 15),
    (8,5, 16),
    (1,5, 17),
    (2,6, 18),
    (3,7, 19),
    (4,8, 20),
)
edgedof_interior_indices(::Lagrange{RefHexahedron,2}) = (
    (9,), (10,), (11,), (12,), (13,), (14,), (15,), (16,), (17), (18,), (19,), (20,)
)

celldof_interior_indices(::Lagrange{RefHexahedron,2}) = (27,)

function reference_coordinates(::Lagrange{RefHexahedron,2})
           # vertex
    return [Vec{3, Float64}((-1.0, -1.0, -1.0)), #  1
            Vec{3, Float64}(( 1.0, -1.0, -1.0)), #  2
            Vec{3, Float64}(( 1.0,  1.0, -1.0)), #  3
            Vec{3, Float64}((-1.0,  1.0, -1.0)), #  4
            Vec{3, Float64}((-1.0, -1.0,  1.0)), #  5
            Vec{3, Float64}(( 1.0, -1.0,  1.0)), #  6
            Vec{3, Float64}(( 1.0,  1.0,  1.0)), #  7
            Vec{3, Float64}((-1.0,  1.0,  1.0)), #  8
            # edge
            Vec{3, Float64}(( 0.0, -1.0, -1.0)), #  9
            Vec{3, Float64}(( 1.0,  0.0, -1.0)),
            Vec{3, Float64}(( 0.0,  1.0, -1.0)),
            Vec{3, Float64}((-1.0,  0.0, -1.0)),
            Vec{3, Float64}(( 0.0, -1.0,  1.0)),
            Vec{3, Float64}(( 1.0,  0.0,  1.0)),
            Vec{3, Float64}(( 0.0,  1.0,  1.0)),
            Vec{3, Float64}((-1.0,  0.0,  1.0)),
            Vec{3, Float64}((-1.0, -1.0,  0.0)),
            Vec{3, Float64}(( 1.0, -1.0,  0.0)),
            Vec{3, Float64}(( 1.0,  1.0,  0.0)),
            Vec{3, Float64}((-1.0,  1.0,  0.0)), # 20
            Vec{3, Float64}(( 0.0,  0.0, -1.0)),
            Vec{3, Float64}(( 0.0, -1.0,  0.0)),
            Vec{3, Float64}(( 1.0,  0.0,  0.0)),
            Vec{3, Float64}(( 0.0,  1.0,  0.0)),
            Vec{3, Float64}((-1.0,  0.0,  0.0)),
            Vec{3, Float64}(( 0.0,  0.0,  1.0)), # 26
            # interior
            Vec{3, Float64}((0.0, 0.0, 0.0)),    # 27
            ]
end

function shape_value(ip::Lagrange{RefHexahedron, 2}, ξ::Vec{3, T}, i::Int) where {T}
    # Some local helpers.
    @inline φ₁(x::T) = -0.5*x*(1-x)
    @inline φ₂(x::T) = (1+x)*(1-x)
    @inline φ₃(x::T) = 0.5*x*(1+x)
    (ξ_x, ξ_y, ξ_z) = ξ
    # vertices
    i == 1 && return φ₁(ξ_x) * φ₁(ξ_y) * φ₁(ξ_z)
    i == 2 && return φ₃(ξ_x) * φ₁(ξ_y) * φ₁(ξ_z)
    i == 3 && return φ₃(ξ_x) * φ₃(ξ_y) * φ₁(ξ_z)
    i == 4 && return φ₁(ξ_x) * φ₃(ξ_y) * φ₁(ξ_z)
    i == 5 && return φ₁(ξ_x) * φ₁(ξ_y) * φ₃(ξ_z)
    i == 6 && return φ₃(ξ_x) * φ₁(ξ_y) * φ₃(ξ_z)
    i == 7 && return φ₃(ξ_x) * φ₃(ξ_y) * φ₃(ξ_z)
    i == 8 && return φ₁(ξ_x) * φ₃(ξ_y) * φ₃(ξ_z)
    # edges
    i ==  9 && return φ₂(ξ_x) * φ₁(ξ_y) * φ₁(ξ_z)
    i == 10 && return φ₃(ξ_x) * φ₂(ξ_y) * φ₁(ξ_z)
    i == 11 && return φ₂(ξ_x) * φ₃(ξ_y) * φ₁(ξ_z)
    i == 12 && return φ₁(ξ_x) * φ₂(ξ_y) * φ₁(ξ_z)
    i == 13 && return φ₂(ξ_x) * φ₁(ξ_y) * φ₃(ξ_z)
    i == 14 && return φ₃(ξ_x) * φ₂(ξ_y) * φ₃(ξ_z)
    i == 15 && return φ₂(ξ_x) * φ₃(ξ_y) * φ₃(ξ_z)
    i == 16 && return φ₁(ξ_x) * φ₂(ξ_y) * φ₃(ξ_z)
    i == 17 && return φ₁(ξ_x) * φ₁(ξ_y) * φ₂(ξ_z)
    i == 18 && return φ₃(ξ_x) * φ₁(ξ_y) * φ₂(ξ_z)
    i == 19 && return φ₃(ξ_x) * φ₃(ξ_y) * φ₂(ξ_z)
    i == 20 && return φ₁(ξ_x) * φ₃(ξ_y) * φ₂(ξ_z)
    # faces
    i == 21 && return φ₂(ξ_x) * φ₂(ξ_y) * φ₁(ξ_z)
    i == 22 && return φ₂(ξ_x) * φ₁(ξ_y) * φ₂(ξ_z)
    i == 23 && return φ₃(ξ_x) * φ₂(ξ_y) * φ₂(ξ_z)
    i == 24 && return φ₂(ξ_x) * φ₃(ξ_y) * φ₂(ξ_z)
    i == 25 && return φ₁(ξ_x) * φ₂(ξ_y) * φ₂(ξ_z)
    i == 26 && return φ₂(ξ_x) * φ₂(ξ_y) * φ₃(ξ_z)
    # interior
    i == 27 && return φ₂(ξ_x) * φ₂(ξ_y) * φ₂(ξ_z)
    throw(ArgumentError("no shape function $i for interpolation $ip"))
end


#############################
# Lagrange RefPrism order 1 #
#############################
# Build on https://defelement.com/elements/examples/prism-Lagrange-1.html
getnbasefunctions(::Lagrange{RefPrism,1}) = 6

facedof_indices(::Lagrange{RefPrism,1}) = ((1,3,2), (1,2,5,4), (3,1,4,6), (2,3,6,5), (4,5,6))
edgedof_indices(::Lagrange{RefPrism,1}) = ((2,1), (1,3), (1,4), (3,2), (2,5), (3,6), (4,5), (4,6), (6,5))

function reference_coordinates(::Lagrange{RefPrism,1})
    return [Vec{3, Float64}((0.0, 0.0, 0.0)),
            Vec{3, Float64}((1.0, 0.0, 0.0)),
            Vec{3, Float64}((0.0, 1.0, 0.0)),
            Vec{3, Float64}((0.0, 0.0, 1.0)),
            Vec{3, Float64}((1.0, 0.0, 1.0)),
            Vec{3, Float64}((0.0, 1.0, 1.0))]
end

function shape_value(ip::Lagrange{RefPrism,1}, ξ::Vec{3}, i::Int)
    (x,y,z) = ξ
    i == 1 && return 1-x-y -z*(1-x-y)
    i == 2 && return x*(1-z)
    i == 3 && return y*(1-z)
    i == 4 && return z*(1-x-y)
    i == 5 && return x*z
    i == 6 && return y*z
    throw(ArgumentError("no shape function $i for interpolation $ip"))
end

#############################
# Lagrange RefPrism order 2 #
#############################
# Build on https://defelement.com/elements/examples/prism-Lagrange-2.html .
# This is simply the tensor-product of a quadratic triangle with a quadratic line.
getnbasefunctions(::Lagrange{RefPrism,2}) = 18

facedof_indices(::Lagrange{RefPrism,2}) = (
    #Vertices| Edges  | Face 
    (1,3,2  , 8,10,7         ),
    (1,2,5,4, 7,11,13,9,   16), 
    (3,1,4,6, 8,9,14,12,   17),
    (2,3,6,5, 10,12,15,11, 18),
    (4,5,6  , 13,15,14       ),
)
facedof_interior_indices(::Lagrange{RefPrism,2}) = (
    #Vertices| Edges  | Face 
    (), 
    (16,), 
    (17,), 
    (18,), 
    (),
)
edgedof_indices(::Lagrange{RefPrism,2}) = (
    #Vert|Edge
    (2,1, 7),
    (1,3, 8),
    (1,4, 9),
    (3,2, 10),
    (2,5, 11),
    (3,6, 12),
    (4,5, 13),
    (4,6, 14),
    (6,5, 15),
)
edgedof_interior_indices(::Lagrange{RefPrism,2}) = (
    #Vert|Edge
    (7,),
    (8,),
    (9,),
    (10,),
    (11,),
    (12,),
    (13,),
    (14,),
    (15,),
)

function reference_coordinates(::Lagrange{RefPrism,2})
    return [Vec{3, Float64}((0.0, 0.0, 0.0)),
            Vec{3, Float64}((1.0, 0.0, 0.0)),
            Vec{3, Float64}((0.0, 1.0, 0.0)),
            Vec{3, Float64}((0.0, 0.0, 1.0)),
            Vec{3, Float64}((1.0, 0.0, 1.0)),
            Vec{3, Float64}((0.0, 1.0, 1.0)),
            Vec{3, Float64}((1/2, 0.0, 0.0)),
            Vec{3, Float64}((0.0, 1/2, 0.0)),
            Vec{3, Float64}((0.0, 0.0, 1/2)),
            Vec{3, Float64}((1/2, 1/2, 0.0)),
            Vec{3, Float64}((1.0, 0.0, 1/2)),
            Vec{3, Float64}((0.0, 1.0, 1/2)),
            Vec{3, Float64}((1/2, 0.0, 1.0)),
            Vec{3, Float64}((0.0, 1/2, 1.0)),
            Vec{3, Float64}((1/2, 1/2, 1.0)),
            Vec{3, Float64}((1/2, 0.0, 1/2)),
            Vec{3, Float64}((0.0, 1/2, 1/2)),
            Vec{3, Float64}((1/2, 1/2, 1/2)),]
end

function shape_value(ip::Lagrange{RefPrism, 2}, ξ::Vec{3}, i::Int)
    (x,y,z) = ξ
    x² = x*x
    y² = y*y
    z² = z*z
    i == 1  && return 4*x²*z² - 6x²*z +2x² +8x*y*z² -12x*y*z +4x*y -6x*z² +9x*z -3x +4y²*z² -6y²*z + 2y² -6y*z² +9y*z -3*y +2z² -3z +1
    i == 2  && return x*(4x*z² -6x*z +2x -2z² +3z -1)
    i == 3  && return y*(4y*z² -6y*z +2y -2z² +3z -1)
    i == 4  && return z*(4x²*z -2x² + 8x*y*z -4x*y -6x*z +3x +4y²*z -2y² -6y*z +3y +2z -1)
    i == 5  && return x*z*(4x*z -2x -2z +1)
    i == 6  && return y*z*(4y*z -2y -2z +1)
    i == 7  && return 4x*(-2x*z² +3x*z -x -2*y*z² +3y*z -y +2z² -3z +1)
    i == 8  && return 4y*(-2x*z² +3x*z -x -2*y*z² +3y*z -y +2z² -3z +1)
    i == 9  && return 4z*(-2x²*z +2x² -4x*y*z +4x*y +3x*z -3x -2y²*z +2y² +3y*z -3y -z +1)
    i == 10 && return 4x*y*(2z² -3z +1)
    i == 11 && return 4x*z*(-2x*z +2x +z -1)
    i == 12 && return 4y*z*(-2y*z +2y +z -1)
    i == 13 && return 4x*z*(-2x*z +x -2y*z +y +2z -1)
    i == 14 && return 4y*z*(-2x*z +x -2y*z +y +2z -1)
    i == 15 && return 4x*y*z*(2z -1)
    i == 16 && return 16x*z*(x*z -x +y*z -y -z +1)
    i == 17 && return 16y*z*(x*z -x +y*z -y -z +1)
    i == 18 && return 16x*y*z*(1 -z)
    throw(ArgumentError("no shape function $i for interpolation $ip"))
end


#####################################
# Lagrange dim 3 RefPyramid order 1 #
#####################################
getnbasefunctions(::Lagrange{RefPyramid,1}) = 5
facedof_indices(::Lagrange{RefPyramid,1}) = ((1,3,4,2), (1,2,5), (1,5,3), (2,4,5), (3,5,4), )
edgedof_indices(::Lagrange{RefPyramid,1}) = ((1,2), (1,3), (1,5), (2,4), (2,5), (4,3), (3,5), (4,5))
 
function reference_coordinates(::Lagrange{RefPyramid,1})
    return [Vec{3, Float64}((0.0, 0.0, 0.0)),
            Vec{3, Float64}((1.0, 0.0, 0.0)),
            Vec{3, Float64}((0.0, 1.0, 0.0)),
            Vec{3, Float64}((1.0, 1.0, 0.0)),
            Vec{3, Float64}((0.0, 0.0, 1.0))]
end

function shape_value(ip::Lagrange{RefPyramid,1}, ξ::Vec{3,T}, i::Int) where T
    (x,y,z) = ξ
    zzero = z ≈ one(T)
    i == 1 && return zzero ? zero(T) : (-x*y+(z-1)*(-x-y-z+1))/(z-1)
    i == 2 && return zzero ? zero(T) : x*(y+z-1)/(z-1)
    i == 3 && return zzero ? zero(T) : y*(x+z-1)/(z-1)
    i == 4 && return zzero ? zero(T) : -x*y/(z-1)
    i == 5 && return z
    throw(ArgumentError("no shape function $i for interpolation $ip"))
end

#####################################
# Lagrange dim 3 RefPyramid order 2 #
#####################################
getnbasefunctions(::Lagrange{RefPyramid,2}) = 14

facedof_indices(::Lagrange{RefPyramid,2}) = (
    #Vertices | Edges  | Face 
    (1,3,4,2, 7,11,9,6, 14), 
    (1,2,5  , 6,10,8      ), 
    (1,5,3  , 7,12,8      ), 
    (2,4,5  , 9,13,10     ), 
    (3,5,4  , 12,13,11    ), 
)
facedof_interior_indices(::Lagrange{RefPyramid,2}) = (
    (14,), 
    (), 
    (), 
    (), 
    (),
)
edgedof_indices(::Lagrange{RefPyramid,2}) = (
    (1,2,6), 
    (1,3,7), 
    (1,5,8), 
    (2,4,9), 
    (2,5,10), 
    (4,3,11), 
    (3,5,12), 
    (4,5,13)
)
edgedof_interior_indices(::Lagrange{RefPyramid,2}) = (
    (6,),
    (7,),
    (8,),
    (9,),
    (10,),
    (11,),
    (12,),
    (13,),
)
function reference_coordinates(::Lagrange{RefPyramid,2})
    return [Vec{3, Float64}((0.0, 0.0, 0.0)),
            Vec{3, Float64}((1.0, 0.0, 0.0)),
            Vec{3, Float64}((0.0, 1.0, 0.0)),
            Vec{3, Float64}((1.0, 1.0, 0.0)),
            Vec{3, Float64}((0.0, 0.0, 1.0)),
            # edges
            Vec{3, Float64}((0.5, 0.0, 0.0)),
            Vec{3, Float64}((0.0, 0.5, 0.0)),
            Vec{3, Float64}((0.0, 0.0, 0.5)),
            Vec{3, Float64}((1.0, 0.5, 0.0)),
            Vec{3, Float64}((0.5, 0.0, 0.5)),
            Vec{3, Float64}((0.5, 1.0, 0.0)),
            Vec{3, Float64}((0.0, 0.5, 0.5)),
            Vec{3, Float64}((0.5, 0.5, 0.5)),
            # faces
            Vec{3, Float64}((0.5, 0.5, 0.0))]
end

function shape_value(ip::Lagrange{RefPyramid,2}, ξ::Vec{3,T}, i::Int) where T
    (x,y,z) = ξ
    x² = x*x
    y² = y*y
    z² = z*z
    zzero = z ≈ one(T)
    i == 1 && return zzero ? zero(T) : (4*x²*y²*(z-1) + x*y*(6x+6y+z)*(z²-2z+1) + (z-1)*(z² - 2z + 1)*(2x² + 9*x*y + 4*x*z - 3x + 2y² + 4*y*z - 3y + 2z² - 3z + 1)) / ((z-1)*(z²-2z+1))
    i == 2 && return zzero ? zero(T) : x*(4x*y²*(z-1) + y*(6x+2y-z)*(z²-2z+1) + (z-1)*(2x+3y-1)*(z²-2z+1))/((z-1)*(z²-2z+1))
    i == 3 && return zzero ? zero(T) : y*(4x²*y*(z-1) + x*(2x+6y-z)*(z²-2z+1) + (z-1)*(3x+2y-1)*(z²-2z+1))/((z-1)*(z²-2z+1))
    i == 4 && return zzero ? zero(T) : x*y*(4*x*y + 2x*z - 2x + 2y*z - 2y + 2z² - 3z + 1)/(z²-2z+1)
    i == 5 && return                   z*(2z-1)
    i == 6 && return zzero ? zero(T) : 4x*(2x*y²*(1-z) - y*(3x+2y)*(z²-2z+1) + (z-1)*(z²-2z+1)*(-x-3y-z+1))/((z-1)*(z²-2z+1))
    i == 7 && return zzero ? zero(T) : 4y*(2x²*y*(1-z) - x*(2x+3y)*(z²-2z+1) + (z-1)*(z²-2z+1)*(-3x-y-z+1))/((z-1)*(z²-2z+1))
    i == 8 && return zzero ? zero(T) : 4z*(-x*y + (z-1)*(-x-y-z+1))/(z-1)
    i == 9 && return zzero ? zero(T) : 4*x*y*(-2x*y - 2x*z + 2x - y*z + y - z² + 2*z - 1)/(z²-2z+1)
    i == 10 && return zzero ? zero(T) : 4x*z*(y + z - 1)/(z-1)
    i == 11 && return zzero ? zero(T) : 4*x*y*(-2x*y - x*z + x - 2y*z + 2y - z² + 2z -1)/(z²-2z+1)
    i == 12 && return zzero ? zero(T) : 4y*z*(x + z - 1)/(z-1)
    i == 13 && return zzero ? zero(T) : -4x*y*z/(z-1)
    i == 14 && return zzero ? zero(T) : 16x*y*(x*y + x*z - x + y*z - y + z² - 2z + 1)/(z²-2z+1)
    throw(ArgumentError("no shape function $i for interpolation $ip"))
end

###################
# Bubble elements #
###################
"""
Lagrange element with bubble stabilization.
"""
struct BubbleEnrichedLagrange{shape, order, unused} <: ScalarInterpolation{shape, order}
    function BubbleEnrichedLagrange{shape, order}() where {shape <: AbstractRefShape, order}
        new{shape, order, Nothing}()
    end
end

#######################################
# Lagrange-Bubble RefTriangle order 1 #
#######################################
# Taken from https://defelement.com/elements/bubble-enriched-lagrange.html
getnbasefunctions(::BubbleEnrichedLagrange{RefTriangle,1}) = 4
adjust_dofs_during_distribution(::BubbleEnrichedLagrange{RefTriangle,1}) = false

vertexdof_indices(::BubbleEnrichedLagrange{RefTriangle,1}) = ((1,), (2,), (3,))
facedof_indices(::BubbleEnrichedLagrange{RefTriangle,1}) = ((1,2), (2,3), (3,1))
celldof_interior_indices(::BubbleEnrichedLagrange{RefTriangle,1}) = (4,)

function reference_coordinates(::BubbleEnrichedLagrange{RefTriangle,1})
    return [Vec{2, Float64}((1.0, 0.0)),
            Vec{2, Float64}((0.0, 1.0)),
            Vec{2, Float64}((0.0, 0.0)),
            Vec{2, Float64}((1/3, 1/3)),]
end

function shape_value(ip::BubbleEnrichedLagrange{RefTriangle, 1}, ξ::Vec{2}, i::Int)
    ξ_x = ξ[1]
    ξ_y = ξ[2]
    i == 1 && return ξ_x*(9ξ_y^2 + 9ξ_x*ξ_y - 9ξ_y + 1)
    i == 2 && return ξ_y*(9ξ_x^2 + 9ξ_x*ξ_y - 9ξ_x + 1)
    i == 3 && return 9ξ_x^2*ξ_y + 9ξ_x*ξ_y^2 - 9ξ_x*ξ_y - ξ_x - ξ_y + 1
    i == 4 && return 27ξ_x*ξ_y*(1 - ξ_x - ξ_y)
    throw(ArgumentError("no shape function $i for interpolation $ip"))
end

###############
# Serendipity #
###############
struct Serendipity{shape, order, unused} <: ScalarInterpolation{shape,order}
    function Serendipity{shape, order}() where {shape <: AbstractRefShape, order}
        new{shape, order, Nothing}()
    end
end

# Note that the edgedofs for high order serendipity elements are defined in terms of integral moments, 
# so no permutation exists in general. See e.g. Scroggs et al. [2022] for an example.
# adjust_dofs_during_distribution(::Serendipity{refshape, order}) where {refshape, order} = false
adjust_dofs_during_distribution(::Serendipity{<:Any, 2}) = false
adjust_dofs_during_distribution(::Serendipity{<:Any, 1}) = false

# Vertices for all Serendipity interpolations are the same
vertexdof_indices(::Serendipity{RefQuadrilateral}) = ((1,),(2,),(3,),(4,))
vertexdof_indices(::Serendipity{RefHexahedron}) = ((1,),(2,),(3,),(4,),(5,),(6,),(7,),(8,))

########################################
# Serendipity RefQuadrilateral order 2 #
########################################
getnbasefunctions(::Serendipity{RefQuadrilateral,2}) = 8
getlowerorder(::Serendipity{RefQuadrilateral,2}) = Lagrange{RefQuadrilateral,1}()

facedof_indices(::Serendipity{RefQuadrilateral,2}) = ((1,2,5), (2,3,6), (3,4,7), (4,1,8))
facedof_interior_indices(::Serendipity{RefQuadrilateral,2}) = ((5,), (6,), (7,), (8,))

function reference_coordinates(::Serendipity{RefQuadrilateral,2})
    return [Vec{2, Float64}((-1.0, -1.0)),
            Vec{2, Float64}(( 1.0, -1.0)),
            Vec{2, Float64}(( 1.0,  1.0)),
            Vec{2, Float64}((-1.0,  1.0)),
            Vec{2, Float64}(( 0.0, -1.0)),
            Vec{2, Float64}(( 1.0,  0.0)),
            Vec{2, Float64}(( 0.0,  1.0)),
            Vec{2, Float64}((-1.0,  0.0))]
end

function shape_value(ip::Serendipity{RefQuadrilateral,2}, ξ::Vec{2}, i::Int)
    ξ_x = ξ[1]
    ξ_y = ξ[2]
    i == 1 && return (1 - ξ_x) * (1 - ξ_y) * 0.25(-ξ_x - ξ_y - 1)
    i == 2 && return (1 + ξ_x) * (1 - ξ_y) * 0.25( ξ_x - ξ_y - 1)
    i == 3 && return (1 + ξ_x) * (1 + ξ_y) * 0.25( ξ_x + ξ_y - 1)
    i == 4 && return (1 - ξ_x) * (1 + ξ_y) * 0.25(-ξ_x + ξ_y - 1)
    i == 5 && return 0.5(1 - ξ_x * ξ_x) * (1 - ξ_y)
    i == 6 && return 0.5(1 + ξ_x) * (1 - ξ_y * ξ_y)
    i == 7 && return 0.5(1 - ξ_x * ξ_x) * (1 + ξ_y)
    i == 8 && return 0.5(1 - ξ_x) * (1 - ξ_y * ξ_y)
    throw(ArgumentError("no shape function $i for interpolation $ip"))
end

#####################################
# Serendipity RefHexahedron order 2 #
#####################################
# Note that second order serendipity hex has no interior face indices.
getnbasefunctions(::Serendipity{RefHexahedron,2}) = 20
getlowerorder(::Serendipity{RefHexahedron,2}) = Lagrange{RefHexahedron,1}()

facedof_indices(::Serendipity{RefHexahedron,2}) = (
    (1,4,3,2, 12,11,10,9),
    (1,2,6,5, 9,18,13,17),
    (2,3,7,6, 10,19,14,18),
    (3,4,8,7, 11,20,15,19),
    (1,5,8,4, 17,16,20,12),
    (5,6,7,8, 13,14,15,16)
)
edgedof_indices(::Serendipity{RefHexahedron,2}) = (
    (1,2, 9),
    (2,3, 10),
    (3,4, 11),
    (4,1, 12),
    (5,6, 13),
    (6,7, 14),
    (7,8, 15),
    (8,5, 16),
    (1,5, 17),
    (2,6, 18),
    (3,7, 19),
    (4,8, 20),
)

edgedof_interior_indices(::Serendipity{RefHexahedron,2}) = (
    (9,), (10,), (11,), (12,), (13,), (14,), (15,), (16,), (17), (18,), (19,), (20,)
)

function reference_coordinates(::Serendipity{RefHexahedron,2})
    return [Vec{3, Float64}((-1.0, -1.0, -1.0)),
            Vec{3, Float64}(( 1.0, -1.0, -1.0)),
            Vec{3, Float64}(( 1.0,  1.0, -1.0)),
            Vec{3, Float64}((-1.0,  1.0, -1.0)),
            Vec{3, Float64}((-1.0, -1.0,  1.0)),
            Vec{3, Float64}(( 1.0, -1.0,  1.0)),
            Vec{3, Float64}(( 1.0,  1.0,  1.0)),
            Vec{3, Float64}((-1.0,  1.0,  1.0)),
            Vec{3, Float64}((0.0, -1.0, -1.0)),
            Vec{3, Float64}((1.0, 0.0, -1.0)),
            Vec{3, Float64}((0.0, 1.0, -1.0)),
            Vec{3, Float64}((-1.0, 0.0, -1.0)),
            Vec{3, Float64}((0.0, -1.0, 1.0)),
            Vec{3, Float64}((1.0, 0.0, 1.0)),
            Vec{3, Float64}((0.0, 1.0, 1.0)),
            Vec{3, Float64}((-1.0, 0.0, 1.0)),
            Vec{3, Float64}((-1.0, -1.0, 0.0)),
            Vec{3, Float64}((1.0, -1.0, 0.0)),
            Vec{3, Float64}((1.0, 1.0, 0.0)),
            Vec{3, Float64}((-1.0, 1.0, 0.0)),]
end

function shape_value(ip::Serendipity{RefHexahedron, 2}, ξ::Vec{3}, i::Int)
    ξ_x = ξ[1]
    ξ_y = ξ[2]
    ξ_z = ξ[3]
    i == 1 && return 0.125(1 - ξ_x) * (1 - ξ_y) * (1 - ξ_z) - 0.5(shape_value(ip, ξ, 12) + shape_value(ip, ξ, 9) + shape_value(ip, ξ, 17))
    i == 2 && return 0.125(1 + ξ_x) * (1 - ξ_y) * (1 - ξ_z) - 0.5(shape_value(ip, ξ, 9) + shape_value(ip, ξ, 10) + shape_value(ip, ξ, 18))
    i == 3 && return 0.125(1 + ξ_x) * (1 + ξ_y) * (1 - ξ_z) - 0.5(shape_value(ip, ξ, 10) + shape_value(ip, ξ, 11) + shape_value(ip, ξ, 19))
    i == 4 && return 0.125(1 - ξ_x) * (1 + ξ_y) * (1 - ξ_z) - 0.5(shape_value(ip, ξ, 11) + shape_value(ip, ξ, 12) + shape_value(ip, ξ, 20))
    i == 5 && return 0.125(1 - ξ_x) * (1 - ξ_y) * (1 + ξ_z) - 0.5(shape_value(ip, ξ, 16) + shape_value(ip, ξ, 13) + shape_value(ip, ξ, 17))
    i == 6 && return 0.125(1 + ξ_x) * (1 - ξ_y) * (1 + ξ_z) - 0.5(shape_value(ip, ξ, 13) + shape_value(ip, ξ, 14) + shape_value(ip, ξ, 18))
    i == 7 && return 0.125(1 + ξ_x) * (1 + ξ_y) * (1 + ξ_z) - 0.5(shape_value(ip, ξ, 14) + shape_value(ip, ξ, 15) + shape_value(ip, ξ, 19))
    i == 8 && return 0.125(1 - ξ_x) * (1 + ξ_y) * (1 + ξ_z) - 0.5(shape_value(ip, ξ, 15) + shape_value(ip, ξ, 16) + shape_value(ip, ξ, 20))
    i == 9 && return 0.25(1 - ξ_x^2) * (1 - ξ_y) * (1 - ξ_z)
    i == 10 && return 0.25(1 + ξ_x) * (1 - ξ_y^2) * (1 - ξ_z)
    i == 11 && return 0.25(1 - ξ_x^2) * (1 + ξ_y) * (1 - ξ_z)
    i == 12 && return 0.25(1 - ξ_x) * (1 - ξ_y^2) * (1 - ξ_z)
    i == 13 && return 0.25(1 - ξ_x^2) * (1 - ξ_y) * (1 + ξ_z)
    i == 14 && return 0.25(1 + ξ_x) * (1 - ξ_y^2) * (1 + ξ_z)
    i == 15 && return 0.25(1 - ξ_x^2) * (1 + ξ_y) * (1 + ξ_z)
    i == 16 && return 0.25(1 - ξ_x) * (1 - ξ_y^2) * (1 + ξ_z)
    i == 17 && return 0.25(1 - ξ_x) * (1 - ξ_y) * (1 - ξ_z^2)
    i == 18 && return 0.25(1 + ξ_x) * (1 - ξ_y) * (1 - ξ_z^2)
    i == 19 && return 0.25(1 + ξ_x) * (1 + ξ_y) * (1 - ξ_z^2)
    i == 20 && return 0.25(1 - ξ_x) * (1 + ξ_y) * (1 - ξ_z^2)
    throw(ArgumentError("no shape function $i for interpolation $ip"))
end


#############################
# Crouzeix–Raviart Elements #
#############################
"""
Classical non-conforming Crouzeix–Raviart element.

For details we refer to the original paper:
M. Crouzeix and P. Raviart. "Conforming and nonconforming finite element 
methods for solving the stationary Stokes equations I." ESAIM: Mathematical Modelling 
and Numerical Analysis-Modélisation Mathématique et Analyse Numérique 7.R3 (1973): 33-75.
"""
struct CrouzeixRaviart{shape, order, unused} <: ScalarInterpolation{shape, order}
    CrouzeixRaviart{RefTriangle, 1}() = new{RefTriangle, 1, Nothing}()
end

adjust_dofs_during_distribution(::CrouzeixRaviart) = true
adjust_dofs_during_distribution(::CrouzeixRaviart{<:Any, 1}) = false

getnbasefunctions(::CrouzeixRaviart) = 3

facedof_indices(::CrouzeixRaviart) = ((1,), (2,), (3,))
facedof_interior_indices(::CrouzeixRaviart) = ((1,), (2,), (3,))

function reference_coordinates(::CrouzeixRaviart)
    return [Vec{2, Float64}((0.5, 0.5)),
            Vec{2, Float64}((0.0, 0.5)),
            Vec{2, Float64}((0.5, 0.0))]
end

function shape_value(ip::CrouzeixRaviart, ξ::Vec{2}, i::Int)
    ξ_x = ξ[1]
    ξ_y = ξ[2]
    i == 1 && return 2*ξ_x + 2*ξ_y - 1.0
    i == 2 && return 1.0 - 2*ξ_x
    i == 3 && return 1.0 - 2*ξ_y
    throw(ArgumentError("no shape function $i for interpolation $ip"))
end

##################################################
# VectorizedInterpolation{<:ScalarInterpolation} #
##################################################
struct VectorizedInterpolation{vdim, refshape, order, SI <: ScalarInterpolation{refshape, order}} <: VectorInterpolation{vdim, refshape,order}
    ip::SI
    function VectorizedInterpolation{vdim}(ip::SI) where {vdim, refshape, order, SI <: ScalarInterpolation{refshape, order}}
        return new{vdim, refshape, order, SI}(ip)
    end
end

adjust_dofs_during_distribution(ip::VectorizedInterpolation) = adjust_dofs_during_distribution(ip.ip)

# Vectorize to reference dimension by default
function VectorizedInterpolation(ip::ScalarInterpolation{shape}) where {refdim, shape <: AbstractRefShape{refdim}}
    return VectorizedInterpolation{refdim}(ip)
end

Base.:(^)(ip::ScalarInterpolation, vdim::Int) = VectorizedInterpolation{vdim}(ip)
function Base.literal_pow(::typeof(^), ip::ScalarInterpolation, ::Val{vdim}) where vdim
    return VectorizedInterpolation{vdim}(ip)
end

function Base.show(io::IO, mime::MIME"text/plain", ip::VectorizedInterpolation{vdim}) where vdim
    show(io, mime, ip.ip)
    print(io, "^", vdim)
end

# Helper to get number of copies for DoF distribution
get_n_copies(::VectorizedInterpolation{vdim}) where vdim = vdim
InterpolationInfo(ip::VectorizedInterpolation) = InterpolationInfo(ip.ip, get_n_copies(ip))

function getnbasefunctions(ipv::VectorizedInterpolation{vdim}) where vdim
    return vdim * getnbasefunctions(ipv.ip)
end
function shape_value(ipv::VectorizedInterpolation{vdim, shape}, ξ::Vec{refdim, T}, I::Int) where {vdim, refdim, shape <: AbstractRefShape{refdim}, T}
    i0, c0 = divrem(I - 1, vdim)
    i = i0 + 1
    c = c0 + 1
    v = shape_value(ipv.ip, ξ, i)
    return Vec{vdim, T}(j -> j == c ? v : zero(v))
end

# vdim == refdim
function shape_gradient_and_value(ipv::VectorizedInterpolation{dim, shape}, ξ::Vec{dim}, I::Int) where {dim, shape <: AbstractRefShape{dim}}
    return invoke(shape_gradient_and_value, Tuple{Interpolation, Vec, Int}, ipv, ξ, I)
end
# vdim != refdim
function shape_gradient_and_value(ipv::VectorizedInterpolation{vdim, shape}, ξ::V, I::Int) where {vdim, refdim, shape <: AbstractRefShape{refdim}, T, V <: Vec{refdim, T}}
    # Load with dual numbers and compute the value
    f = x -> shape_value(ipv, x, I)
    ξd = Tensors._load(ξ, Tensors.Tag(f, V))
    value_grad = f(ξd)
    # Extract the value and gradient
    val = Vec{vdim, T}(i -> Tensors.value(value_grad[i]))
    grad = zero(MMatrix{vdim, refdim, T})
    for (i, vi) in pairs(value_grad)
        p = Tensors.partials(vi)
        for (j, pj) in pairs(p)
            grad[i, j] = pj
        end
    end
    return SMatrix(grad), val
end

reference_coordinates(ip::VectorizedInterpolation) = reference_coordinates(ip.ip)

is_discontinuous(::Type{<:VectorizedInterpolation{<:Any, <:Any, <:Any, ip}}) where {ip} = is_discontinuous(ip)

"""
    mapping_type(ip::Interpolation)

Get the type of mapping from the reference cell to the real cell for an
interpolation `ip`. Subtypes of `ScalarInterpolation` and `VectorizedInterpolation`
return `IdentityMapping()`, but other non-scalar interpolations may request different
mapping types. 
"""
function mapping_type end

<<<<<<< HEAD
get_mapping_type(::ScalarInterpolation) = IdentityMapping()
get_mapping_type(::VectorizedInterpolation) = IdentityMapping()
=======
mapping_type(::ScalarInterpolation) = IdentityMapping()
mapping_type(::VectorizedInterpolation) = IdentityMapping()


#####################################
# RaviartThomas (1st kind), H(div)       #
#####################################
# https://defelement.com/elements/raviart-thomas.html
# https://defelement.com/elements/qdiv.html
struct RaviartThomas{vdim, shape, order} <: VectorInterpolation{vdim, shape, order} end
mapping_type(::RaviartThomas) = ContravariantPiolaMapping()
n_dbc_components(::RaviartThomas) = 1

# RefTriangle, 1st order Lagrange
# https://defelement.com/elements/examples/triangle-raviart-thomas-lagrange-1.html
# Signs changed when needed to make positive direction outwards
function shape_value(ip::RaviartThomas{2,RefTriangle,1}, ξ::Vec{2}, i::Int)
    x, y = ξ
    i == 1 && return ξ                  # Flip sign
    i == 2 && return Vec(x-1, y)        # Keep sign
    i == 3 && return Vec(x, y - 1)      # Flip sign
    throw(ArgumentError("no shape function $i for interpolation $ip"))
end

getnbasefunctions(::RaviartThomas{2,RefTriangle,1}) = 3
facedof_interior_indices(::RaviartThomas{2,RefTriangle,1}) = ((1,), (2,), (3,))
adjust_dofs_during_distribution(::RaviartThomas) = false

function get_direction(::RaviartThomas{2,RefTriangle,1}, j, cell)
    face_vertices = faces(cell)[j]
    return face_vertices[2] > face_vertices[1] ? 1 : -1
end


#####################################
# Nedelec (1st kind), H(curl)       #
#####################################
struct Nedelec{vdim, shape, order} <: VectorInterpolation{vdim, shape, order} end
mapping_type(::Nedelec) = CovariantPiolaMapping()
reference_coordinates(ip::Nedelec{vdim}) where vdim = fill(NaN*zero(Vec{vdim}), getnbasefunctions(ip))
dirichlet_facedof_indices(ip::Nedelec) = facedof_interior_indices(ip)
n_dbc_components(::Nedelec) = 1
# RefTriangle, 1st order Lagrange
# https://defelement.com/elements/examples/triangle-nedelec1-lagrange-1.html
function shape_value(ip::Nedelec{2,RefTriangle,1}, ξ::Vec{2}, i::Int)
    x, y = ξ
    i == 1 && return Vec(  - y,     x)
    i == 2 && return Vec(  - y, x - 1) # Changed signed, follow Ferrite's sign convention
    i == 3 && return Vec(1 - y,     x)
    throw(ArgumentError("no shape function $i for interpolation $ip"))
end

getnbasefunctions(::Nedelec{2,RefTriangle,1}) = 3
facedof_interior_indices(::Nedelec{2,RefTriangle,1}) = ((1,), (2,), (3,))
adjust_dofs_during_distribution(::Nedelec{2,RefTriangle,1}) = false

function get_direction(::Nedelec{2,RefTriangle,1}, j, cell)
    face_vertices = faces(cell)[j]
    return face_vertices[2] > face_vertices[1] ? 1 : -1
end

# RefTriangle, 2nd order Lagrange
# https://defelement.com/elements/examples/triangle-nedelec1-lagrange-2.html
function shape_value(ip::Nedelec{2,RefTriangle,2}, ξ::Vec{2}, i::Int)
    x, y = ξ
    # Face 1
    i == 1 && return Vec( 2*y*(1 - 4*x), 
                          4*x*(2*x - 1))
    i == 2 && return Vec( 4*y*(1 - 2*y), 
                          2*x*(4*y - 1))
    # Face 2 (flip order and sign compared to defelement)
    i == 3 && return Vec( 4*y*(1 - 2*y), 
                          8*x*y - 2*x - 6*y + 2)
    i == 4 && return Vec( 2*y*(4*x + 4*y - 3), 
                         -8*x^2 - 8*x*y + 12*x + 6*y - 4)
    # Face 3
    i == 5 && return Vec( 8*x*y - 6*x + 8*y^2 - 12*y + 4, 
                          2*x*(-4*x - 4*y + 3))
    i == 6 && return Vec(-8*x*y + 6*x + 2*y - 2, 
                          4*x*(2*x - 1))
    # Cell
    i == 7 && return Vec( 8*y*(-x - 2*y + 2), 
                          8*x*( x + 2*y - 1))
    i == 8 && return Vec( 8*y*( 2*x + y - 1), 
                          8*x*(-2*x - y + 2))
    throw(ArgumentError("no shape function $i for interpolation $ip"))
end

getnbasefunctions(::Nedelec{2,RefTriangle,2}) = 8
facedof_interior_indices(::Nedelec{2,RefTriangle,2}) = ((1,2), (3,4), (5,6))
celldof_interior_indices(::Nedelec{2,RefTriangle,2}) = (7,8)
adjust_dofs_during_distribution(::Nedelec{2,RefTriangle,2}) = true

function get_direction(::Nedelec{2,RefTriangle,2}, j, cell)
    j>6 && return 1
    facenr = (j+1)÷2
    face_vertices = faces(cell)[facenr]
    return face_vertices[2] > face_vertices[1] ? 1 : -1
end

# RefTetrahedron, 1st order Lagrange - 𝐍𝐎𝐓 𝐓𝐄𝐒𝐓𝐄𝐃  
# https://defelement.com/elements/examples/tetrahedron-nedelec1-lagrange-1.html
function shape_value(ip::Nedelec{3,RefTetrahedron,1}, ξ::Vec{3,T}, i::Int) where T
    x, y, z = ξ
    # Edge 1 (defelement 5, positive)
    i == 1 && return Vec(- y - z + 1, x, x)
    # Edge 2 (defelement 2, positive)
    i == 2 && return Vec(-y, x, zero(T))
    # Edge 3 (defelement 4, negative)
    i == 3 && return Vec(-y, x + z - 1, -y)
    # Edge 4 (defelement 3, positive)
    i == 4 && return Vec(z, z, -x - y + 1)
    # Edge 5 (defelement 1, positive)
    i == 5 && return Vec(-z, zero(T), x)
    # Edge 6 (defelement 0, positive)
    i == 6 && return Vec(zero(T), -z, y)

    throw(ArgumentError("no shape function $i for interpolation $ip"))
end

getnbasefunctions(::Nedelec{3,RefTetrahedron,1}) = 6
edgedof_interior_indices(::Nedelec{3,RefTetrahedron,1}) = ntuple(i->(i,), 6)
adjust_dofs_during_distribution(::Nedelec{3,RefTetrahedron,1}) = false

function get_direction(::Nedelec{3,RefTetrahedron,1}, j, cell)
    edge_vertices = edges(cell)[j]
    return edge_vertices[2] > edge_vertices[1] ? 1 : -1
end

# RefTetrahedron, 2nd order Lagrange
# https://defelement.com/elements/examples/tetrahedron-nedelec1-lagrange-2.html
#= Notes
The dofs belong to faces seem to require extra consideration, but not sure.
Basically, we need to make sure they are aligned with the same edges that they refer to.
It might be that this works automatically, following `adjust_dofs_during_distribution`,
but test cases need to be developed first to make sure. 
No point in implementing guesses that cannot be verified...
=#
>>>>>>> b3ce313c
<|MERGE_RESOLUTION|>--- conflicted
+++ resolved
@@ -1573,146 +1573,5 @@
 """
 function mapping_type end
 
-<<<<<<< HEAD
-get_mapping_type(::ScalarInterpolation) = IdentityMapping()
-get_mapping_type(::VectorizedInterpolation) = IdentityMapping()
-=======
-mapping_type(::ScalarInterpolation) = IdentityMapping()
-mapping_type(::VectorizedInterpolation) = IdentityMapping()
-
-
-#####################################
-# RaviartThomas (1st kind), H(div)       #
-#####################################
-# https://defelement.com/elements/raviart-thomas.html
-# https://defelement.com/elements/qdiv.html
-struct RaviartThomas{vdim, shape, order} <: VectorInterpolation{vdim, shape, order} end
-mapping_type(::RaviartThomas) = ContravariantPiolaMapping()
-n_dbc_components(::RaviartThomas) = 1
-
-# RefTriangle, 1st order Lagrange
-# https://defelement.com/elements/examples/triangle-raviart-thomas-lagrange-1.html
-# Signs changed when needed to make positive direction outwards
-function shape_value(ip::RaviartThomas{2,RefTriangle,1}, ξ::Vec{2}, i::Int)
-    x, y = ξ
-    i == 1 && return ξ                  # Flip sign
-    i == 2 && return Vec(x-1, y)        # Keep sign
-    i == 3 && return Vec(x, y - 1)      # Flip sign
-    throw(ArgumentError("no shape function $i for interpolation $ip"))
-end
-
-getnbasefunctions(::RaviartThomas{2,RefTriangle,1}) = 3
-facedof_interior_indices(::RaviartThomas{2,RefTriangle,1}) = ((1,), (2,), (3,))
-adjust_dofs_during_distribution(::RaviartThomas) = false
-
-function get_direction(::RaviartThomas{2,RefTriangle,1}, j, cell)
-    face_vertices = faces(cell)[j]
-    return face_vertices[2] > face_vertices[1] ? 1 : -1
-end
-
-
-#####################################
-# Nedelec (1st kind), H(curl)       #
-#####################################
-struct Nedelec{vdim, shape, order} <: VectorInterpolation{vdim, shape, order} end
-mapping_type(::Nedelec) = CovariantPiolaMapping()
-reference_coordinates(ip::Nedelec{vdim}) where vdim = fill(NaN*zero(Vec{vdim}), getnbasefunctions(ip))
-dirichlet_facedof_indices(ip::Nedelec) = facedof_interior_indices(ip)
-n_dbc_components(::Nedelec) = 1
-# RefTriangle, 1st order Lagrange
-# https://defelement.com/elements/examples/triangle-nedelec1-lagrange-1.html
-function shape_value(ip::Nedelec{2,RefTriangle,1}, ξ::Vec{2}, i::Int)
-    x, y = ξ
-    i == 1 && return Vec(  - y,     x)
-    i == 2 && return Vec(  - y, x - 1) # Changed signed, follow Ferrite's sign convention
-    i == 3 && return Vec(1 - y,     x)
-    throw(ArgumentError("no shape function $i for interpolation $ip"))
-end
-
-getnbasefunctions(::Nedelec{2,RefTriangle,1}) = 3
-facedof_interior_indices(::Nedelec{2,RefTriangle,1}) = ((1,), (2,), (3,))
-adjust_dofs_during_distribution(::Nedelec{2,RefTriangle,1}) = false
-
-function get_direction(::Nedelec{2,RefTriangle,1}, j, cell)
-    face_vertices = faces(cell)[j]
-    return face_vertices[2] > face_vertices[1] ? 1 : -1
-end
-
-# RefTriangle, 2nd order Lagrange
-# https://defelement.com/elements/examples/triangle-nedelec1-lagrange-2.html
-function shape_value(ip::Nedelec{2,RefTriangle,2}, ξ::Vec{2}, i::Int)
-    x, y = ξ
-    # Face 1
-    i == 1 && return Vec( 2*y*(1 - 4*x), 
-                          4*x*(2*x - 1))
-    i == 2 && return Vec( 4*y*(1 - 2*y), 
-                          2*x*(4*y - 1))
-    # Face 2 (flip order and sign compared to defelement)
-    i == 3 && return Vec( 4*y*(1 - 2*y), 
-                          8*x*y - 2*x - 6*y + 2)
-    i == 4 && return Vec( 2*y*(4*x + 4*y - 3), 
-                         -8*x^2 - 8*x*y + 12*x + 6*y - 4)
-    # Face 3
-    i == 5 && return Vec( 8*x*y - 6*x + 8*y^2 - 12*y + 4, 
-                          2*x*(-4*x - 4*y + 3))
-    i == 6 && return Vec(-8*x*y + 6*x + 2*y - 2, 
-                          4*x*(2*x - 1))
-    # Cell
-    i == 7 && return Vec( 8*y*(-x - 2*y + 2), 
-                          8*x*( x + 2*y - 1))
-    i == 8 && return Vec( 8*y*( 2*x + y - 1), 
-                          8*x*(-2*x - y + 2))
-    throw(ArgumentError("no shape function $i for interpolation $ip"))
-end
-
-getnbasefunctions(::Nedelec{2,RefTriangle,2}) = 8
-facedof_interior_indices(::Nedelec{2,RefTriangle,2}) = ((1,2), (3,4), (5,6))
-celldof_interior_indices(::Nedelec{2,RefTriangle,2}) = (7,8)
-adjust_dofs_during_distribution(::Nedelec{2,RefTriangle,2}) = true
-
-function get_direction(::Nedelec{2,RefTriangle,2}, j, cell)
-    j>6 && return 1
-    facenr = (j+1)÷2
-    face_vertices = faces(cell)[facenr]
-    return face_vertices[2] > face_vertices[1] ? 1 : -1
-end
-
-# RefTetrahedron, 1st order Lagrange - 𝐍𝐎𝐓 𝐓𝐄𝐒𝐓𝐄𝐃  
-# https://defelement.com/elements/examples/tetrahedron-nedelec1-lagrange-1.html
-function shape_value(ip::Nedelec{3,RefTetrahedron,1}, ξ::Vec{3,T}, i::Int) where T
-    x, y, z = ξ
-    # Edge 1 (defelement 5, positive)
-    i == 1 && return Vec(- y - z + 1, x, x)
-    # Edge 2 (defelement 2, positive)
-    i == 2 && return Vec(-y, x, zero(T))
-    # Edge 3 (defelement 4, negative)
-    i == 3 && return Vec(-y, x + z - 1, -y)
-    # Edge 4 (defelement 3, positive)
-    i == 4 && return Vec(z, z, -x - y + 1)
-    # Edge 5 (defelement 1, positive)
-    i == 5 && return Vec(-z, zero(T), x)
-    # Edge 6 (defelement 0, positive)
-    i == 6 && return Vec(zero(T), -z, y)
-
-    throw(ArgumentError("no shape function $i for interpolation $ip"))
-end
-
-getnbasefunctions(::Nedelec{3,RefTetrahedron,1}) = 6
-edgedof_interior_indices(::Nedelec{3,RefTetrahedron,1}) = ntuple(i->(i,), 6)
-adjust_dofs_during_distribution(::Nedelec{3,RefTetrahedron,1}) = false
-
-function get_direction(::Nedelec{3,RefTetrahedron,1}, j, cell)
-    edge_vertices = edges(cell)[j]
-    return edge_vertices[2] > edge_vertices[1] ? 1 : -1
-end
-
-# RefTetrahedron, 2nd order Lagrange
-# https://defelement.com/elements/examples/tetrahedron-nedelec1-lagrange-2.html
-#= Notes
-The dofs belong to faces seem to require extra consideration, but not sure.
-Basically, we need to make sure they are aligned with the same edges that they refer to.
-It might be that this works automatically, following `adjust_dofs_during_distribution`,
-but test cases need to be developed first to make sure. 
-No point in implementing guesses that cannot be verified...
-=#
->>>>>>> b3ce313c
+get_mapping(::ScalarInterpolation) = IdentityMapping()
+get_mapping(::VectorizedInterpolation) = IdentityMapping()