--- conflicted
+++ resolved
@@ -1442,20 +1442,16 @@
 """
 struct CrouzeixRaviart{shape, order, unused} <: ScalarInterpolation{shape, order}
     CrouzeixRaviart{RefTriangle, 1}() = new{RefTriangle, 1, Nothing}()
-end
-
-adjust_dofs_during_distribution(::CrouzeixRaviart) = true
-adjust_dofs_during_distribution(::CrouzeixRaviart{<:Any, 1}) = false
-
-<<<<<<< HEAD
+    CrouzeixRaviart{RefTetrahedron, 1}() = new{RefTetrahedron, 1, Nothing}()
+end
+
 #################################################
 # Non-conforming Crouzeix-Raviart dim 2 order 1 #
 #################################################
-getnbasefunctions(::CrouzeixRaviart{2,1}) = 3
-nfacedofs(::CrouzeixRaviart{2,1}) = 1
-=======
-getnbasefunctions(::CrouzeixRaviart) = 3
->>>>>>> d0f0e074
+getnbasefunctions(::CrouzeixRaviart{RefTriangle,1}) = 3
+
+adjust_dofs_during_distribution(::CrouzeixRaviart) = true
+adjust_dofs_during_distribution(::CrouzeixRaviart{<:Any, 1}) = false
 
 facedof_indices(::CrouzeixRaviart) = ((1,), (2,), (3,))
 facedof_interior_indices(::CrouzeixRaviart) = ((1,), (2,), (3,))
@@ -1475,17 +1471,15 @@
     throw(ArgumentError("no shape function $i for interpolation $ip"))
 end
 
-<<<<<<< HEAD
 #################################################
 # Non-conforming Crouzeix-Raviart dim 3 order 1 #
 #################################################
-getnbasefunctions(::CrouzeixRaviart{3,1}) = 4
-nfacedofs(::CrouzeixRaviart{3,1}) = 1
-
-vertices(::CrouzeixRaviart{3,1}) = ()
-faces(::CrouzeixRaviart{3,1}) = ((1,), (2,), (3,), (4,))
-
-function reference_coordinates(::CrouzeixRaviart{3,1})
+getnbasefunctions(::CrouzeixRaviart{RefTetrahedron,1}) = 4
+
+facedof_indices(::CrouzeixRaviart{RefTetrahedron,1}) = ((1,), (2,), (3,), (4,))
+facedof_interior_indices(::CrouzeixRaviart{RefTetrahedron,1}) = ((1,), (2,), (3,), (4,))
+
+function reference_coordinates(::CrouzeixRaviart{RefTetrahedron,1})
     return [
             Vec{3, Float64}((1/3, 1/3, 0.0)),
             Vec{3, Float64}((1/3, 0.0, 1/3)),
@@ -1494,11 +1488,11 @@
             ]
 end
 
-function value(ip::CrouzeixRaviart{3,1}, i::Int, ξ::Vec{3})
+function shape_value(ip::CrouzeixRaviart{RefTetrahedron,1}, ξ::Vec{3}, i::Int)
     (x,y,z) = ξ
-    i == 1 && return 1 -3x
+    i == 1 && return 1 -3z
     i == 2 && return 1 -3y
-    i == 3 && return 1 -3z
+    i == 3 && return 1 -3x
     i == 4 && return 3x +3y +3z -2
     return throw(ArgumentError("no shape function $i for interpolation $ip"))
 end
@@ -1511,25 +1505,24 @@
 R. Rannacher and S. Turek. "Simple nonconforming quadrilateral Stokes element."
 Numerical Methods for Partial Differential Equations 8.2 (1992): 97-111.
 """
-struct RannacherTurek{dim,order} <: Interpolation{dim,RefCube,order} end
+struct RannacherTurek{shape,order} <: ScalarInterpolation{shape,order} end
 
 #################################
 # Rannacher-Turek dim 2 order 1 #
 #################################
-getnbasefunctions(::RannacherTurek{2,1}) = 4
-nfacedofs(::RannacherTurek{2,1}) = 1
-
-vertices(::RannacherTurek{2,1}) = ()
-faces(::RannacherTurek{2,1}) = ((1,), (2,), (3,), (4,))
-
-function reference_coordinates(::RannacherTurek{2,1})
+getnbasefunctions(::RannacherTurek{RefQuadrilateral,1}) = 4
+
+facedof_indices(::RannacherTurek{RefQuadrilateral,1}) = ((1,), (2,), (3,), (4,))
+facedof_interior_indices(::RannacherTurek{RefQuadrilateral,1}) = ((1,), (2,), (3,), (4,))
+
+function reference_coordinates(::RannacherTurek{RefQuadrilateral,1})
     return [Vec{2, Float64}(( 0.0, -1.0)),
             Vec{2, Float64}((-1.0,  0.0)),
             Vec{2, Float64}(( 1.0,  0.0)),
             Vec{2, Float64}(( 0.0,  1.0))]
 end
 
-function value(ip::RannacherTurek{2,1}, i::Int, ξ::Vec{2})
+function shape_value(ip::RannacherTurek{RefQuadrilateral,1}, ξ::Vec{2},  i::Int)
     (x,y) = ξ
 
     i == 1 && return -(x+1)^2/4 +(y+1)^2/4 +(x+1)/2 -(y+1)   +3/4
@@ -1542,13 +1535,12 @@
 #################################
 # Rannacher-Turek dim 3 order 1 #
 #################################
-getnbasefunctions(::RannacherTurek{3,1}) = 6
-nfacedofs(::RannacherTurek{3,1}) = 1
-
-vertices(::RannacherTurek{3,1}) = ()
-faces(::RannacherTurek{3,1}) = ((1,), (2,), (3,), (4,), (5,), (6,))
-
-function reference_coordinates(::RannacherTurek{3,1})
+getnbasefunctions(::RannacherTurek{RefHexahedron,1}) = 6
+
+facedof_indices(::RannacherTurek{RefHexahedron,1}) = ((1,), (2,), (3,), (4,), (5,), (6,))
+facedof_interior_indices(::RannacherTurek{RefHexahedron,1}) = ((1,), (2,), (3,), (4,), (5,), (6,))
+
+function reference_coordinates(::RannacherTurek{RefHexahedron,1})
     return [Vec{3, Float64}(( 0.0,  0.0, -1.0)),
             Vec{3, Float64}(( 0.0, -1.0,  0.0)),
             Vec{3, Float64}((-1.0,  0.0,  0.0)),
@@ -1557,7 +1549,7 @@
             Vec{3, Float64}(( 0.0,  0.0,  1.0)),]
 end
 
-function value(ip::RannacherTurek{3,1}, i::Int, ξ::Vec{3})
+function shape_value(ip::RannacherTurek{RefHexahedron,1}, ξ::Vec{3}, i::Int)
     (x,y,z) = ξ
 
     i == 1 && return -2((x+1))^2/12 +1(x+1)/3 -2((y+1))^2/12 +1(y+1)/3 +4((z+1))^2/12 -7(z+1)/6 + 2/3
@@ -1569,7 +1561,7 @@
 
     throw(ArgumentError("no shape function $i for interpolation $ip"))
 end
-=======
+
 ##################################################
 # VectorizedInterpolation{<:ScalarInterpolation} #
 ##################################################
@@ -1618,11 +1610,11 @@
 end
 # vdim != refdim
 function shape_gradient_and_value(ipv::VectorizedInterpolation{vdim, shape}, ξ::V, I::Int) where {vdim, refdim, shape <: AbstractRefShape{refdim}, T, V <: Vec{refdim, T}}
-    # Load with dual numbers and compute the value
+    # Load with dual numbers and compute the shape_value
     f = x -> shape_value(ipv, x, I)
     ξd = Tensors._load(ξ, Tensors.Tag(f, V))
     value_grad = f(ξd)
-    # Extract the value and gradient
+    # Extract the shape_value and gradient
     val = Vec{vdim, T}(i -> Tensors.value(value_grad[i]))
     grad = zero(MMatrix{vdim, refdim, T})
     for (i, vi) in pairs(value_grad)
@@ -1636,5 +1628,4 @@
 
 reference_coordinates(ip::VectorizedInterpolation) = reference_coordinates(ip.ip)
 
-is_discontinuous(::Type{<:VectorizedInterpolation{<:Any, <:Any, <:Any, ip}}) where {ip} = is_discontinuous(ip)
->>>>>>> d0f0e074
+is_discontinuous(::Type{<:VectorizedInterpolation{<:Any, <:Any, <:Any, ip}}) where {ip} = is_discontinuous(ip)