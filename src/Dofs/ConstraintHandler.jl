--- conflicted
+++ resolved
@@ -595,17 +595,7 @@
     apply!(K, f, ch, true)
 end
 
-<<<<<<< HEAD
-# For backwards compatibility, not used anymore
-@enumx ApplyStrategy Transpose Inplace
-const APPLY_TRANSPOSE = ApplyStrategy.Transpose
-const APPLY_INPLACE = ApplyStrategy.Inplace
-
-function apply!(KK::Union{AbstractSparseMatrix,Symmetric{<:Any,<:AbstractSparseMatrix}}, f::AbstractVector, ch::ConstraintHandler, applyzero::Bool=false;
-                strategy::ApplyStrategy.T=ApplyStrategy.Transpose)
-=======
-function apply!(KK::Union{SparseMatrixCSC,Symmetric}, f::AbstractVector, ch::ConstraintHandler, applyzero::Bool=false)
->>>>>>> 971c4dcd
+function apply!(KK::Union{AbstractSparseMatrix,Symmetric{<:Any,<:AbstractSparseMatrix}}, f::AbstractVector, ch::ConstraintHandler, applyzero::Bool=false)
     @assert isclosed(ch)
     sym = isa(KK, Symmetric)
     K = sym ? KK.data : KK
