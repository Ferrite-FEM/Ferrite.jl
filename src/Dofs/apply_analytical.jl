--- conflicted
+++ resolved
@@ -51,11 +51,7 @@
     a::AbstractVector, dh::AbstractDofHandler, celldofinds, field_dim,
     ip_fun::Interpolation{RefShape}, ip_geo::Interpolation, f::Function, cellset) where {dim, RefShape<:AbstractRefShape{dim}}
 
-<<<<<<< HEAD
-    coords = get_cell_coordinates(dh.grid, first(cellset))
-=======
-    coords = getcoordinates(get_grid(dh), first(cellset))
->>>>>>> f22d24bf
+    coords = get_cell_coordinates(get_grid(dh), first(cellset))
     ref_points = reference_coordinates(ip_fun)
     dummy_weights = zeros(length(ref_points))
     qr = QuadratureRule{RefShape}(dummy_weights, ref_points)
@@ -68,11 +64,7 @@
     length(f(first(coords))) == field_dim || error("length(f(x)) must be equal to dimension of the field ($field_dim)")
 
     for cellnr in cellset
-<<<<<<< HEAD
-        get_cell_coordinates!(coords, dh.grid, cellnr)
-=======
-        getcoordinates!(coords, get_grid(dh), cellnr)
->>>>>>> f22d24bf
+        get_cell_coordinates!(coords, get_grid(dh), cellnr)
         celldofs!(c_dofs, dh, cellnr)
         for (i, celldofind) in enumerate(celldofinds)
             f_dofs[i] = c_dofs[celldofind]
