--- conflicted
+++ resolved
@@ -481,7 +481,6 @@
 where `field_idx` represents the index of a field within a `FieldHandler` and `field_idxs` is
 a tuple of the `FieldHandler`-index within the `MixedDofHandler` and the `field_idx`.
 
-<<<<<<< HEAD
 !!! note
     The `dof_range` of a field can vary between different `FieldHandler`s. Therefore, it is 
     advised to use the `field_idxs` or refer to a given `FieldHandler` directly in case
@@ -512,13 +511,6 @@
     offset = Ferrite.field_offset(fh, field_idx)
     field_interpolation = fh.fields[field_idx].interpolation
     field_dim = fh.fields[field_idx].dim
-=======
-function dof_range(fh::FieldHandler, field_name::Symbol)
-    f = find_field(fh, field_name)
-    offset = field_offset(fh, field_name)
-    field_interpolation = fh.fields[f].interpolation
-    field_dim = fh.fields[f].dim
->>>>>>> 1c017614
     n_field_dofs = getnbasefunctions(field_interpolation)::Int * field_dim
     return (offset+1):(offset+n_field_dofs)
 end
