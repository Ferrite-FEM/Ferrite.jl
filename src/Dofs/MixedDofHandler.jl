"""
    Field(name::Symbol, interpolation::Interpolation, dim::Int)

Construct `dim`-dimensional `Field` called `name` which is approximated by `interpolation`.

The interpolation is used for distributing the degrees of freedom.
"""
struct Field
    name::Symbol
    interpolation::Interpolation
    dim::Int
end

"""
    FieldHandler(fields::Vector{Field}, cellset::Set{Int})

Construct a `FieldHandler` based on an array of [`Field`](@ref)s and assigns it a set of cells.

A `FieldHandler` must fullfill the following requirements:
- All [`Cell`](@ref)s in `cellset` are of the same type.
- Each field only uses a single interpolation on the `cellset`.
- Each cell belongs only to a single `FieldHandler`, i.e. all fields on a cell must be added within the same `FieldHandler`.

Notice that a `FieldHandler` can hold several fields.
"""
mutable struct FieldHandler
    fields::Vector{Field}
    cellset::Set{Int}
end

struct CellVector{T}
    values::Vector{T}
    offset::Vector{Int}
    length::Vector{Int}
end

function Base.getindex(elvec::CellVector, el::Int)
    offset = elvec.offset[el]
    return elvec.values[offset:offset + elvec.length[el]-1]
 end

"""
    MixedDofHandler(grid::Grid)

Construct a `MixedDofHandler` based on `grid`. Supports:
- `Grid`s with or without concrete element type (E.g. "mixed" grids with several different element types.)
- One or several fields, which can live on the whole domain or on subsets of the `Grid`.
"""
struct MixedDofHandler{dim,T,G<:AbstractGrid{dim}} <: AbstractDofHandler
    fieldhandlers::Vector{FieldHandler}
    cell_dofs::CellVector{Int}
    cell_nodes::CellVector{Int}
    cell_coords::CellVector{Vec{dim,T}}
    closed::ScalarWrapper{Bool}
    grid::G
    ndofs::ScalarWrapper{Int}
end

function MixedDofHandler(grid::Grid{dim,C,T}) where {dim,C,T}
    ncells = getncells(grid)
    MixedDofHandler{dim,T,typeof(grid)}(FieldHandler[], CellVector(Int[],zeros(Int,ncells),zeros(Int,ncells)), CellVector(Int[],Int[],Int[]), CellVector(Vec{dim,T}[],Int[],Int[]), Ferrite.ScalarWrapper(false), grid, Ferrite.ScalarWrapper(-1))
end

getfieldnames(fh::FieldHandler) = [field.name for field in fh.fields]
getfielddims(fh::FieldHandler) = [field.dim for field in fh.fields]
getfieldinterpolations(fh::FieldHandler) = [field.interpolation for field in fh.fields]

"""
    ndofs_per_cell(dh::AbstractDofHandler[, cell::Int=1])

Return the number of degrees of freedom for the cell with index `cell`.

See also [`ndofs`](@ref).
"""
ndofs_per_cell(dh::MixedDofHandler, cell::Int=1) = dh.cell_dofs.length[cell]
nnodes_per_cell(dh::MixedDofHandler, cell::Int=1) = dh.cell_nodes.length[cell]

"""
    celldofs!(global_dofs::Vector{Int}, dh::AbstractDofHandler, i::Int)

Store the degrees of freedom that belong to cell `i` in `global_dofs`.

See also [`celldofs`](@ref).
"""
function celldofs!(global_dofs::Vector{Int}, dh::MixedDofHandler, i::Int)
    @assert isclosed(dh)
    @assert length(global_dofs) == ndofs_per_cell(dh, i)
    unsafe_copyto!(global_dofs, 1, dh.cell_dofs.values, dh.cell_dofs.offset[i], length(global_dofs))
    return global_dofs
end

"""
    celldofs(dh::AbstractDofHandler, i::Int)

Return a vector with the degrees of freedom that belong to cell `i`.

See also [`celldofs!`](@ref).
"""
function celldofs(dh::MixedDofHandler, i::Int)
    @assert isclosed(dh)
    return dh.cell_dofs[i]
end

function cellcoords!(global_coords::Vector{Vec{dim,T}}, dh::MixedDofHandler, i::Int) where {dim,T}
    @assert isclosed(dh)
    @assert length(global_coords) == nnodes_per_cell(dh, i)
    unsafe_copyto!(global_coords, 1, dh.cell_coords.values, dh.cell_coords.offset[i], length(global_coords))
    return global_coords
end

function cellnodes!(global_nodes::Vector{Int}, dh::MixedDofHandler, i::Int)
    @assert isclosed(dh)
    @assert length(global_nodes) == nnodes_per_cell(dh, i)
    unsafe_copyto!(global_nodes, 1, dh.cell_nodes.values, dh.cell_nodes.offset[i], length(global_nodes))
    return global_nodes
end


"""
    getfieldnames(dh::MixedDofHandler)
    getfieldnames(fh::FieldHandler)

Returns a vector with the names of all fields. Can be used as an iterable over all the fields in the problem.
"""
function getfieldnames(dh::MixedDofHandler)
    fieldnames = Vector{Symbol}()
    for fh in dh.fieldhandlers
        append!(fieldnames, getfieldnames(fh))
    end
    return unique!(fieldnames)
end

getfielddim(fh::FieldHandler, field_idx::Int) = fh.fields[field_idx].dim
getfielddim(fh::FieldHandler, field_name::Symbol) = getfielddim(fh, find_field(fh, field_name))

"""
    getfielddim(dh::MixedDofHandler, field_idxs::NTuple{2,Int})
    getfielddim(dh::MixedDofHandler, field_name::Symbol)
    getfielddim(dh::FieldHandler, field_idx::Int)
    getfielddim(dh::FieldHandler, field_name::Symbol)

Return the dimension of a given field. The field can be specified by its index (see
[`find_field`](@ref)) or its name.
"""
function getfielddim(dh::MixedDofHandler, field_idxs::NTuple{2, Int})
    fh_idx, field_idx = field_idxs
    fielddim = getfielddim(dh.fieldhandlers[fh_idx], field_idx)
    return fielddim
end
getfielddim(dh::MixedDofHandler, name::Symbol) = getfielddim(dh, find_field(dh, name))

"""
    nfields(dh::MixedDofHandler)

Returns the number of unique fields defined.
"""
nfields(dh::MixedDofHandler) = length(getfieldnames(dh))

"""
    add!(dh::MixedDofHandler, fh::FieldHandler)

Add all fields of the [`FieldHandler`](@ref) `fh` to `dh`.
"""
<<<<<<< HEAD
function Base.push!(dh::MixedDofHandler, fh::FieldHandler)
    #TODO: perhaps check that a field with the same name is the same field?
=======
function add!(dh::MixedDofHandler, fh::FieldHandler)
>>>>>>> 1fad1afb
    @assert !isclosed(dh)
    _check_same_celltype(dh.grid, collect(fh.cellset))
    _check_cellset_intersections(dh, fh)
    # the field interpolations should have the same refshape as the cells they are applied to
    refshapes_fh = getrefshape.(getfieldinterpolations(fh))
    # extract the celltype from the first cell as the celltypes are all equal
    cell_type = typeof(dh.grid.cells[first(fh.cellset)])
    refshape_cellset = getrefshape(default_interpolation(cell_type))
    for refshape in refshapes_fh
        refshape_cellset == refshape || error("The RefShapes of the fieldhandlers interpolations must correspond to the RefShape of the cells it is applied to.")
    end

    push!(dh.fieldhandlers, fh)
    return dh
end

function _check_cellset_intersections(dh::MixedDofHandler, fh::FieldHandler)
    for _fh in dh.fieldhandlers
        isdisjoint(_fh.cellset, fh.cellset) || error("Each cell can only belong to a single FieldHandler.")
    end
end

function add!(dh::MixedDofHandler, name::Symbol, dim::Int)
    celltype = getcelltype(dh.grid)
    isconcretetype(celltype) || error("If you have more than one celltype in Grid, you must use add!(dh::MixedDofHandler, fh::FieldHandler)")
    add!(dh, name, dim, default_interpolation(celltype))
end

function add!(dh::MixedDofHandler, name::Symbol, dim::Int, ip::Interpolation)
    @assert !isclosed(dh)

    celltype = getcelltype(dh.grid)
    @assert isconcretetype(celltype)

    if length(dh.fieldhandlers) == 0
        cellset = Set(1:getncells(dh.grid))
        push!(dh.fieldhandlers, FieldHandler(Field[], cellset))
    elseif length(dh.fieldhandlers) > 1
        error("If you have more than one FieldHandler, you must specify field")
    end
    fh = first(dh.fieldhandlers)

    field = Field(name,ip,dim)

    push!(fh.fields, field)

    return dh
end

"""
    close!(dh::AbstractDofHandler)

Closes `dh` and creates degrees of freedom for each cell.

If there are several fields, the dofs are added in the following order:
For a `MixedDofHandler`, go through each `FieldHandler` in the order they were added.
For each field in the `FieldHandler` or in the `DofHandler` (again, in the order the fields were added),
create dofs for the cell.
This means that dofs on a particular cell, the dofs will be numbered according to the fields;
first dofs for field 1, then field 2, etc.
"""
function close!(dh::MixedDofHandler)
    dh, _, _, _ = __close!(dh)
    return dh
end

function __close!(dh::MixedDofHandler{dim}) where {dim}

    @assert !Ferrite.isclosed(dh)
    field_names = Ferrite.getfieldnames(dh)  # all the fields in the problem
    numfields =  length(field_names)

    # Create dicts that store created dofs
    # Each key should uniquely identify the given type
    vertexdicts = [Dict{Int, UnitRange{Int}}() for _ in 1:numfields]
    edgedicts = [Dict{Tuple{Int,Int}, UnitRange{Int}}() for _ in 1:numfields]
    facedicts = [Dict{Tuple{Int,Int}, UnitRange{Int}}() for _ in 1:numfields]
    celldicts = [Dict{Int, UnitRange{Int}}() for _ in 1:numfields]

    # Set initial values
    nextdof = 1  # next free dof to distribute

    @debug "\n\nCreating dofs\n"
    for fh in dh.fieldhandlers
        # sort the cellset since we want to loop through the cells in a fixed order
        cellnumbers = sort(collect(fh.cellset))
        nextdof = _close!(
            dh,
            cellnumbers,
            field_names,
            Ferrite.getfieldnames(fh),
            Ferrite.getfielddims(fh),
            Ferrite.getfieldinterpolations(fh),
            nextdof,
            vertexdicts,
            edgedicts,
            facedicts,
            celldicts)
    end
    dh.ndofs[] = maximum(dh.cell_dofs.values)
    dh.closed[] = true

    #Create cell_nodes and cell_coords (similar to cell_dofs)
    push!(dh.cell_nodes.offset, 1)
    push!(dh.cell_coords.offset, 1)
    for cell in dh.grid.cells
        for nodeid in cell.nodes
            push!(dh.cell_nodes.values, nodeid)
            push!(dh.cell_coords.values, dh.grid.nodes[nodeid].x)
        end
        push!(dh.cell_nodes.offset, length(dh.cell_nodes.values)+1)
        push!(dh.cell_coords.offset, length(dh.cell_coords.values)+1)
        push!(dh.cell_nodes.length, length(cell.nodes))
        push!(dh.cell_coords.length, length(cell.nodes))
    end

    return dh, vertexdicts, edgedicts, facedicts

end

function _close!(dh::MixedDofHandler{dim}, cellnumbers, global_field_names, field_names, field_dims, field_interpolations, nextdof, vertexdicts, edgedicts, facedicts, celldicts) where {dim}

    ip_infos = Ferrite.InterpolationInfo[]
    for interpolation in field_interpolations
        ip_info = Ferrite.InterpolationInfo(interpolation)
        # these are not implemented yet (or have not been tested)
        @assert(ip_info.nvertexdofs <= 1)
        @assert(ip_info.nedgedofs <= 1)
        @assert(ip_info.nfacedofs <= 1)
        @assert(ip_info.ncelldofs <= 1)  # not tested but probably works
        push!(ip_infos, ip_info)
    end

    # loop over all the cells, and distribute dofs for all the fields
    cell_dofs = Int[]  # list of global dofs for each cell
    for ci in cellnumbers
        dh.cell_dofs.offset[ci] = length(dh.cell_dofs.values)+1

        cell = dh.grid.cells[ci]
        empty!(cell_dofs)
        @debug "Creating dofs for cell #$ci"

        for (local_num, field_name) in enumerate(field_names)
            fi = findfirst(i->i == field_name, global_field_names)
            @debug "\tfield: $(field_name)"
            ip_info = ip_infos[local_num]

            if ip_info.nvertexdofs > 0
                nextdof = add_vertex_dofs(cell_dofs, cell, vertexdicts[fi], field_dims[local_num], ip_info.nvertexdofs, nextdof)
            end

            if ip_info.nedgedofs > 0 && dim == 3 #Edges only in 3d
                nextdof = add_edge_dofs(cell_dofs, cell, edgedicts[fi], field_dims[local_num], ip_info.nedgedofs, nextdof)
            end

            if ip_info.nfacedofs > 0 && (ip_info.dim == dim)
                nextdof = add_face_dofs(cell_dofs, cell, facedicts[fi], field_dims[local_num], ip_info.nfacedofs, nextdof)
            end

            if ip_info.ncelldofs > 0
                nextdof = add_cell_dofs(cell_dofs, ci, celldicts[fi], field_dims[local_num], ip_info.ncelldofs, nextdof)
            end

        end
        # after done creating dofs for the cell, push them to the global list
        append!(dh.cell_dofs.values, cell_dofs)
        dh.cell_dofs.length[ci] = length(cell_dofs)

        @debug "Dofs for cell #$ci:\n\t$cell_dofs"
    end # cell loop
    return nextdof
end

"""
Returns the next global dof number and an array of dofs.
If dofs have already been created for the object (vertex, face) then simply return those, otherwise create new dofs.
"""
function get_or_create_dofs!(nextdof, field_dim; dict, key)

    token = Base.ht_keyindex2!(dict, key)
    if token > 0  # vertex, face etc. visited before
        # reuse stored dofs (TODO unless field is discontinuous)
        @debug "\t\tkey: $key dofs: $(dict[key])  (reused dofs)"
        return nextdof, dict[key]

    else  # create new dofs
        dofs = nextdof : (nextdof + field_dim-1)
        @debug "\t\tkey: $key dofs: $dofs"
        Base._setindex!(dict, dofs, key, -token) #
        nextdof += field_dim
        return nextdof, dofs
    end
end

function add_vertex_dofs(cell_dofs, cell, vertexdict, field_dim, nvertexdofs, nextdof)
    for vertex in Ferrite.vertices(cell)
        @debug "\tvertex #$vertex"
        nextdof, dofs = get_or_create_dofs!(nextdof, field_dim, dict=vertexdict, key=vertex)
        append!(cell_dofs, dofs)
    end
    return nextdof
end

function add_face_dofs(cell_dofs, cell, facedict, field_dim, nfacedofs, nextdof)
    @assert nfacedofs == 1 "Currently only supports interpolations with nfacedofs = 1"

    for face in Ferrite.faces(cell)
        sface = Ferrite.sortface(face)
        @debug "\tface #$sface"
        nextdof, dofs = get_or_create_dofs!(nextdof, field_dim, dict=facedict, key=sface)
        append!(cell_dofs, dofs)
    end
    return nextdof
end

function add_edge_dofs(cell_dofs, cell, edgedict, field_dim, nedgedofs, nextdof)
    @assert nedgedofs == 1 "Currently only supports interpolations with nedgedofs = 1"
    for edge in Ferrite.edges(cell)
        sedge, dir = Ferrite.sortedge(edge)
        @debug "\tedge #$sedge"
        nextdof, dofs = get_or_create_dofs!(nextdof, field_dim, dict=edgedict, key=sedge)
        append!(cell_dofs, dofs)
    end
    return nextdof
end

function add_cell_dofs(cell_dofs, cell, celldict, field_dim, ncelldofs, nextdof)
    for celldof in 1:ncelldofs
        @debug "\tcell #$cell"
        nextdof, dofs = get_or_create_dofs!(nextdof, field_dim, dict=celldict, key=cell)
        append!(cell_dofs, dofs)
    end
    return nextdof
end

"""
    find_field(dh::MixedDofHandler, field_name::Symbol)::NTuple{2,Int}

Return the index of the field with name `field_name` in a `MixedDofHandler`.
The index is a `NTuple{2,Int}`, where the 1st entry is the index of the `FieldHandler`
within which the field was found and the 2nd entry is the index of the field within the 
`FieldHandler`.

!!! note
    Always finds the 1st occurence of a field within `MixedDofHandler`.

See also: [`find_field(fh::FieldHandler, field_name::Symbol)`](@ref), [`_find_field(fh::FieldHandler, field_name::Symbol)`](@ref).
"""
function find_field(dh::MixedDofHandler, field_name::Symbol)
    for (fh_idx, fh) in pairs(dh.fieldhandlers)
        field_idx = _find_field(fh, field_name)
        !isnothing(field_idx) && return (fh_idx, field_idx)
    end
    error("Did not find field :$field_name
          (existing fields: $(getfieldnames(dh))).")
end

"""
    find_field(fh::FieldHandler, field_name::Symbol)::Int

Return the index of the field with name `field_name` in a `FieldHandler`. Throw an
error if the field is not found.

See also: [`find_field(dh::MixedDofHandler, field_name::Symbol)`](@ref), [`_find_field(fh::FieldHandler, field_name::Symbol)`](@ref).
"""
function find_field(fh::FieldHandler, field_name::Symbol)
    field_idx = _find_field(fh, field_name)
    isnothing(field_idx) && error("Did not find field :$field_name in FieldHandler (existing fields: $(getfieldnames(fh)))")
    return field_idx
end

# No error if field not found
"""
    _find_field(fh::FieldHandler, field_name::Symbol)::Int

Return the index of the field with name `field_name` in the `FieldHandler` `fh`. Return 
`nothing` if the field is not found.

See also: [`find_field(dh::MixedDofHandler, field_name::Symbol)`](@ref), [`find_field(fh::FieldHandler, field_name::Symbol)`](@ref).
"""
function _find_field(fh::FieldHandler, field_name::Symbol)
    for (field_idx, field) in pairs(fh.fields)
        if field.name == field_name
            return field_idx
        end
    end
    return nothing
end

# Calculate the offset to the first local dof of a field
function field_offset(fh::FieldHandler, field_idx::Int)
    offset = 0
    for i in 1:(field_idx-1)
        offset += getnbasefunctions(fh.fields[i].interpolation)::Int * fh.fields[i].dim
    end
    return offset
end
field_offset(fh::FieldHandler, field_name::Symbol) = field_offset(fh, find_field(fh, field_name))

field_offset(dh::MixedDofHandler, field_name::Symbol) = field_offset(dh, find_field(dh, field_name))
function field_offset(dh::MixedDofHandler, field_idxs::Tuple{Int, Int})
    fh_idx, field_idx = field_idxs
    field_offset(dh.fieldhandlers[fh_idx], field_idx)
end

"""
    dof_range(fh::FieldHandler, field_idx::Int)
    dof_range(fh::FieldHandler, field_name::Symbol)
    dof_range(dh:MixedDofHandler, field_idxs::NTuple{2,Int})
    dof_range(dh:MixedDofHandler, field_name::Symbol)

Return the local dof range for a given field. The field can be specified by its name or index,
where `field_idx` represents the index of a field within a `FieldHandler` and `field_idxs` is
a tuple of the `FieldHandler`-index within the `MixedDofHandler` and the `field_idx`.

!!! note
    The `dof_range` of a field can vary between different `FieldHandler`s. Therefore, it is 
    advised to use the `field_idxs` or refer to a given `FieldHandler` directly in case
    several `FieldHandler`s exist. Using the `field_name` will always refer to the first 
    occurence of `field` within the `MixedDofHandler`.

Example:
```jldoctest
julia> grid = generate_grid(Triangle, (3, 3))
Grid{2, Triangle, Float64} with 18 Triangle cells and 16 nodes

julia> dh = MixedDofHandler(grid); push!(dh, :u, 3); push!(dh, :p, 1); close!(dh);

julia> dof_range(dh, :u)
1:9

julia> dof_range(dh, :p)
10:12

julia> dof_range(dh, (1,1)) # field :u
1:9

julia> dof_range(dh.fieldhandlers[1], 2) # field :p
10:12
```
"""
function Ferrite.dof_range(fh::FieldHandler, field_idx::Int)
    offset = Ferrite.field_offset(fh, field_idx)
    field_interpolation = fh.fields[field_idx].interpolation
    field_dim = fh.fields[field_idx].dim
    n_field_dofs = getnbasefunctions(field_interpolation)::Int * field_dim
    return (offset+1):(offset+n_field_dofs)
end
dof_range(fh::FieldHandler, field_name::Symbol) = dof_range(fh, find_field(fh, field_name))

function dof_range(dh::MixedDofHandler, field_idxs::Tuple{Int,Int})
    fh_idx, field_idx = field_idxs
    dof_range(dh.fieldhandlers[fh_idx], field_idx)
end
dof_range(dh::MixedDofHandler, field_name::Symbol) = dof_range(dh, find_field(dh, field_name))

"""
    getfieldinterpolation(dh::MixedDofHandler, field_idxs::NTuple{2,Int})
    getfieldinterpolation(dh::FieldHandler, field_idx::Int)
    getfieldinterpolation(dh::FieldHandler, field_name::Symbol)

Return the interpolation of a given field. The field can be specified by its index (see
[`find_field`](@ref) or its name.
"""
function getfieldinterpolation(dh::MixedDofHandler, field_idxs::NTuple{2,Int})
    fh_idx, field_idx = field_idxs
    ip = dh.fieldhandlers[fh_idx].fields[field_idx].interpolation
    return ip
end
getfieldinterpolation(fh::FieldHandler, field_idx::Int) = fh.fields[field_idx].interpolation
getfieldinterpolation(fh::FieldHandler, field_name::Symbol) = getfieldinterpolation(fh, find_field(fh, field_name))

function reshape_to_nodes(dh::MixedDofHandler, u::Vector{T}, fieldname::Symbol) where T

    # make sure the field exists
    fieldname ∈ Ferrite.getfieldnames(dh) || error("Field $fieldname not found.")

    field_dim = getfielddim(dh, fieldname)
    space_dim = field_dim == 2 ? 3 : field_dim
    data = fill(T(NaN), space_dim, getnnodes(dh.grid))  # set default value

    for fh in dh.fieldhandlers
        # check if this fh contains this field, otherwise continue to the next
        field_pos = findfirst(i->i == fieldname, getfieldnames(fh))
        field_pos === nothing && continue
        offset = field_offset(fh, fieldname)

        reshape_field_data!(data, dh, u, offset, field_dim, fh.cellset)
    end
    return data
end<|MERGE_RESOLUTION|>--- conflicted
+++ resolved
@@ -161,12 +161,8 @@
 
 Add all fields of the [`FieldHandler`](@ref) `fh` to `dh`.
 """
-<<<<<<< HEAD
-function Base.push!(dh::MixedDofHandler, fh::FieldHandler)
+function add!(dh::MixedDofHandler, fh::FieldHandler)
     #TODO: perhaps check that a field with the same name is the same field?
-=======
-function add!(dh::MixedDofHandler, fh::FieldHandler)
->>>>>>> 1fad1afb
     @assert !isclosed(dh)
     _check_same_celltype(dh.grid, collect(fh.cellset))
     _check_cellset_intersections(dh, fh)
