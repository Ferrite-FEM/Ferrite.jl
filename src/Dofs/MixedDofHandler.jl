"""
    Field(name::Symbol, interpolation::Interpolation, dim::Int)

Construct `dim`-dimensional `Field` called `name` which is approximated by `interpolation`.

The interpolation is used for distributing the degrees of freedom.
"""
struct Field
    name::Symbol
    interpolation::Interpolation
    dim::Int
end

"""
    FieldHandler(fields::Vector{Field}, cellset::Set{Int})

Construct a `FieldHandler` based on an array of [`Field`](@ref)s and assigns it a set of cells.

A `FieldHandler` must fullfill the following requirements:
- All [`Cell`](@ref)s in `cellset` are of the same type.
- Each field only uses a single interpolation on the `cellset`.
- Each cell belongs only to a single `FieldHandler`, i.e. all fields on a cell must be added within the same `FieldHandler`.

Notice that a `FieldHandler` can hold several fields.
"""
mutable struct FieldHandler
    fields::Vector{Field}
    cellset::Set{Int}
end

struct CellVector{T}
    values::Vector{T}
    offset::Vector{Int}
    length::Vector{Int}
end

function Base.getindex(elvec::CellVector, el::Int)
    offset = elvec.offset[el]
    return elvec.values[offset:offset + elvec.length[el]-1]
 end

"""
    MixedDofHandler(grid::Grid)

Construct a `MixedDofHandler` based on `grid`. Supports:
- `Grid`s with or without concrete element type (E.g. "mixed" grids with several different element types.)
- One or several fields, which can live on the whole domain or on subsets of the `Grid`.
"""
struct MixedDofHandler{dim,T,G<:AbstractGrid{dim}} <: AbstractDofHandler
    fieldhandlers::Vector{FieldHandler}
    cell_dofs::CellVector{Int}
    cell_nodes::CellVector{Int}
    cell_coords::CellVector{Vec{dim,T}}
    closed::ScalarWrapper{Bool}
    grid::G
    ndofs::ScalarWrapper{Int}
end

function MixedDofHandler(grid::Grid{dim,C,T}) where {dim,C,T}
    ncells = getncells(grid)
    MixedDofHandler{dim,T,typeof(grid)}(FieldHandler[], CellVector(Int[],zeros(Int,ncells),zeros(Int,ncells)), CellVector(Int[],Int[],Int[]), CellVector(Vec{dim,T}[],Int[],Int[]), Ferrite.ScalarWrapper(false), grid, Ferrite.ScalarWrapper(-1))
end

getfieldnames(fh::FieldHandler) = [field.name for field in fh.fields]
getfielddims(fh::FieldHandler) = [field.dim for field in fh.fields]
getfieldinterpolations(fh::FieldHandler) = [field.interpolation for field in fh.fields]
ndofs_per_cell(dh::MixedDofHandler, cell::Int=1) = dh.cell_dofs.length[cell]
nnodes_per_cell(dh::MixedDofHandler, cell::Int=1) = dh.cell_nodes.length[cell]


function celldofs!(global_dofs::Vector{Int}, dh::MixedDofHandler, i::Int)
    @assert isclosed(dh)
    @assert length(global_dofs) == ndofs_per_cell(dh, i)
    unsafe_copyto!(global_dofs, 1, dh.cell_dofs.values, dh.cell_dofs.offset[i], length(global_dofs))
    return global_dofs
end

function celldofs(dh::MixedDofHandler, i::Int)
    @assert isclosed(dh)
    return dh.cell_dofs[i]
end

function cellcoords!(global_coords::Vector{Vec{dim,T}}, dh::MixedDofHandler, i::Int) where {dim,T}
    @assert isclosed(dh)
    @assert length(global_coords) == nnodes_per_cell(dh, i)
    unsafe_copyto!(global_coords, 1, dh.cell_coords.values, dh.cell_coords.offset[i], length(global_coords))
    return global_coords
end

function cellnodes!(global_nodes::Vector{Int}, dh::MixedDofHandler, i::Int)
    @assert isclosed(dh)
    @assert length(global_nodes) == nnodes_per_cell(dh, i)
    unsafe_copyto!(global_nodes, 1, dh.cell_nodes.values, dh.cell_nodes.offset[i], length(global_nodes))
    return global_nodes
end


"""
    getfieldnames(dh::MixedDofHandler)

Returns the union of all the fields. Can be used as an iterable over all the fields in the problem.
"""
function getfieldnames(dh::MixedDofHandler)
    fieldnames = Vector{Symbol}()
    for fh in dh.fieldhandlers
        append!(fieldnames, getfieldnames(fh))
    end
    return unique!(fieldnames)
end

getfielddim(fh::FieldHandler, field_idx::Int) = fh.fields[field_idx].dim
getfielddim(fh::FieldHandler, field_name::Symbol) = getfielddim(fh, find_field(fh, field_name))
"""
    getfielddim(dh::MixedDofHandler, name::Symbol)

Returns the dimension of a specific field, given by name. Note that it will return the dimension of the first field found among the `FieldHandler`s.
"""
function getfielddim(dh::MixedDofHandler, field_idxs::NTuple{2, Int})
    fh_idx, field_idx = field_idxs
    fielddim = getfielddim(dh.fieldhandlers[fh_idx], field_idx)
    return fielddim
end
getfielddim(dh::MixedDofHandler, name::Symbol) = getfielddim(dh, find_field(dh, name))

"""
    nfields(dh::MixedDofHandler)

Returns the number of unique fields defined.
"""
nfields(dh::MixedDofHandler) = length(getfieldnames(dh))

"""
    push!(dh::MixedDofHandler, fh::FieldHandler)

Add all fields of the [`FieldHandler`](@ref) `fh` to `dh`.
"""
#TODO: perhaps check that a field with the same name is the same field?
function Base.push!(dh::MixedDofHandler, fh::FieldHandler)
    @assert !isclosed(dh)
    _check_same_celltype(dh.grid, collect(fh.cellset))
    _check_cellset_intersections(dh, fh)
    # the field interpolations should have the same refshape as the cells they are applied to
    refshapes_fh = getrefshape.(getfieldinterpolations(fh))
    # extract the celltype from the first cell as the celltypes are all equal
    cell_type = typeof(dh.grid.cells[first(fh.cellset)])
    refshape_cellset = getrefshape(default_interpolation(cell_type))
    for refshape in refshapes_fh
        refshape_cellset == refshape || error("The RefShapes of the fieldhandlers interpolations must correspond to the RefShape of the cells it is applied to.")
    end

    push!(dh.fieldhandlers, fh)
    return dh
end

function _check_cellset_intersections(dh::MixedDofHandler, fh::FieldHandler)
    for _fh in dh.fieldhandlers
        isdisjoint(_fh.cellset, fh.cellset) || error("Each cell can only belong to a single FieldHandler.")
    end
end

function Base.push!(dh::MixedDofHandler, name::Symbol, dim::Int)
    celltype = getcelltype(dh.grid)
    isconcretetype(celltype) || error("If you have more than one celltype in Grid, you must use push!(dh::MixedDofHandler, fh::FieldHandler)")
    push!(dh, name, dim, default_interpolation(celltype))
end

function Base.push!(dh::MixedDofHandler, name::Symbol, dim::Int, ip::Interpolation)
    @assert !isclosed(dh)

    celltype = getcelltype(dh.grid)
    @assert isconcretetype(celltype)

    if length(dh.fieldhandlers) == 0
        cellset = Set(1:getncells(dh.grid))
        push!(dh.fieldhandlers, FieldHandler(Field[], cellset))
    elseif length(dh.fieldhandlers) > 1
        error("If you have more than one FieldHandler, you must specify field")
    end
    fh = first(dh.fieldhandlers)

    field = Field(name,ip,dim)

    push!(fh.fields, field)

    return dh
end

"""
    close!(dh::AbstractDofHandler)

Closes `dh` and creates degrees of freedom for each cell.

If there are several fields, the dofs are added in the following order:
For a `MixedDofHandler`, go through each `FieldHandler` in the order they were added.
For each field in the `FieldHandler` or in the `DofHandler` (again, in the order the fields were added),
create dofs for the cell.
This means that dofs on a particular cell, the dofs will be numbered according to the fields;
first dofs for field 1, then field 2, etc.
"""
function close!(dh::MixedDofHandler)
    dh, _, _, _ = __close!(dh)
    return dh
end

function __close!(dh::MixedDofHandler{dim}) where {dim}

    @assert !Ferrite.isclosed(dh)
    field_names = Ferrite.getfieldnames(dh)  # all the fields in the problem
    numfields =  length(field_names)

    # Create dicts that store created dofs
    # Each key should uniquely identify the given type
    vertexdicts = [Dict{Int, UnitRange{Int}}() for _ in 1:numfields]
    edgedicts = [Dict{Tuple{Int,Int}, UnitRange{Int}}() for _ in 1:numfields]
    facedicts = [Dict{Tuple{Int,Int}, UnitRange{Int}}() for _ in 1:numfields]
    celldicts = [Dict{Int, UnitRange{Int}}() for _ in 1:numfields]

    # Set initial values
    nextdof = 1  # next free dof to distribute

    @debug "\n\nCreating dofs\n"
    for fh in dh.fieldhandlers
        # sort the cellset since we want to loop through the cells in a fixed order
        cellnumbers = sort(collect(fh.cellset))
        nextdof = _close!(
            dh,
            cellnumbers,
            field_names,
            Ferrite.getfieldnames(fh),
            Ferrite.getfielddims(fh),
            Ferrite.getfieldinterpolations(fh),
            nextdof,
            vertexdicts,
            edgedicts,
            facedicts,
            celldicts)
    end
    dh.ndofs[] = maximum(dh.cell_dofs.values)
    dh.closed[] = true

    #Create cell_nodes and cell_coords (similar to cell_dofs)
    push!(dh.cell_nodes.offset, 1)
    push!(dh.cell_coords.offset, 1)
    for cell in dh.grid.cells
        for nodeid in cell.nodes
            push!(dh.cell_nodes.values, nodeid)
            push!(dh.cell_coords.values, dh.grid.nodes[nodeid].x)
        end
        push!(dh.cell_nodes.offset, length(dh.cell_nodes.values)+1)
        push!(dh.cell_coords.offset, length(dh.cell_coords.values)+1)
        push!(dh.cell_nodes.length, length(cell.nodes))
        push!(dh.cell_coords.length, length(cell.nodes))
    end

    return dh, vertexdicts, edgedicts, facedicts

end

function _close!(dh::MixedDofHandler{dim}, cellnumbers, global_field_names, field_names, field_dims, field_interpolations, nextdof, vertexdicts, edgedicts, facedicts, celldicts) where {dim}

    ip_infos = Ferrite.InterpolationInfo[]
    for interpolation in field_interpolations
        ip_info = Ferrite.InterpolationInfo(interpolation)
        # these are not implemented yet (or have not been tested)
        @assert(ip_info.nvertexdofs <= 1)
        @assert(ip_info.nedgedofs <= 1)
        @assert(ip_info.nfacedofs <= 1)
        @assert(ip_info.ncelldofs <= 1)  # not tested but probably works
        push!(ip_infos, ip_info)
    end

    # loop over all the cells, and distribute dofs for all the fields
    cell_dofs = Int[]  # list of global dofs for each cell
    for ci in cellnumbers
        dh.cell_dofs.offset[ci] = length(dh.cell_dofs.values)+1

        cell = dh.grid.cells[ci]
        empty!(cell_dofs)
        @debug "Creating dofs for cell #$ci"

        for (local_num, field_name) in enumerate(field_names)
            fi = findfirst(i->i == field_name, global_field_names)
            @debug "\tfield: $(field_name)"
            ip_info = ip_infos[local_num]

            if ip_info.nvertexdofs > 0
                nextdof = add_vertex_dofs(cell_dofs, cell, vertexdicts[fi], field_dims[local_num], ip_info.nvertexdofs, nextdof)
            end

            if ip_info.nedgedofs > 0 && dim == 3 #Edges only in 3d
                nextdof = add_edge_dofs(cell_dofs, cell, edgedicts[fi], field_dims[local_num], ip_info.nedgedofs, nextdof)
            end

            if ip_info.nfacedofs > 0 && (ip_info.dim == dim)
                nextdof = add_face_dofs(cell_dofs, cell, facedicts[fi], field_dims[local_num], ip_info.nfacedofs, nextdof)
            end

            if ip_info.ncelldofs > 0
                nextdof = add_cell_dofs(cell_dofs, ci, celldicts[fi], field_dims[local_num], ip_info.ncelldofs, nextdof)
            end

        end
        # after done creating dofs for the cell, push them to the global list
        append!(dh.cell_dofs.values, cell_dofs)
        dh.cell_dofs.length[ci] = length(cell_dofs)

        @debug "Dofs for cell #$ci:\n\t$cell_dofs"
    end # cell loop
    return nextdof
end

"""
Returns the next global dof number and an array of dofs.
If dofs have already been created for the object (vertex, face) then simply return those, otherwise create new dofs.
"""
function get_or_create_dofs!(nextdof, field_dim; dict, key)

    token = Base.ht_keyindex2!(dict, key)
    if token > 0  # vertex, face etc. visited before
        # reuse stored dofs (TODO unless field is discontinuous)
        @debug "\t\tkey: $key dofs: $(dict[key])  (reused dofs)"
        return nextdof, dict[key]

    else  # create new dofs
        dofs = nextdof : (nextdof + field_dim-1)
        @debug "\t\tkey: $key dofs: $dofs"
        Base._setindex!(dict, dofs, key, -token) #
        nextdof += field_dim
        return nextdof, dofs
    end
end

function add_vertex_dofs(cell_dofs, cell, vertexdict, field_dim, nvertexdofs, nextdof)
    for vertex in Ferrite.vertices(cell)
        @debug "\tvertex #$vertex"
        nextdof, dofs = get_or_create_dofs!(nextdof, field_dim, dict=vertexdict, key=vertex)
        append!(cell_dofs, dofs)
    end
    return nextdof
end

function add_face_dofs(cell_dofs, cell, facedict, field_dim, nfacedofs, nextdof)
    @assert nfacedofs == 1 "Currently only supports interpolations with nfacedofs = 1"

    for face in Ferrite.faces(cell)
        sface = Ferrite.sortface(face)
        @debug "\tface #$sface"
        nextdof, dofs = get_or_create_dofs!(nextdof, field_dim, dict=facedict, key=sface)
        append!(cell_dofs, dofs)
    end
    return nextdof
end

function add_edge_dofs(cell_dofs, cell, edgedict, field_dim, nedgedofs, nextdof)
    @assert nedgedofs == 1 "Currently only supports interpolations with nedgedofs = 1"
    for edge in Ferrite.edges(cell)
        sedge, dir = Ferrite.sortedge(edge)
        @debug "\tedge #$sedge"
        nextdof, dofs = get_or_create_dofs!(nextdof, field_dim, dict=edgedict, key=sedge)
        append!(cell_dofs, dofs)
    end
    return nextdof
end

function add_cell_dofs(cell_dofs, cell, celldict, field_dim, ncelldofs, nextdof)
    for celldof in 1:ncelldofs
        @debug "\tcell #$cell"
        nextdof, dofs = get_or_create_dofs!(nextdof, field_dim, dict=celldict, key=cell)
        append!(cell_dofs, dofs)
    end
    return nextdof
end


<<<<<<< HEAD
# TODO if not too slow it can replace the "Grid-version"
function _create_sparsity_pattern(dh::MixedDofHandler, ch#=::Union{ConstraintHandler,Nothing}=#, sym::Bool)
    @assert isclosed(dh)

    ncells = getncells(dh.grid)
    N::Int = 0
    for element_id = 1:ncells  # TODO check for correctness
        n = ndofs_per_cell(dh, element_id)
        N += sym ? div(n*(n+1), 2) : n^2
    end
    N += ndofs(dh) # always add the diagonal elements
    I = Int[]; resize!(I, N)
    J = Int[]; resize!(J, N)

    cnt = 0
    for element_id in 1:ncells
        n = ndofs_per_cell(dh, element_id)
        global_dofs = zeros(Int, n)
        celldofs!(global_dofs, dh, element_id)
        @inbounds for j in 1:n, i in 1:n
            dofi = global_dofs[i]
            dofj = global_dofs[j]
            sym && (dofi > dofj && continue)
            cnt += 1
            if cnt > length(J)
                resize!(I, trunc(Int, length(I) * 1.5))
                resize!(J, trunc(Int, length(J) * 1.5))
            end
            I[cnt] = dofi
            J[cnt] = dofj
        end
    end
    @inbounds for d in 1:ndofs(dh)
        cnt += 1
        if cnt > length(J)
            resize!(I, trunc(Int, length(I) + ndofs(dh)))
            resize!(J, trunc(Int, length(J) + ndofs(dh)))
        end
        I[cnt] = d
        J[cnt] = d
    end
    resize!(I, cnt)
    resize!(J, cnt)

    # If ConstraintHandler is given, create the condensation pattern due to affine constraints
    if ch !== nothing
        @assert isclosed(ch)

        V = ones(length(I))
        K = sparse(I, J, V, ndofs(dh), ndofs(dh))
        _condense_sparsity_pattern!(K, ch.dofcoefficients, ch.dofmapping)
        fill!(K.nzval, 0.0)
    else
        V = zeros(length(I))
        K = sparse(I, J, V, ndofs(dh), ndofs(dh))
    end
    return K
end

create_sparsity_pattern(dh::MixedDofHandler) = _create_sparsity_pattern(dh, nothing, false)
create_symmetric_sparsity_pattern(dh::MixedDofHandler) = Symmetric(_create_sparsity_pattern(dh, nothing, true), :U)

function find_field(dh::MixedDofHandler, field_name::Symbol)
    for (fh_idx, fh) in pairs(dh.fieldhandlers)
        field_idx = _find_field(fh, field_name)
        !isnothing(field_idx) && return (fh_idx, field_idx)
    end
    error("Did not find field :$field_name
          (existing fields: $(getfieldnames(dh))).")
end

=======
>>>>>>> a57b1c6d
function find_field(fh::FieldHandler, field_name::Symbol)
    field_idx = _find_field(fh, field_name)
    isnothing(field_idx) && error("Did not find field :$field_name in FieldHandler (existing fields: $(getfieldnames(fh)))")
    return field_idx
end

# No error if field not found
function _find_field(fh::FieldHandler, field_name::Symbol)
    for (field_idx, field) in pairs(fh.fields)
        if field.name == field_name
            return field_idx
        end
    end
    return nothing
end

# Calculate the offset to the first local dof of a field
function field_offset(fh::FieldHandler, field_idx::Int)
    offset = 0
    for i in 1:(field_idx-1)
        offset += getnbasefunctions(fh.fields[i].interpolation)::Int * fh.fields[i].dim
    end
    return offset
end
field_offset(fh::FieldHandler, field_name::Symbol) = field_offset(fh, find_field(fh, field_name))

field_offset(dh::MixedDofHandler, field_name::Symbol) = field_offset(dh, find_field(dh, field_name))
function field_offset(dh::MixedDofHandler, field_idxs::Tuple{Int, Int})
    fh_idx, field_idx = field_idxs
    field_offset(dh.fieldhandlers[fh_idx], field_idx)
end

function Ferrite.dof_range(fh::FieldHandler, field_idx::Int)
    offset = Ferrite.field_offset(fh, field_idx)
    field_interpolation = fh.fields[field_idx].interpolation
    field_dim = fh.fields[field_idx].dim
    n_field_dofs = getnbasefunctions(field_interpolation)::Int * field_dim
    return (offset+1):(offset+n_field_dofs)
end
dof_range(fh::FieldHandler, field_name::Symbol) = dof_range(fh, find_field(fh, field_name))

<<<<<<< HEAD
function dof_range(dh::MixedDofHandler, field_idxs::Tuple{Int,Int})
    fh_idx, field_idx = field_idxs
    dof_range(dh.fieldhandlers[fh_idx], field_idx)
end
dof_range(dh::MixedDofHandler, field_name::Symbol) = dof_range(dh, find_field(dh, field_name))


function getfieldinterpolation(dh::MixedDofHandler, field_idxs::NTuple{2,Int})
    fh_idx, field_idx = field_idxs
    ip = dh.fieldhandlers[fh_idx].fields[field_idx].interpolation
    return ip
end
getfieldinterpolation(fh::FieldHandler, field_idx::Int) = fh.fields[field_idx].interpolation
getfieldinterpolation(fh::FieldHandler, field_name::Symbol) = getfieldinterpolation(fh, find_field(fh, field_name))
=======
find_field(dh::MixedDofHandler, field_name::Symbol) = find_field(first(dh.fieldhandlers), field_name)
field_offset(dh::MixedDofHandler, field_name::Symbol) = field_offset(first(dh.fieldhandlers), field_name)
getfieldinterpolation(fh::FieldHandler, field_idx::Int) = fh.fields[field_idx].interpolation
getfieldinterpolation(dh::MixedDofHandler, field_idx::Int) = dh.fieldhandlers[1].fields[field_idx].interpolation
getfielddim(fh::FieldHandler, field_idx::Int) = fh.fields[field_idx].dim
getfielddim(dh::MixedDofHandler, field_idx::Int) = dh.fieldhandlers[1].fields[field_idx].dim
>>>>>>> a57b1c6d

function reshape_to_nodes(dh::MixedDofHandler, u::Vector{T}, fieldname::Symbol) where T

    # make sure the field exists
    fieldname ∈ Ferrite.getfieldnames(dh) || error("Field $fieldname not found.")

    field_dim = getfielddim(dh, fieldname)
    space_dim = field_dim == 2 ? 3 : field_dim
    data = fill(T(NaN), space_dim, getnnodes(dh.grid))  # set default value

    for fh in dh.fieldhandlers
        # check if this fh contains this field, otherwise continue to the next
        field_pos = findfirst(i->i == fieldname, getfieldnames(fh))
        field_pos === nothing && continue
        offset = field_offset(fh, fieldname)

        reshape_field_data!(data, dh, u, offset, field_dim, fh.cellset)
    end
    return data
end<|MERGE_RESOLUTION|>--- conflicted
+++ resolved
@@ -372,69 +372,6 @@
 end
 
 
-<<<<<<< HEAD
-# TODO if not too slow it can replace the "Grid-version"
-function _create_sparsity_pattern(dh::MixedDofHandler, ch#=::Union{ConstraintHandler,Nothing}=#, sym::Bool)
-    @assert isclosed(dh)
-
-    ncells = getncells(dh.grid)
-    N::Int = 0
-    for element_id = 1:ncells  # TODO check for correctness
-        n = ndofs_per_cell(dh, element_id)
-        N += sym ? div(n*(n+1), 2) : n^2
-    end
-    N += ndofs(dh) # always add the diagonal elements
-    I = Int[]; resize!(I, N)
-    J = Int[]; resize!(J, N)
-
-    cnt = 0
-    for element_id in 1:ncells
-        n = ndofs_per_cell(dh, element_id)
-        global_dofs = zeros(Int, n)
-        celldofs!(global_dofs, dh, element_id)
-        @inbounds for j in 1:n, i in 1:n
-            dofi = global_dofs[i]
-            dofj = global_dofs[j]
-            sym && (dofi > dofj && continue)
-            cnt += 1
-            if cnt > length(J)
-                resize!(I, trunc(Int, length(I) * 1.5))
-                resize!(J, trunc(Int, length(J) * 1.5))
-            end
-            I[cnt] = dofi
-            J[cnt] = dofj
-        end
-    end
-    @inbounds for d in 1:ndofs(dh)
-        cnt += 1
-        if cnt > length(J)
-            resize!(I, trunc(Int, length(I) + ndofs(dh)))
-            resize!(J, trunc(Int, length(J) + ndofs(dh)))
-        end
-        I[cnt] = d
-        J[cnt] = d
-    end
-    resize!(I, cnt)
-    resize!(J, cnt)
-
-    # If ConstraintHandler is given, create the condensation pattern due to affine constraints
-    if ch !== nothing
-        @assert isclosed(ch)
-
-        V = ones(length(I))
-        K = sparse(I, J, V, ndofs(dh), ndofs(dh))
-        _condense_sparsity_pattern!(K, ch.dofcoefficients, ch.dofmapping)
-        fill!(K.nzval, 0.0)
-    else
-        V = zeros(length(I))
-        K = sparse(I, J, V, ndofs(dh), ndofs(dh))
-    end
-    return K
-end
-
-create_sparsity_pattern(dh::MixedDofHandler) = _create_sparsity_pattern(dh, nothing, false)
-create_symmetric_sparsity_pattern(dh::MixedDofHandler) = Symmetric(_create_sparsity_pattern(dh, nothing, true), :U)
-
 function find_field(dh::MixedDofHandler, field_name::Symbol)
     for (fh_idx, fh) in pairs(dh.fieldhandlers)
         field_idx = _find_field(fh, field_name)
@@ -444,8 +381,6 @@
           (existing fields: $(getfieldnames(dh))).")
 end
 
-=======
->>>>>>> a57b1c6d
 function find_field(fh::FieldHandler, field_name::Symbol)
     field_idx = _find_field(fh, field_name)
     isnothing(field_idx) && error("Did not find field :$field_name in FieldHandler (existing fields: $(getfieldnames(fh)))")
@@ -487,7 +422,6 @@
 end
 dof_range(fh::FieldHandler, field_name::Symbol) = dof_range(fh, find_field(fh, field_name))
 
-<<<<<<< HEAD
 function dof_range(dh::MixedDofHandler, field_idxs::Tuple{Int,Int})
     fh_idx, field_idx = field_idxs
     dof_range(dh.fieldhandlers[fh_idx], field_idx)
@@ -502,14 +436,6 @@
 end
 getfieldinterpolation(fh::FieldHandler, field_idx::Int) = fh.fields[field_idx].interpolation
 getfieldinterpolation(fh::FieldHandler, field_name::Symbol) = getfieldinterpolation(fh, find_field(fh, field_name))
-=======
-find_field(dh::MixedDofHandler, field_name::Symbol) = find_field(first(dh.fieldhandlers), field_name)
-field_offset(dh::MixedDofHandler, field_name::Symbol) = field_offset(first(dh.fieldhandlers), field_name)
-getfieldinterpolation(fh::FieldHandler, field_idx::Int) = fh.fields[field_idx].interpolation
-getfieldinterpolation(dh::MixedDofHandler, field_idx::Int) = dh.fieldhandlers[1].fields[field_idx].interpolation
-getfielddim(fh::FieldHandler, field_idx::Int) = fh.fields[field_idx].dim
-getfielddim(dh::MixedDofHandler, field_idx::Int) = dh.fieldhandlers[1].fields[field_idx].dim
->>>>>>> a57b1c6d
 
 function reshape_to_nodes(dh::MixedDofHandler, u::Vector{T}, fieldname::Symbol) where T
 
