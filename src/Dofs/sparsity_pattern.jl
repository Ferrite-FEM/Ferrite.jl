--- conflicted
+++ resolved
@@ -173,16 +173,10 @@
     # when keeping constrained dofs (default) and if not it only over-estimates with number
     # of entries eliminated by constraints.
     max_buffer_length = ndofs(dh) # diagonal elements
-<<<<<<< HEAD
     has_discontinuous_ip = false
-    for (fhi, fh) in pairs(dh.fieldhandlers)
-        set = fh.cellset
-        n = ndofs_per_cell(fh)
-=======
     for (sdh_idx, sdh) in pairs(dh.subdofhandlers)
         set = sdh.cellset
         n = ndofs_per_cell(sdh)
->>>>>>> 03405f30
         entries_per_cell = if coupling === nothing
             sym ? div(n * (n + 1), 2) : n^2
         else
