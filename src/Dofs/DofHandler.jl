abstract type AbstractDofHandler end

"""
    Field(name::Symbol, interpolation::Interpolation, dim::Int)

Construct `dim`-dimensional `Field` called `name` which is approximated by `interpolation`.

The interpolation is used for distributing the degrees of freedom.
"""
struct Field
    name::Symbol
    interpolation::Interpolation
    dim::Int
end

"""
    FieldHandler(fields::Vector{Field}, cellset::Set{Int})

Construct a `FieldHandler` based on an array of [`Field`](@ref)s and assigns it a set of cells.

A `FieldHandler` must fulfill the following requirements:
- All [`Cell`](@ref)s in `cellset` are of the same type.
- Each field only uses a single interpolation on the `cellset`.
- Each cell belongs only to a single `FieldHandler`, i.e. all fields on a cell must be added within the same `FieldHandler`.

Notice that a `FieldHandler` can hold several fields.
"""
mutable struct FieldHandler
    fields::Vector{Field} # Should not be used, kept for compatibility for now
    field_names::Vector{Symbol}
    field_dims::Vector{Int}
    field_interpolations::Vector{Interpolation}
    cellset::Set{Int}
    ndofs_per_cell::Int # set in close(::DofHandler)
    function FieldHandler(fields, cellset)
        fh = new(fields, Symbol[], Int[], Interpolation[], cellset, -1)
        for f in fields
            push!(fh.field_names, f.name)
            push!(fh.field_dims, f.dim)
            push!(fh.field_interpolations, f.interpolation)
        end
        return fh
    end
end

"""
    DofHandler(grid::Grid)

Construct a `DofHandler` based on `grid`. Supports:
- `Grid`s with or without concrete element type (E.g. "mixed" grids with several different element types.)
- One or several fields, which can live on the whole domain or on subsets of the `Grid`.
"""
struct DofHandler{dim,G<:AbstractGrid{dim}} <: AbstractDofHandler
    fieldhandlers::Vector{FieldHandler}
    field_names::Vector{Symbol}
    # Dofs for cell i are stored in cell_dofs at the range:
    #     cell_dofs_offset[i]:(cell_dofs_offset[i]+ndofs_per_cell(dh, i)-1)
    cell_dofs::Vector{Int}
    cell_dofs_offset::Vector{Int}
    cell_to_fieldhandler::Vector{Int} # maps cell id -> fieldhandler id
    closed::ScalarWrapper{Bool}
    grid::G
    ndofs::ScalarWrapper{Int}
end

function DofHandler(grid::AbstractGrid{dim}) where dim
    ncells = getncells(grid)
    DofHandler{dim,typeof(grid)}(FieldHandler[], Symbol[], Int[], zeros(Int, ncells), zeros(Int, ncells), ScalarWrapper(false), grid, ScalarWrapper(-1))
end

function MixedDofHandler(::AbstractGrid)
    error("MixedDofHandler is the standard DofHandler in Ferrite now and has been renamed to DofHandler.
Use DofHandler even for mixed grids and fields on subdomains.")
end

function Base.show(io::IO, ::MIME"text/plain", dh::DofHandler)
    println(io, typeof(dh))
    println(io, "  Fields:")
    for fieldname in getfieldnames(dh)
        println(io, "    ", repr(fieldname), ", dim: ", getfielddim(dh, fieldname))
    end
    if !isclosed(dh)
        print(io, "  Not closed!")
    else
        print(io, "  Total dofs: ", ndofs(dh))
    end
end

isclosed(dh::AbstractDofHandler) = dh.closed[]

"""
    ndofs(dh::AbstractDofHandler)

Return the number of degrees of freedom in `dh`
"""
ndofs(dh::AbstractDofHandler) = dh.ndofs[]

"""
    ndofs_per_cell(dh::AbstractDofHandler[, cell::Int=1])

Return the number of degrees of freedom for the cell with index `cell`.

See also [`ndofs`](@ref).
"""
function ndofs_per_cell(dh::DofHandler, cell::Int=1)
    @boundscheck 1 <= cell <= getncells(dh.grid)
    return @inbounds ndofs_per_cell(dh.fieldhandlers[dh.cell_to_fieldhandler[cell]])
end
ndofs_per_cell(fh::FieldHandler) = fh.ndofs_per_cell
nnodes_per_cell(dh::DofHandler, cell::Int=1) = nnodes_per_cell(dh.grid, cell) # TODO: deprecate, shouldn't belong to DofHandler any longer

"""
    celldofs!(global_dofs::Vector{Int}, dh::AbstractDofHandler, i::Int)

Store the degrees of freedom that belong to cell `i` in `global_dofs`.

See also [`celldofs`](@ref).
"""
function celldofs!(global_dofs::Vector{Int}, dh::DofHandler, i::Int)
    @assert isclosed(dh)
    @assert length(global_dofs) == ndofs_per_cell(dh, i)
    unsafe_copyto!(global_dofs, 1, dh.cell_dofs, dh.cell_dofs_offset[i], length(global_dofs))
    return global_dofs
end

"""
    celldofs(dh::AbstractDofHandler, i::Int)

Return a vector with the degrees of freedom that belong to cell `i`.

See also [`celldofs!`](@ref).
"""
function celldofs(dh::AbstractDofHandler, i::Int)
    return celldofs!(zeros(Int, ndofs_per_cell(dh, i)), dh, i)
end

#TODO: perspectively remove in favor of `getcoordinates!(global_coords, grid, i)`?
function cellcoords!(global_coords::Vector{Vec{dim,T}}, dh::DofHandler, i::Union{Int, <:AbstractCell}) where {dim,T}
    cellcoords!(global_coords, dh.grid, i)
end

function cellnodes!(global_nodes::Vector{Int}, dh::DofHandler, i::Union{Int, <:AbstractCell})
    cellnodes!(global_nodes, dh.grid, i)
end

"""
    getfieldnames(dh::DofHandler)
    getfieldnames(fh::FieldHandler)

Return a vector with the names of all fields. Can be used as an iterable over all the fields
in the problem.
"""
getfieldnames(dh::DofHandler) = dh.field_names
getfieldnames(fh::FieldHandler) = fh.field_names

getfielddim(fh::FieldHandler, field_idx::Int) = fh.field_dims[field_idx]
getfielddim(fh::FieldHandler, field_name::Symbol) = getfielddim(fh, find_field(fh, field_name))

"""
    getfielddim(dh::DofHandler, field_idxs::NTuple{2,Int})
    getfielddim(dh::DofHandler, field_name::Symbol)
    getfielddim(dh::FieldHandler, field_idx::Int)
    getfielddim(dh::FieldHandler, field_name::Symbol)

Return the dimension of a given field. The field can be specified by its index (see
[`find_field`](@ref)) or its name.
"""
function getfielddim(dh::DofHandler, field_idxs::NTuple{2, Int})
    fh_idx, field_idx = field_idxs
    fielddim = getfielddim(dh.fieldhandlers[fh_idx], field_idx)
    return fielddim
end
getfielddim(dh::DofHandler, name::Symbol) = getfielddim(dh, find_field(dh, name))

"""
    add!(dh::DofHandler, fh::FieldHandler)

Add all fields of the [`FieldHandler`](@ref) `fh` to `dh`.
"""
function add!(dh::DofHandler, fh::FieldHandler)
    # TODO: perhaps check that a field with the same name is the same field?
    @assert !isclosed(dh)
    _check_same_celltype(dh.grid, collect(fh.cellset))
    _check_cellset_intersections(dh, fh)
    # the field interpolations should have the same refshape as the cells they are applied to
    # extract the celltype from the first cell as the celltypes are all equal
    cell_type = typeof(dh.grid.cells[first(fh.cellset)])
    refshape_cellset = getrefshape(default_interpolation(cell_type))
    for interpolation in fh.field_interpolations
        refshape = getrefshape(interpolation)
        refshape_cellset == refshape || error("The RefShapes of the fieldhandlers interpolations must correspond to the RefShape of the cells it is applied to.")
    end

    push!(dh.fieldhandlers, fh)
    return dh
end

function _check_cellset_intersections(dh::DofHandler, fh::FieldHandler)
    for _fh in dh.fieldhandlers
        isdisjoint(_fh.cellset, fh.cellset) || error("Each cell can only belong to a single FieldHandler.")
    end
end

function add!(dh::DofHandler, name::Symbol, dim::Int)
    celltype = getcelltype(dh.grid)
    isconcretetype(celltype) || error("If you have more than one celltype in Grid, you must use add!(dh::DofHandler, fh::FieldHandler)")
    add!(dh, name, dim, default_interpolation(celltype))
end

"""
    add!(dh::AbstractDofHandler, name::Symbol, dim::Int[, ip::Interpolation])
Add a `dim`-dimensional `Field` called `name` which is approximated by `ip` to `dh`.
The field is added to all cells of the underlying grid. In case no interpolation `ip` is
given, the default interpolation of the grid's celltype is used. If the grid uses several
celltypes, [`add!(dh::DofHandler, fh::FieldHandler)`](@ref) must be used instead.
"""
function add!(dh::DofHandler, name::Symbol, dim::Int, ip::Interpolation)
    @assert !isclosed(dh)

    celltype = getcelltype(dh.grid)
    @assert isconcretetype(celltype)

    if length(dh.fieldhandlers) == 0
        cellset = Set(1:getncells(dh.grid))
        push!(dh.fieldhandlers, FieldHandler(Field[], cellset))
    elseif length(dh.fieldhandlers) > 1
        error("If you have more than one FieldHandler, you must specify field")
    end
    fh = first(dh.fieldhandlers)

    push!(fh.field_names, name)
    push!(fh.field_dims, dim)
    push!(fh.field_interpolations, ip)

    field = Field(name,ip,dim)
    push!(fh.fields, field)

    return dh
end

"""
    close!(dh::AbstractDofHandler)

Closes `dh` and creates degrees of freedom for each cell.

If there are several fields, the dofs are added in the following order:
For a `DofHandler`, go through each `FieldHandler` in the order they were added.
For each field in the `FieldHandler` or in the `DofHandler` (again, in the order the fields were added),
create dofs for the cell.
This means that dofs on a particular cell, the dofs will be numbered according to the fields;
first dofs for field 1, then field 2, etc.
"""
function close!(dh::DofHandler)
    dh, _, _, _ = __close!(dh)
    return dh
end

function __close!(dh::DofHandler{dim}) where {dim}
    @assert !isclosed(dh)

    # Collect the global field names
    empty!(dh.field_names)
    for fh in dh.fieldhandlers, name in fh.field_names
        name in dh.field_names || push!(dh.field_names, name)
    end
    numfields = length(dh.field_names)

    # `vertexdict` keeps track of the visited vertices. The first dof added to vertex v is
    # stored in vertexdict[v]
    # TODO: No need to allocate this vector for fields that don't have vertex dofs
    vertexdicts = [zeros(Int, getnnodes(dh.grid)) for _ in 1:numfields]

    # `edgedict` keeps track of the visited edges, this will only be used for a 3D problem.
    # An edge is uniquely determined by two vertices, but we also need to store the
    # direction of the first edge we encounter and add dofs too. When we encounter the same
    # edge the next time we check if the direction is the same, otherwise we reuse the dofs
    # in the reverse order.
    edgedicts = [Dict{Tuple{Int,Int},Tuple{Int,Bool}}() for _ in 1:numfields]

    # `facedict` keeps track of the visited faces. We only need to store the first dof we
    # add to the face; if we encounter the same face again we *always* reverse the order. In
    # 2D a face (i.e. a line) is uniquely determined by 2 vertices, and in 3D a face (i.e. a
    # surface) is uniquely determined by 3 vertices.
    facedicts = [Dict{NTuple{dim,Int},Int}() for _ in 1:numfields]

    # Set initial values
    nextdof = 1  # next free dof to distribute

    @debug "\n\nCreating dofs\n"
    for (fhi, fh) in pairs(dh.fieldhandlers)
        nextdof = _close!(
            dh,
            fh,
            fhi, # TODO: Store in the FieldHandler?
            nextdof,
            vertexdicts,
            edgedicts,
            facedicts,
        )
    end
    dh.ndofs[] = maximum(dh.cell_dofs; init=0)
    dh.closed[] = true

    return dh, vertexdicts, edgedicts, facedicts

end

function _close!(dh::DofHandler{dim}, fh::FieldHandler, fh_index::Int, nextdof, vertexdicts, edgedicts, facedicts) where {dim}
    ip_infos = InterpolationInfo[]
    for interpolation in fh.field_interpolations
        ip_info = InterpolationInfo(interpolation)
        push!(ip_infos, ip_info)
        # TODO: More than one face dof per face in 3D are not implemented yet. This requires
        #       keeping track of the relative rotation between the faces, not just the
        #       direction as for faces (i.e. edges) in 2D.
        dim == 3 && @assert !any(x -> x > 1, ip_info.nfacedofs)
    end

    # TODO: Given the InterpolationInfo it should be possible to compute ndofs_per_cell, but
    # doesn't quite work for embedded elements right now (they don't distribute all dofs
    # "promised" by InterpolationInfo). Instead we compute it based on the number of dofs
    # added for the first cell in the set.
    first_cell = true
    ndofs_per_cell = -1

    # Mapping between the local field index and the global field index
    global_fidxs = Int[findfirst(gname -> gname === lname, dh.field_names) for lname in fh.field_names]

    # loop over all the cells, and distribute dofs for all the fields
    # TODO: Remove BitSet construction when SubDofHandler ensures sorted collections
    for ci in BitSet(fh.cellset)
        @debug "Creating dofs for cell #$ci"

        # TODO: _check_cellset_intersections can be removed in favor of this assertion
        @assert dh.cell_to_fieldhandler[ci] == 0
        dh.cell_to_fieldhandler[ci] = fh_index

        cell = getcells(dh.grid, ci)
        len_cell_dofs_start = length(dh.cell_dofs)
        dh.cell_dofs_offset[ci] = len_cell_dofs_start + 1

        for (lidx, gidx) in pairs(global_fidxs)
            @debug "\tfield: $(fh.field_names[lidx])"

            fdim = fh.field_dims[lidx]
            ip_info = ip_infos[lidx]

            # Distribute dofs for vertices
            nextdof = add_vertex_dofs(
                dh.cell_dofs, cell, vertexdicts[gidx], fdim,
                ip_info.nvertexdofs, nextdof
            )

            # Distribute dofs for edges (only applicable when dim is 3)
            if dim == 3 && (ip_info.dim == 3 || ip_info.dim == 2)
                # Regular 3D element or 2D interpolation embedded in 3D space
                nentitydofs = ip_info.dim == 3 ? ip_info.nedgedofs : ip_info.nfacedofs
                nextdof = add_edge_dofs(
                    dh.cell_dofs, cell, edgedicts[gidx], fdim,
                    nentitydofs, nextdof
                )
            end

            # Distribute dofs for faces. Filter out 2D interpolations in 3D space, since
            # they are added above as edge dofs.
            if ip_info.dim == dim
                nextdof = add_face_dofs(
                    dh.cell_dofs, cell, facedicts[gidx], fdim,
                    ip_info.nfacedofs, nextdof
                )
            end

            # Distribute internal dofs for cells
            nextdof = add_cell_dofs(
                dh.cell_dofs, fdim, ip_info.ncelldofs, nextdof
            )
        end

        if first_cell
            ndofs_per_cell = length(dh.cell_dofs) - len_cell_dofs_start
            fh.ndofs_per_cell = ndofs_per_cell
            first_cell = false
        else
            @assert ndofs_per_cell == length(dh.cell_dofs) - len_cell_dofs_start
        end

        # @debug "Dofs for cell #$ci:\n\t$cell_dofs"
    end # cell loop
    return nextdof
end

function add_vertex_dofs(cell_dofs, cell, vertexdict, field_dim, nvertexdofs, nextdof)
    for (vi, vertex) in pairs(vertices(cell))
        nvertexdofs[vi] > 0 || continue # skip if no dof on this vertex
        @assert nvertexdofs[vi] == 1
        first_dof = vertexdict[vertex]
        if first_dof > 0 # reuse dof
            for d in 1:field_dim
                reuse_dof = first_dof + (d-1)
                push!(cell_dofs, reuse_dof)
            end
        else # create dofs
            vertexdict[vertex] = nextdof
            for _ in 1:field_dim
                push!(cell_dofs, nextdof)
                nextdof += 1
            end
        end
    end
    return nextdof
end

function add_face_dofs(cell_dofs, cell, facedict, field_dim, nfacedofs, nextdof)
    @debug @assert all(nfacedofs .<= 1) "Currently only supports interpolations with less that 2 dofs per face"
    for (fi, face) in pairs(faces(cell))
        nfacedofs[fi] > 0 || continue # skip if no dof on this face
        sface = sortface(face)
        token = Base.ht_keyindex2!(facedict, sface)
        if token > 0 # haskey(facedict, sface) -> reuse dofs
            first_dof = facedict.vals[token] # facedict[sface]
            for dof_loc in nfacedofs[fi]:-1:1 # always reverse
                for d in 1:field_dim
                    reuse_dof = first_dof + (d-1) + (dof_loc-1)*field_dim
                    push!(cell_dofs, reuse_dof)
                end
            end
        else # !haskey(facedict, sface) -> create dofs
            Base._setindex!(facedict, nextdof, sface, -token) # facedict[sface] = nextdof
            for _ in 1:nfacedofs[fi], _ in 1:field_dim
                push!(cell_dofs, nextdof)
                nextdof += 1
            end
        end
    end
    return nextdof
end

function add_edge_dofs(cell_dofs, cell, edgedict, field_dim, nedgedofs, nextdof)
    for (ei, edge) in pairs(edges(cell))
        nedgedofs[ei] > 0 || continue # skip if no dof on this edge
        sedge, this_dir = sortedge(edge)
        token = Base.ht_keyindex2!(edgedict, sedge)
        if token > 0 # haskey(edgedict, sedge) -> reuse dofs
            first_dof, prev_dir = edgedict.vals[token] # edgedict[sedge]
            # For an edge between vertices v1 and v2 with "dof locations" l1 and l2 and
            # already distributed dofs d1-d6: v1 --- l1(d1,d2,d3) --- l2(d4,d5,d6) --- v2:
            #  - this_dir == prev_dir: first_dof is d1 and we loop as usual over dof
            #    locations then over field dims
            #  - this_dir != prev_dir: first_dof is d4 and we need to reverse the loop over
            #    the dof locations but *not* the field dims
            for dof_loc in (this_dir == prev_dir ? (1:nedgedofs[ei]) : (nedgedofs[ei]:-1:1))
                for d in 1:field_dim
                    reuse_dof = first_dof + (d-1) + (dof_loc-1)*field_dim
                    push!(cell_dofs, reuse_dof)
                end
            end
        else # !haskey(edgedict, sedge) -> create dofs
            Base._setindex!(edgedict, (nextdof, this_dir), sedge, -token) # edgedict[sedge] = (nextdof, this_dir)
            for _ in 1:nedgedofs[ei], _ in 1:field_dim
                push!(cell_dofs, nextdof)
                nextdof += 1
            end
        end
    end
    return nextdof
end

function add_cell_dofs(cell_dofs, field_dim, ncelldofs, nextdof)
    for _ in 1:ncelldofs, _ in 1:field_dim
        push!(cell_dofs, nextdof)
        nextdof += 1
    end
    return nextdof
end

dof_correction(dofs::StepRange{Int}) = collect(first(dofs):(last(dofs)+step(dofs)-1))

"""
Orientation information for 1D entities.
"""
struct PathOrientationInfo
    regular::Bool # Indicator whether the orientation is regular or inverted.
end
Base.:(==)(a::PathOrientationInfo, b::PathOrientationInfo) = a.regular == b.regular
function Base.show(io::IO, ::MIME"text/plain", orientation::PathOrientationInfo)
    print("Path is ")
    print(io, orientation.regular ? "regular" : "inverted")
end
"""
For interpolations with more than one interior dof an some edge the interor dofs will 
have the  wrong order on some elements, so we have to adjust. Think e.g. about the 
following example with two edges with three interior dofs on each edge:
+-----------+
|     A     |
+--1--2--3->+    local edge on element A

 ---------->     global edge

+<-3--2--1--+    local edge on element B
|     B     |
+-----------+
Here the dofs will be locally assigned as indicated by 1,2,3 and we see a mismatch
between the dofs 1 and 3. In our implementation we compensate for this by reverting
the dof assignment on the edge interior.

In addition, we also have to preverse the ordering at each dof.
"""
function dof_correction(dofs::StepRange{Int}, orientation::PathOrientationInfo)
    orientation.regular && return dof_correction(dofs)
    rdofs = reverse(dofs)
    return [dof+i-1 for dof ∈ first(rdofs):step(rdofs):last(rdofs) for i ∈1:step(dofs) ]
end

"""
    sortedge(edge::Tuple{Int,Int})

Returns the unique representation of an edge and its orientation.
Here the unique representation is the sorted node index tuple. The
orientation is `true` if the edge is not flipped, where it is `false`
if the edge is flipped.
"""
function sortedge(edge::Tuple{Int,Int})
    a, b = edge
    a < b ? (return (edge, PathOrientationInfo(true))) : (return ((b, a), PathOrientationInfo(false)))
end

"""
    sortface(face::Tuple{Int,Int}) 
    sortface(face::Tuple{Int,Int,Int})
    sortface(face::Tuple{Int,Int,Int,Int})

Returns the unique representation of a face.
Here the unique representation is the sorted node index tuple.
Note that in 3D we only need indices to uniquely identify a face,
so the unique representation is always a tuple length 3.
"""
sortface(face::Tuple{Int,Int}) = sortedge(face) # Face in 2D is the same as edge in 3D.

"""
Orientation information for 2D entities. Such an entity can be 
possibly flipped (i.e. the defining vertex order is reverse to the 
spanning vertex order) and the vertices can be rotated against each other.
Take for example the faces
    1---2 2---3
    | A | | B |
    4---3 1---4
which are rotated against each other by 90° (shift index is 1) or the faces
    1---2 2---1
    | A | | B |
    4---3 4---3
which are flipped against each other. Any combination of these can happen. 
The combination to map this local face to the defining face is encoded with
this data structure via ``rotate \\circ flip`` where the rotation is indiced by
the shift index. 
    !!!NOTE TODO implement me.
"""
struct SurfaceOrientationInfo
    #flipped::Bool
    #shift_index::Int
end
"""
    !!!NOTE TODO implement me.
"""
function dof_correction(dofs::StepRange{Int}, orientation::SurfaceOrientationInfo)
    (last(dofs)+step(dofs)-1)/step(dofs) > 1 && error("Dof distribution on faces not implemented for multiple dof locations.")
    return dof_correction(dofs)
end

function sortface(face::Tuple{Int,Int,Int})
    a, b, c = face
    b, c = minmax(b, c)
    a, c = minmax(a, c)
    a, b = minmax(a, b)
    return (a, b, c), SurfaceOrientationInfo() # TODO fill struct
end
function sortface(face::Tuple{Int,Int,Int,Int})
    a, b, c, d = face
    c, d = minmax(c, d)
    b, d = minmax(b, d)
    a, d = minmax(a, d)
    b, c = minmax(b, c)
    a, c = minmax(a, c)
    a, b = minmax(a, b)
    return (a, b, c), SurfaceOrientationInfo() # TODO fill struct
end


"""
    find_field(dh::DofHandler, field_name::Symbol)::NTuple{2,Int}

Return the index of the field with name `field_name` in a `DofHandler`. The index is a
`NTuple{2,Int}`, where the 1st entry is the index of the `FieldHandler` within which the
field was found and the 2nd entry is the index of the field within the `FieldHandler`.

<<<<<<< HEAD
    # `edgedict` keeps track of the visited edges, this will only be used for a 3D problem
    # An edge is determined from two vertices, but we also need to store the direction
    # of the first edge we encounter and add dofs too. When we encounter the same edge
    # the next time we check if the direction is the same, otherwise we reuse the dofs
    # in the reverse order
    edgedicts = [Dict{Tuple{Int,Int},Tuple{Int,PathOrientationInfo}}() for _ in 1:nfields(dh)]
=======
!!! note
    Always finds the 1st occurence of a field within `DofHandler`.
>>>>>>> 32d2a589

See also: [`find_field(fh::FieldHandler, field_name::Symbol)`](@ref),
[`_find_field(fh::FieldHandler, field_name::Symbol)`](@ref).
"""
function find_field(dh::DofHandler, field_name::Symbol)
    for (fh_idx, fh) in pairs(dh.fieldhandlers)
        field_idx = _find_field(fh, field_name)
        !isnothing(field_idx) && return (fh_idx, field_idx)
    end
<<<<<<< HEAD

    # not implemented yet: more than one facedof per face in 3D
    dim == 3 && @assert(!any(x->any(y->y > 1, x.nfacedofs), interpolation_infos))

    nextdof = 1 # next free dof to distribute
    push!(dh.cell_dofs_offset, 1) # dofs for the first cell start at 1

    # loop over all the cells, and distribute dofs for all the fields
    for (ci, cell) in enumerate(getcells(dh.grid))
        @debug println("cell #$ci")
        for field_idx in 1:nfields(dh)
            interpolation_info = interpolation_infos[field_idx]
            @debug println("  field: $(dh.field_names[field_idx])")
            for (vi, vertex) in enumerate(vertices(cell))
                if interpolation_info.nvertexdofs[vi] > 0
                    @debug println("    vertex#$vertex")
                    token = Base.ht_keyindex2!(vertexdicts[field_idx], vertex)
                    if token > 0 # haskey(vertexdicts[fi], vertex) # reuse dofs
                        reuse_dof = vertexdicts[field_idx].vals[token] # vertexdicts[fi][vertex]
                        for d in 1:dh.field_dims[field_idx]
                            @debug println("      reusing dof #$(reuse_dof + (d-1))")
                            push!(dh.cell_dofs, reuse_dof + (d-1))
                        end
                    else # token <= 0, distribute new dofs
                        for vertexdof in 1:interpolation_info.nvertexdofs[vi]
                            Base._setindex!(vertexdicts[field_idx], nextdof, vertex, -token) # vertexdicts[field_idx][vertex] = nextdof
                            for d in 1:dh.field_dims[field_idx]
                                @debug println("      adding dof#$nextdof")
                                push!(dh.cell_dofs, nextdof)
                                nextdof += 1
                            end
                        end
                    end
                end
            end # vertex loop
            if dim == 3 # edges only in 3D
                for (ei, edge) in enumerate(edges(cell))
                    if interpolation_info.dim == 3 && interpolation_info.nedgedofs[ei] > 0
                        sedge, dir = sortedge(edge)
                        @debug println("    edge#$sedge dir: $(dir)")
                        token = Base.ht_keyindex2!(edgedicts[field_idx], sedge)
                        if token > 0 # haskey(edgedicts[field_idx], sedge), reuse dofs
                            startdof, olddir = edgedicts[field_idx].vals[token] # edgedicts[field_idx][sedge] # first dof for this edge (if dir == true)
                            for edgedof in (dir == olddir ? (1:interpolation_info.nedgedofs[ei]) : (interpolation_info.nedgedofs[ei]:-1:1))
                                for d in 1:dh.field_dims[field_idx]
                                    reuse_dof = startdof + (d-1) + (edgedof-1)*dh.field_dims[field_idx]
                                    @debug println("      reusing dof#$(reuse_dof)")
                                    push!(dh.cell_dofs, reuse_dof)
                                end
                            end
                        else # token <= 0, distribute new dofs
                            Base._setindex!(edgedicts[field_idx], (nextdof, dir), sedge, -token) # edgedicts[field_idx][sedge] = (nextdof, dir),  store only the first dof for the edge
                            for edgedof in 1:interpolation_info.nedgedofs[ei]
                                for d in 1:dh.field_dims[field_idx]
                                    @debug println("      adding dof#$nextdof")
                                    push!(dh.cell_dofs, nextdof)
                                    nextdof += 1
                                end
                            end
                        end
                    elseif interpolation_info.dim == 2 && interpolation_info.nfacedofs[ei] > 0 # hotfix for current embedded elements
                        sedge, dir = sortedge(edge)
                        @debug println("    edge#$sedge dir: $(dir)")
                        token = Base.ht_keyindex2!(edgedicts[field_idx], sedge)
                        if token > 0 # haskey(edgedicts[field_idx], sedge), reuse dofs
                            startdof, olddir = edgedicts[field_idx].vals[token] # edgedicts[field_idx][sedge] # first dof for this edge (if dir == true)
                            for edgedof in (dir == olddir ? (1:interpolation_info.nfacedofs[ei]) : (interpolation_info.nfacedofs[ei]:-1:1))
                                for d in 1:dh.field_dims[field_idx]
                                    reuse_dof = startdof + (d-1) + (edgedof-1)*dh.field_dims[field_idx]
                                    @debug println("      reusing dof#$(reuse_dof)")
                                    push!(dh.cell_dofs, reuse_dof)
                                end
                            end
                        else # token <= 0, distribute new dofs
                            Base._setindex!(edgedicts[field_idx], (nextdof, dir), sedge, -token) # edgedicts[field_idx][sedge] = (nextdof, dir),  store only the first dof for the edge
                            for edgedof in 1:interpolation_info.nfacedofs[ei]
                                for d in 1:dh.field_dims[field_idx]
                                    @debug println("      adding dof#$nextdof")
                                    push!(dh.cell_dofs, nextdof)
                                    nextdof += 1
                                end
                            end
                        end
                    end 
                end # edge loop
            end
            for (fi, face) in enumerate(faces(cell))
                if interpolation_info.nfacedofs[fi] > 0 && (interpolation_info.dim == dim)
                    sface, _ = sortface(face)
                    @debug println("    face#$sface")
                    token = Base.ht_keyindex2!(facedicts[field_idx], sface)
                    if token > 0 # haskey(facedicts[field_idx], sface), reuse dofs
                        startdof = facedicts[field_idx].vals[token] # facedicts[field_idx][sface]
                        for facedof in interpolation_info.nfacedofs[fi]:-1:1 # always reverse (YOLO)
                            for d in 1:dh.field_dims[field_idx]
                                reuse_dof = startdof + (d-1) + (facedof-1)*dh.field_dims[field_idx]
                                @debug println("      reusing dof#$(reuse_dof)")
                                push!(dh.cell_dofs, reuse_dof)
                            end
                        end
                    else # distribute new dofs
                        Base._setindex!(facedicts[field_idx], nextdof, sface, -token)# facedicts[field_idx][sface] = nextdof,  store the first dof for this face
                        for facedof in 1:interpolation_info.nfacedofs[fi]
                            for d in 1:dh.field_dims[field_idx]
                                @debug println("      adding dof#$nextdof")
                                push!(dh.cell_dofs, nextdof)
                                nextdof += 1
                            end
                        end
                    end
                end
            end # face loop
            if interpolation_info.ncelldofs > 0 # always distribute new dofs for cell
                @debug println("    cell#$ci")
                for celldof in 1:interpolation_info.ncelldofs
                    for d in 1:dh.field_dims[field_idx]
                        @debug println("      adding dof#$nextdof")
                        push!(dh.cell_dofs, nextdof)
                        nextdof += 1
                    end
                end # cell loop
            end
        end # field loop
        # push! the first index of the next cell to the offset vector
        push!(dh.cell_dofs_offset, length(dh.cell_dofs)+1)
    end # cell loop
    dh.ndofs[] = maximum(dh.cell_dofs, init=0)
    dh.closed[] = true

    return dh, vertexdicts, edgedicts, facedicts
=======
    error("Did not find field :$field_name in DofHandler (existing fields: $(getfieldnames(dh))).")
>>>>>>> 32d2a589
end

"""
    find_field(fh::FieldHandler, field_name::Symbol)::Int

Return the index of the field with name `field_name` in a `FieldHandler`. Throw an
error if the field is not found.

See also: [`find_field(dh::DofHandler, field_name::Symbol)`](@ref), [`_find_field(fh::FieldHandler, field_name::Symbol)`](@ref).
"""
function find_field(fh::FieldHandler, field_name::Symbol)
    field_idx = _find_field(fh, field_name)
    if field_idx === nothing
        error("Did not find field :$field_name in FieldHandler (existing fields: $(fh.field_names))")
    end
    return field_idx
end

# No error if field not found
"""
    _find_field(fh::FieldHandler, field_name::Symbol)::Int

Return the index of the field with name `field_name` in the `FieldHandler` `fh`. Return 
`nothing` if the field is not found.

See also: [`find_field(dh::DofHandler, field_name::Symbol)`](@ref), [`find_field(fh::FieldHandler, field_name::Symbol)`](@ref).
"""
function _find_field(fh::FieldHandler, field_name::Symbol)
    return findfirst(x -> x === field_name, fh.field_names)
end

# Calculate the offset to the first local dof of a field
function field_offset(fh::FieldHandler, field_idx::Int)
    offset = 0
    for i in 1:(field_idx-1)
        offset += getnbasefunctions(fh.field_interpolations[i])::Int * fh.field_dims[i]
    end
    return offset
end
field_offset(fh::FieldHandler, field_name::Symbol) = field_offset(fh, find_field(fh, field_name))

field_offset(dh::DofHandler, field_name::Symbol) = field_offset(dh, find_field(dh, field_name))
function field_offset(dh::DofHandler, field_idxs::Tuple{Int, Int})
    fh_idx, field_idx = field_idxs
    field_offset(dh.fieldhandlers[fh_idx], field_idx)
end

"""
    dof_range(fh::FieldHandler, field_idx::Int)
    dof_range(fh::FieldHandler, field_name::Symbol)
    dof_range(dh:DofHandler, field_name::Symbol)

Return the local dof range for a given field. The field can be specified by its name or
index, where `field_idx` represents the index of a field within a `FieldHandler` and
`field_idxs` is a tuple of the `FieldHandler`-index within the `DofHandler` and the
`field_idx`.

!!! note
    The `dof_range` of a field can vary between different `FieldHandler`s. Therefore, it is
    advised to use the `field_idxs` or refer to a given `FieldHandler` directly in case
    several `FieldHandler`s exist. Using the `field_name` will always refer to the first
    occurence of `field` within the `DofHandler`.

Example:
```jldoctest
julia> grid = generate_grid(Triangle, (3, 3))
Grid{2, Triangle, Float64} with 18 Triangle cells and 16 nodes

julia> dh = DofHandler(grid); add!(dh, :u, 3); add!(dh, :p, 1); close!(dh);

julia> dof_range(dh, :u)
1:9

julia> dof_range(dh, :p)
10:12

julia> dof_range(dh, (1,1)) # field :u
1:9

julia> dof_range(dh.fieldhandlers[1], 2) # field :p
10:12
```
"""
function dof_range(fh::FieldHandler, field_idx::Int)
    offset = field_offset(fh, field_idx)
    field_interpolation = fh.field_interpolations[field_idx]
    field_dim = fh.field_dims[field_idx]
    n_field_dofs = getnbasefunctions(field_interpolation)::Int * field_dim
    return (offset+1):(offset+n_field_dofs)
end
dof_range(fh::FieldHandler, field_name::Symbol) = dof_range(fh, find_field(fh, field_name))

function dof_range(dh::DofHandler, field_name::Symbol)
    if length(dh.fieldhandlers) > 1
        error("The given DofHandler has $(length(dh.fieldhandlers)) FieldHandlers.
              Extracting the dof range based on the fieldname might not be a unique problem
              in this case. Use `dof_range(fh::FieldHandler, field_name)` instead.")
    end
    fh_idx, field_idx = find_field(dh, field_name)
    return dof_range(dh.fieldhandlers[fh_idx], field_idx)
end

"""
    getfieldinterpolation(dh::DofHandler, field_idxs::NTuple{2,Int})
    getfieldinterpolation(dh::FieldHandler, field_idx::Int)
    getfieldinterpolation(dh::FieldHandler, field_name::Symbol)

Return the interpolation of a given field. The field can be specified by its index (see
[`find_field`](@ref) or its name.
"""
function getfieldinterpolation(dh::DofHandler, field_idxs::NTuple{2,Int})
    fh_idx, field_idx = field_idxs
    ip = dh.fieldhandlers[fh_idx].field_interpolations[field_idx]
    return ip
end
getfieldinterpolation(fh::FieldHandler, field_idx::Int) = fh.field_interpolations[field_idx]
getfieldinterpolation(fh::FieldHandler, field_name::Symbol) = getfieldinterpolation(fh, find_field(fh, field_name))

"""
    reshape_to_nodes(dh::AbstractDofHandler, u::Vector{T}, fieldname::Symbol) where T

Reshape the entries of the dof-vector `u` which correspond to the field `fieldname` in nodal order.
Return a matrix with a column for every node and a row for every dimension of the field.
For superparametric fields only the entries corresponding to nodes of the grid will be returned. Do not use this function for subparametric approximations.
"""
function reshape_to_nodes(dh::DofHandler, u::Vector{T}, fieldname::Symbol) where T
    # make sure the field exists
    fieldname ∈ getfieldnames(dh) || error("Field $fieldname not found.")

    field_dim = getfielddim(dh, fieldname)
    space_dim = field_dim == 2 ? 3 : field_dim
    data = fill(T(NaN), space_dim, getnnodes(dh.grid))  # set default value

    for fh in dh.fieldhandlers
        # check if this fh contains this field, otherwise continue to the next
        field_idx = _find_field(fh, fieldname)
        field_idx === nothing && continue
        offset = field_offset(fh, field_idx)

        reshape_field_data!(data, dh, u, offset, field_dim, BitSet(fh.cellset))
    end
    return data
end

function reshape_field_data!(data::Matrix{T}, dh::AbstractDofHandler, u::Vector{T}, field_offset::Int, field_dim::Int, cellset=1:getncells(dh.grid)) where T

    for cell in CellIterator(dh, cellset, UpdateFlags(; nodes=true, coords=false, dofs=true))
        _celldofs = celldofs(cell)
        counter = 1
        for node in getnodes(cell)
            for d in 1:field_dim
                data[d, node] = u[_celldofs[counter + field_offset]]
                @debug println("  exporting $(u[_celldofs[counter + field_offset]]) for dof#$(_celldofs[counter + field_offset])")
                counter += 1
            end
            if field_dim == 2
                # paraview requires 3D-data so pad with zero
                data[3, node] = 0
            end
        end
    end
    return data
end<|MERGE_RESOLUTION|>--- conflicted
+++ resolved
@@ -414,7 +414,7 @@
     @debug @assert all(nfacedofs .<= 1) "Currently only supports interpolations with less that 2 dofs per face"
     for (fi, face) in pairs(faces(cell))
         nfacedofs[fi] > 0 || continue # skip if no dof on this face
-        sface = sortface(face)
+        sface, _ = sortface(face)
         token = Base.ht_keyindex2!(facedict, sface)
         if token > 0 # haskey(facedict, sface) -> reuse dofs
             first_dof = facedict.vals[token] # facedict[sface]
@@ -438,7 +438,8 @@
 function add_edge_dofs(cell_dofs, cell, edgedict, field_dim, nedgedofs, nextdof)
     for (ei, edge) in pairs(edges(cell))
         nedgedofs[ei] > 0 || continue # skip if no dof on this edge
-        sedge, this_dir = sortedge(edge)
+        sedge, orientation = sortedge(edge)
+        this_dir = orientation.regular
         token = Base.ht_keyindex2!(edgedict, sedge)
         if token > 0 # haskey(edgedict, sedge) -> reuse dofs
             first_dof, prev_dir = edgedict.vals[token] # edgedict[sedge]
@@ -592,17 +593,8 @@
 `NTuple{2,Int}`, where the 1st entry is the index of the `FieldHandler` within which the
 field was found and the 2nd entry is the index of the field within the `FieldHandler`.
 
-<<<<<<< HEAD
-    # `edgedict` keeps track of the visited edges, this will only be used for a 3D problem
-    # An edge is determined from two vertices, but we also need to store the direction
-    # of the first edge we encounter and add dofs too. When we encounter the same edge
-    # the next time we check if the direction is the same, otherwise we reuse the dofs
-    # in the reverse order
-    edgedicts = [Dict{Tuple{Int,Int},Tuple{Int,PathOrientationInfo}}() for _ in 1:nfields(dh)]
-=======
 !!! note
     Always finds the 1st occurence of a field within `DofHandler`.
->>>>>>> 32d2a589
 
 See also: [`find_field(fh::FieldHandler, field_name::Symbol)`](@ref),
 [`_find_field(fh::FieldHandler, field_name::Symbol)`](@ref).
@@ -612,140 +604,7 @@
         field_idx = _find_field(fh, field_name)
         !isnothing(field_idx) && return (fh_idx, field_idx)
     end
-<<<<<<< HEAD
-
-    # not implemented yet: more than one facedof per face in 3D
-    dim == 3 && @assert(!any(x->any(y->y > 1, x.nfacedofs), interpolation_infos))
-
-    nextdof = 1 # next free dof to distribute
-    push!(dh.cell_dofs_offset, 1) # dofs for the first cell start at 1
-
-    # loop over all the cells, and distribute dofs for all the fields
-    for (ci, cell) in enumerate(getcells(dh.grid))
-        @debug println("cell #$ci")
-        for field_idx in 1:nfields(dh)
-            interpolation_info = interpolation_infos[field_idx]
-            @debug println("  field: $(dh.field_names[field_idx])")
-            for (vi, vertex) in enumerate(vertices(cell))
-                if interpolation_info.nvertexdofs[vi] > 0
-                    @debug println("    vertex#$vertex")
-                    token = Base.ht_keyindex2!(vertexdicts[field_idx], vertex)
-                    if token > 0 # haskey(vertexdicts[fi], vertex) # reuse dofs
-                        reuse_dof = vertexdicts[field_idx].vals[token] # vertexdicts[fi][vertex]
-                        for d in 1:dh.field_dims[field_idx]
-                            @debug println("      reusing dof #$(reuse_dof + (d-1))")
-                            push!(dh.cell_dofs, reuse_dof + (d-1))
-                        end
-                    else # token <= 0, distribute new dofs
-                        for vertexdof in 1:interpolation_info.nvertexdofs[vi]
-                            Base._setindex!(vertexdicts[field_idx], nextdof, vertex, -token) # vertexdicts[field_idx][vertex] = nextdof
-                            for d in 1:dh.field_dims[field_idx]
-                                @debug println("      adding dof#$nextdof")
-                                push!(dh.cell_dofs, nextdof)
-                                nextdof += 1
-                            end
-                        end
-                    end
-                end
-            end # vertex loop
-            if dim == 3 # edges only in 3D
-                for (ei, edge) in enumerate(edges(cell))
-                    if interpolation_info.dim == 3 && interpolation_info.nedgedofs[ei] > 0
-                        sedge, dir = sortedge(edge)
-                        @debug println("    edge#$sedge dir: $(dir)")
-                        token = Base.ht_keyindex2!(edgedicts[field_idx], sedge)
-                        if token > 0 # haskey(edgedicts[field_idx], sedge), reuse dofs
-                            startdof, olddir = edgedicts[field_idx].vals[token] # edgedicts[field_idx][sedge] # first dof for this edge (if dir == true)
-                            for edgedof in (dir == olddir ? (1:interpolation_info.nedgedofs[ei]) : (interpolation_info.nedgedofs[ei]:-1:1))
-                                for d in 1:dh.field_dims[field_idx]
-                                    reuse_dof = startdof + (d-1) + (edgedof-1)*dh.field_dims[field_idx]
-                                    @debug println("      reusing dof#$(reuse_dof)")
-                                    push!(dh.cell_dofs, reuse_dof)
-                                end
-                            end
-                        else # token <= 0, distribute new dofs
-                            Base._setindex!(edgedicts[field_idx], (nextdof, dir), sedge, -token) # edgedicts[field_idx][sedge] = (nextdof, dir),  store only the first dof for the edge
-                            for edgedof in 1:interpolation_info.nedgedofs[ei]
-                                for d in 1:dh.field_dims[field_idx]
-                                    @debug println("      adding dof#$nextdof")
-                                    push!(dh.cell_dofs, nextdof)
-                                    nextdof += 1
-                                end
-                            end
-                        end
-                    elseif interpolation_info.dim == 2 && interpolation_info.nfacedofs[ei] > 0 # hotfix for current embedded elements
-                        sedge, dir = sortedge(edge)
-                        @debug println("    edge#$sedge dir: $(dir)")
-                        token = Base.ht_keyindex2!(edgedicts[field_idx], sedge)
-                        if token > 0 # haskey(edgedicts[field_idx], sedge), reuse dofs
-                            startdof, olddir = edgedicts[field_idx].vals[token] # edgedicts[field_idx][sedge] # first dof for this edge (if dir == true)
-                            for edgedof in (dir == olddir ? (1:interpolation_info.nfacedofs[ei]) : (interpolation_info.nfacedofs[ei]:-1:1))
-                                for d in 1:dh.field_dims[field_idx]
-                                    reuse_dof = startdof + (d-1) + (edgedof-1)*dh.field_dims[field_idx]
-                                    @debug println("      reusing dof#$(reuse_dof)")
-                                    push!(dh.cell_dofs, reuse_dof)
-                                end
-                            end
-                        else # token <= 0, distribute new dofs
-                            Base._setindex!(edgedicts[field_idx], (nextdof, dir), sedge, -token) # edgedicts[field_idx][sedge] = (nextdof, dir),  store only the first dof for the edge
-                            for edgedof in 1:interpolation_info.nfacedofs[ei]
-                                for d in 1:dh.field_dims[field_idx]
-                                    @debug println("      adding dof#$nextdof")
-                                    push!(dh.cell_dofs, nextdof)
-                                    nextdof += 1
-                                end
-                            end
-                        end
-                    end 
-                end # edge loop
-            end
-            for (fi, face) in enumerate(faces(cell))
-                if interpolation_info.nfacedofs[fi] > 0 && (interpolation_info.dim == dim)
-                    sface, _ = sortface(face)
-                    @debug println("    face#$sface")
-                    token = Base.ht_keyindex2!(facedicts[field_idx], sface)
-                    if token > 0 # haskey(facedicts[field_idx], sface), reuse dofs
-                        startdof = facedicts[field_idx].vals[token] # facedicts[field_idx][sface]
-                        for facedof in interpolation_info.nfacedofs[fi]:-1:1 # always reverse (YOLO)
-                            for d in 1:dh.field_dims[field_idx]
-                                reuse_dof = startdof + (d-1) + (facedof-1)*dh.field_dims[field_idx]
-                                @debug println("      reusing dof#$(reuse_dof)")
-                                push!(dh.cell_dofs, reuse_dof)
-                            end
-                        end
-                    else # distribute new dofs
-                        Base._setindex!(facedicts[field_idx], nextdof, sface, -token)# facedicts[field_idx][sface] = nextdof,  store the first dof for this face
-                        for facedof in 1:interpolation_info.nfacedofs[fi]
-                            for d in 1:dh.field_dims[field_idx]
-                                @debug println("      adding dof#$nextdof")
-                                push!(dh.cell_dofs, nextdof)
-                                nextdof += 1
-                            end
-                        end
-                    end
-                end
-            end # face loop
-            if interpolation_info.ncelldofs > 0 # always distribute new dofs for cell
-                @debug println("    cell#$ci")
-                for celldof in 1:interpolation_info.ncelldofs
-                    for d in 1:dh.field_dims[field_idx]
-                        @debug println("      adding dof#$nextdof")
-                        push!(dh.cell_dofs, nextdof)
-                        nextdof += 1
-                    end
-                end # cell loop
-            end
-        end # field loop
-        # push! the first index of the next cell to the offset vector
-        push!(dh.cell_dofs_offset, length(dh.cell_dofs)+1)
-    end # cell loop
-    dh.ndofs[] = maximum(dh.cell_dofs, init=0)
-    dh.closed[] = true
-
-    return dh, vertexdicts, edgedicts, facedicts
-=======
     error("Did not find field :$field_name in DofHandler (existing fields: $(getfieldnames(dh))).")
->>>>>>> 32d2a589
 end
 
 """
