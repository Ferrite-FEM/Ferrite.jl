--- conflicted
+++ resolved
@@ -1,4 +1,16 @@
 abstract type AbstractDofHandler end
+
+"""
+    getgrid(dh::AbstractDofHandler)
+
+Access the some grid representation for the dof handler.
+    
+!!! note
+    This API function is currently not well-defined. It acts as the interface between 
+    distributed assembly and assembly on a single process, because most parts oft the
+    functionality can be handled by only acting on the locally owned cell set.
+"""
+getgrid(dh::AbstractDofHandler)
 
 """
     Field(name::Symbol, interpolation::Interpolation, dim::Int)
@@ -51,6 +63,9 @@
     end
 end
 
+# Shortcut
+@inline getcelltype(grid::AbstractGrid, fh::FieldHandler) = getcelltype(grid, first(fh.cellset))
+
 """
     DofHandler(grid::Grid)
 
@@ -95,6 +110,7 @@
 end
 
 isclosed(dh::AbstractDofHandler) = dh.closed[]
+getgrid(dh::DofHandler) = dh.grid
 
 """
     ndofs(dh::AbstractDofHandler)
@@ -111,11 +127,11 @@
 See also [`ndofs`](@ref).
 """
 function ndofs_per_cell(dh::DofHandler, cell::Int=1)
-    @boundscheck 1 <= cell <= getncells(dh.grid)
+    @boundscheck 1 <= cell <= getncells(getgrid(dh))
     return @inbounds ndofs_per_cell(dh.fieldhandlers[dh.cell_to_fieldhandler[cell]])
 end
 ndofs_per_cell(fh::FieldHandler) = fh.ndofs_per_cell
-nnodes_per_cell(dh::DofHandler, cell::Int=1) = nnodes_per_cell(dh.grid, cell) # TODO: deprecate, shouldn't belong to DofHandler any longer
+nnodes_per_cell(dh::DofHandler, cell::Int=1) = nnodes_per_cell(getgrid(dh), cell) # TODO: deprecate, shouldn't belong to DofHandler any longer
 
 """
     celldofs!(global_dofs::Vector{Int}, dh::AbstractDofHandler, i::Int)
@@ -144,11 +160,11 @@
 
 #TODO: perspectively remove in favor of `getcoordinates!(global_coords, grid, i)`?
 function cellcoords!(global_coords::Vector{Vec{dim,T}}, dh::DofHandler, i::Union{Int, <:AbstractCell}) where {dim,T}
-    cellcoords!(global_coords, dh.grid, i)
+    cellcoords!(global_coords, getgrid(dh), i)
 end
 
 function cellnodes!(global_nodes::Vector{Int}, dh::DofHandler, i::Union{Int, <:AbstractCell})
-    cellnodes!(global_nodes, dh.grid, i)
+    cellnodes!(global_nodes, getgrid(dh), i)
 end
 
 """
@@ -185,18 +201,14 @@
 
 Add all fields of the [`FieldHandler`](@ref) `fh` to `dh`.
 """
-<<<<<<< HEAD
-function add!(dh::DofHandler, name::Symbol, dim::Int, ip::Interpolation=default_interpolation(getcelltype(getgrid(dh))))
-=======
 function add!(dh::DofHandler, fh::FieldHandler)
     # TODO: perhaps check that a field with the same name is the same field?
->>>>>>> 185f8d63
     @assert !isclosed(dh)
-    _check_same_celltype(dh.grid, collect(fh.cellset))
+    _check_same_celltype(getgrid(dh), collect(fh.cellset))
     _check_cellset_intersections(dh, fh)
     # the field interpolations should have the same refshape as the cells they are applied to
     # extract the celltype from the first cell as the celltypes are all equal
-    cell_type = typeof(dh.grid.cells[first(fh.cellset)])
+    cell_type = getcelltype(getgrid(dh), fh)
     refshape_cellset = getrefshape(default_interpolation(cell_type))
     for interpolation in fh.field_interpolations
         refshape = getrefshape(interpolation)
@@ -207,11 +219,6 @@
     return dh
 end
 
-<<<<<<< HEAD
-# Method for supporting dim=1 default
-function add!(dh::DofHandler, name::Symbol, ip::Interpolation=default_interpolation(getcelltype(getgrid(dh))))
-    return add!(dh, name, 1, ip)
-=======
 function _check_cellset_intersections(dh::DofHandler, fh::FieldHandler)
     for _fh in dh.fieldhandlers
         isdisjoint(_fh.cellset, fh.cellset) || error("Each cell can only belong to a single FieldHandler.")
@@ -228,11 +235,11 @@
 function add!(dh::DofHandler, name::Symbol, ip::Interpolation)
     @assert !isclosed(dh)
 
-    celltype = getcelltype(dh.grid)
+    celltype = getcelltype(getgrid(dh))
     @assert isconcretetype(celltype)
 
     if length(dh.fieldhandlers) == 0
-        cellset = Set(1:getncells(dh.grid))
+        cellset = Set(1:getncells(getgrid(dh)))
         push!(dh.fieldhandlers, FieldHandler(Field[], cellset))
     elseif length(dh.fieldhandlers) > 1
         error("If you have more than one FieldHandler, you must specify field")
@@ -247,7 +254,6 @@
     push!(fh.fields, field)
 
     return dh
->>>>>>> 185f8d63
 end
 
 """
@@ -289,11 +295,7 @@
     # `vertexdict` keeps track of the visited vertices. The first dof added to vertex v is
     # stored in vertexdict[v].
     # TODO: No need to allocate this vector for fields that don't have vertex dofs
-<<<<<<< HEAD
-    vertexdicts = [zeros(Int, getnnodes(getgrid(dh))) for _ in 1:nfields(dh)]
-=======
-    vertexdicts = [zeros(Int, getnnodes(dh.grid)) for _ in 1:numfields]
->>>>>>> 185f8d63
+    vertexdicts = [zeros(Int, getnnodes(getgrid(dh))) for _ in 1:numfields]
 
     # `edgedict` keeps track of the visited edges, this will only be used for a 3D problem.
     # An edge is uniquely determined by two global vertices, with global direction going
@@ -331,33 +333,6 @@
 """
     _close_fieldhandler!(dh::DofHandler{sdim}, fh::FieldHandler, fh_index::Int, nextdof::Int, vertexdicts, edgedicts, facedicts)
 
-<<<<<<< HEAD
-    # loop over all the cells, and distribute dofs for all the fields
-    for (ci, cell) in enumerate(getcells(getgrid(dh)))
-        @debug println("cell #$ci")
-        for field_idx in 1:nfields(dh)
-            interpolation_info = interpolation_infos[field_idx]
-            @debug println("  field: $(dh.field_names[field_idx])")
-            for (vi, vertex) in enumerate(vertices(cell))
-                if interpolation_info.nvertexdofs[vi] > 0
-                    @debug println("    vertex#$vertex")
-                    reuse_dof = vertexdicts[field_idx][vertex]
-                    if reuse_dof > 0 # reuse dofs
-                        for d in 1:dh.field_dims[field_idx]
-                            @debug println("      reusing dof #$(reuse_dof + (d-1))")
-                            push!(dh.cell_dofs, reuse_dof + (d-1))
-                        end
-                    else # distribute new dofs
-                        for vertexdof in 1:interpolation_info.nvertexdofs[vi]
-                            vertexdicts[field_idx][vertex] = nextdof
-                            for d in 1:dh.field_dims[field_idx]
-                                @debug println("      adding dof#$nextdof")
-                                push!(dh.cell_dofs, nextdof)
-                                nextdof += 1
-                            end
-                        end
-                    end
-=======
 Main entry point to distribute dofs for a single [`FieldHandler`](@ref) on its subdomain.
 """
 function _close_fieldhandler!(dh::DofHandler{sdim}, fh::FieldHandler, fh_index::Int, nextdof::Int, vertexdicts, edgedicts, facedicts) where {sdim}
@@ -370,7 +345,6 @@
                 for dof_index ∈ vdofs
                     @assert dof_index == next_dof_index "Vertex dof ordering not supported. Please consult the dev docs."
                     next_dof_index += 1
->>>>>>> 185f8d63
                 end
             end
             if getdim(interpolation) > 2
@@ -419,7 +393,7 @@
         @assert dh.cell_to_fieldhandler[ci] == 0
         dh.cell_to_fieldhandler[ci] = fh_index
 
-        cell = getcells(dh.grid, ci)
+        cell = getcells(getgrid(dh), ci)
         len_cell_dofs_start = length(dh.cell_dofs)
         dh.cell_dofs_offset[ci] = len_cell_dofs_start + 1
 
@@ -819,9 +793,6 @@
     return dof_range(dh.fieldhandlers[fh_idx], field_idx)
 end
 
-<<<<<<< HEAD
-cellcoords!(global_coords::Vector{<:Vec}, dh::DofHandler, i::Int) = cellcoords!(global_coords, getgrid(dh), i)
-=======
 """
     getfieldinterpolation(dh::DofHandler, field_idxs::NTuple{2,Int})
     getfieldinterpolation(dh::FieldHandler, field_idx::Int)
@@ -837,7 +808,6 @@
 end
 getfieldinterpolation(fh::FieldHandler, field_idx::Int) = fh.field_interpolations[field_idx]
 getfieldinterpolation(fh::FieldHandler, field_name::Symbol) = getfieldinterpolation(fh, find_field(fh, field_name))
->>>>>>> 185f8d63
 
 """
     evaluate_at_grid_nodes(dh::AbstractDofHandler, u::Vector{T}, fieldname::Symbol) where T
@@ -845,10 +815,6 @@
 Evaluate the approximated solution for field `fieldname` at the node
 coordinates of the grid given the Dof handler `dh` and the solution vector `u`.
 
-<<<<<<< HEAD
-    space_dim = field_dim == 2 ? 3 : field_dim
-    data = fill(zero(T), space_dim, getnnodes(getgrid(dh)))
-=======
 Return a vector of length `getnnodes(grid)` where entry `i` contains the evalutation of the
 approximation in the coordinate of node `i`. If the field does not live on parts of the
 grid, the corresponding values for those nodes will be returned as `NaN`s.
@@ -856,7 +822,6 @@
 function evaluate_at_grid_nodes(dh::DofHandler, u::Vector, fieldname::Symbol)
     return _evaluate_at_grid_nodes(dh, u, fieldname)
 end
->>>>>>> 185f8d63
 
 # Internal method that have the vtk option to allocate the output differently
 function _evaluate_at_grid_nodes(dh::DofHandler, u::Vector{T}, fieldname::Symbol, ::Val{vtk}=Val(false)) where {T, vtk}
@@ -870,10 +835,10 @@
         # VTK output of solution field (or L2 projected scalar data)
         n_c = n_components(ip)
         vtk_dim = n_c == 2 ? 3 : n_c # VTK wants vectors padded to 3D
-        data = fill(NaN * zero(T), vtk_dim, getnnodes(dh.grid))
+        data = fill(NaN * zero(T), vtk_dim, getnnodes(getgrid(dh)))
     else
         # Just evalutation at grid nodes
-        data = fill(NaN * zero(RT), getnnodes(dh.grid))
+        data = fill(NaN * zero(RT), getnnodes(getgrid(dh)))
     end
     # Loop over the fieldhandlers
     for fh in dh.fieldhandlers
@@ -881,7 +846,7 @@
         field_idx = _find_field(fh, fieldname)
         field_idx === nothing && continue
         # Set up CellValues with the local node coords as quadrature points
-        CT = getcelltype(dh.grid, first(fh.cellset))
+        CT = getcelltype(getgrid(dh), fh)
         ip_geo = default_interpolation(CT)
         local_node_coords = reference_coordinates(ip_geo)
         qr = QuadratureRule{getrefshape(ip)}(zeros(length(local_node_coords)), local_node_coords)
