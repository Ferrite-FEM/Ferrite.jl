--- conflicted
+++ resolved
@@ -1,5 +1,6 @@
 abstract type AbstractAssembler end
 abstract type AbstractCSCAssembler <: AbstractAssembler end
+abstract type AbstractCSRAssembler <: AbstractAssembler end
 
 """
     struct COOAssembler{Tv, Ti}
@@ -167,9 +168,6 @@
 """
 matrix_handle, vector_handle
 
-<<<<<<< HEAD
-struct AssemblerSparsityPattern{Tv, MT <: Union{AbstractSparseMatrix{Tv}, Symmetric{Tv,<:AbstractSparseMatrix{Tv}}}} <: AbstractSparseAssembler
-=======
 """
 Assembler for sparse matrix with CSC storage type.
 """
@@ -181,21 +179,26 @@
 end
 
 """
-Assembler for symmetric sparse matrix with CSC storage type.
-"""
-struct SymmetricCSCAssembler{Tv,Ti, MT <: Symmetric{Tv,<:AbstractSparseMatrixCSC{Tv,Ti}}} <: AbstractCSCAssembler
->>>>>>> 971c4dcd
+Assembler for sparse matrix with CSR storage type.
+"""
+struct CSRAssembler{Tv,Ti,MT<:AbstractSparseMatrix{Tv,Ti}} <: AbstractCSRAssembler #AbstractSparseMatrixCSR does not exist
     K::MT
     f::Vector{Tv}
     permutation::Vector{Int}
     sorteddofs::Vector{Int}
 end
 
-<<<<<<< HEAD
-function Base.show(io::IO, ::MIME"text/plain", a::Union{AssemblerSparsityPattern})
-=======
-function Base.show(io::IO, ::MIME"text/plain", a::Union{CSCAssembler, SymmetricCSCAssembler})
->>>>>>> 971c4dcd
+"""
+Assembler for symmetric sparse matrix with CSC storage type.
+"""
+struct SymmetricCSCAssembler{Tv,Ti, MT <: Symmetric{Tv,<:AbstractSparseMatrixCSC{Tv,Ti}}} <: AbstractCSCAssembler
+    K::MT
+    f::Vector{Tv}
+    permutation::Vector{Int}
+    sorteddofs::Vector{Int}
+end
+
+function Base.show(io::IO, ::MIME"text/plain", a::Union{CSCAssembler, CSRAssembler, SymmetricCSCAssembler})
     print(io, typeof(a), " for assembling into:\n - ")
     summary(io, a.K)
     f = a.f
@@ -205,30 +208,16 @@
     end
 end
 
-<<<<<<< HEAD
-matrix_handle(a::AssemblerSparsityPattern{<:Any, <:AbstractSparseMatrix}) = a.K
-matrix_handle(a::AssemblerSparsityPattern{<:Any, <:Symmetric}) = a.K.data
-vector_handle(a::AssemblerSparsityPattern) = a.f
-
-"""
-    start_assemble(K::AbstractSparseMatrix;            fillzero::Bool=true) -> AssemblerSparsityPattern
-    start_assemble(K::AbstractSparseMatrix, f::Vector; fillzero::Bool=true) -> AssemblerSparsityPattern
-=======
-matrix_handle(a::AbstractCSCAssembler) = a.K
+matrix_handle(a::Union{AbstractCSCAssembler,AbstractCSRAssembler}) = a.K
 matrix_handle(a::SymmetricCSCAssembler) = a.K.data
-vector_handle(a::AbstractCSCAssembler) = a.f
+vector_handle(a::Union{AbstractCSCAssembler,AbstractCSRAssembler}) = a.f
 
 """
     start_assemble(K::AbstractSparseMatrixCSC;            fillzero::Bool=true) -> CSCAssembler
     start_assemble(K::AbstractSparseMatrixCSC, f::Vector; fillzero::Bool=true) -> CSCAssembler
->>>>>>> 971c4dcd
 
 Create a `CSCAssembler` from the matrix `K` and optional vector `f`.
 
-<<<<<<< HEAD
-`AssemblerSparsityPattern` allocate workspace necessary for efficient matrix assembly. To assemble
- the contribution from an element, use [`assemble!`](@ref).
-=======
     start_assemble(K::Symmetric{AbstractSparseMatrixCSC};                 fillzero::Bool=true) -> SymmetricCSCAssembler
     start_assemble(K::Symmetric{AbstractSparseMatrixCSC}, f::Vector=Td[]; fillzero::Bool=true) -> SymmetricCSCAssembler
 
@@ -237,34 +226,26 @@
 `CSCAssembler` and `SymmetricCSCAssembler` allocate workspace
 necessary for efficient matrix assembly. To assemble the contribution from an element, use
 [`assemble!`](@ref).
->>>>>>> 971c4dcd
 
 The keyword argument `fillzero` can be set to `false` if `K` and `f` should not be zeroed
 out, but instead keep their current values.
-"""
-<<<<<<< HEAD
-start_assemble(K::AbstractSparseMatrix, f::Vector; fillzero::Bool)
-
-function start_assemble(K::Union{AbstractSparseMatrix{T}, Symmetric{T,<: AbstractSparseMatrix{T}}}, f::Vector=T[]; fillzero::Bool=true) where {T}
-=======
+
+Depending on the loaded extensions more assembly formats become available through this interface.
+"""
 start_assemble(K::Union{AbstractSparseMatrixCSC, Symmetric{<:Any,<:AbstractSparseMatrixCSC}}, f::Vector; fillzero::Bool)
 
 function start_assemble(K::AbstractSparseMatrixCSC{T}, f::Vector=T[]; fillzero::Bool=true, maxcelldofs_hint::Int=0) where {T}
->>>>>>> 971c4dcd
     fillzero && (fillzero!(K); fillzero!(f))
     return CSCAssembler(K, f, zeros(Int,maxcelldofs_hint), zeros(Int,maxcelldofs_hint))
 end
-<<<<<<< HEAD
-=======
 function start_assemble(K::Symmetric{T,<:SparseMatrixCSC}, f::Vector=T[]; fillzero::Bool=true, maxcelldofs_hint::Int=0) where T
     fillzero && (fillzero!(K); fillzero!(f))
     return SymmetricCSCAssembler(K, f, zeros(Int,maxcelldofs_hint), zeros(Int,maxcelldofs_hint))
 end
 
-function finish_assemble(a::Union{CSCAssembler, SymmetricCSCAssembler})
+function finish_assemble(a::Union{CSCAssembler, CSRAssembler, SymmetricCSCAssembler})
     return a.K, a.f
 end
->>>>>>> 971c4dcd
 
 """
     assemble!(A::AbstractAssembler, dofs::AbstractVector{Int}, Ke::AbstractMatrix)
@@ -278,23 +259,6 @@
 """
 assemble!(::AbstractAssembler, ::AbstractVector{<:Integer}, ::AbstractMatrix, ::AbstractVector)
 
-<<<<<<< HEAD
-@propagate_inbounds function assemble!(A::AbstractSparseAssembler, dofs::AbstractVector{Int}, Ke::AbstractMatrix)
-    assemble!(A, dofs, Ke, eltype(Ke)[])
-end
-@propagate_inbounds function assemble!(A::AbstractSparseAssembler, dofs::AbstractVector{Int}, fe::AbstractVector, Ke::AbstractMatrix)
-    assemble!(A, dofs, Ke, fe)
-end
-@propagate_inbounds function assemble!(A::AssemblerSparsityPattern{<:Any, <:AbstractSparseMatrix}, dofs::AbstractVector{Int}, Ke::AbstractMatrix, fe::AbstractVector)
-    _assemble!(A, dofs, Ke, fe, false)
-end
-@propagate_inbounds function assemble!(A::AssemblerSparsityPattern{<:Any, <:Symmetric{<:Any,<:AbstractSparseMatrix}}, dofs::AbstractVector{Int}, Ke::AbstractMatrix, fe::AbstractVector)
-    _assemble!(A, dofs, Ke, fe, true)
-end
-
-# Main entry point for the CPU
-@propagate_inbounds function _assemble!(A::AbstractSparseAssembler, dofs::AbstractVector{Int}, Ke::AbstractMatrix, fe::AbstractVector, sym::Bool)
-=======
 @propagate_inbounds function assemble!(A::AbstractAssembler, dofs::AbstractVector{<:Integer}, Ke::AbstractMatrix, fe::Union{AbstractVector, Nothing} = nothing)
     _assemble!(A, dofs, Ke, fe, false)
 end
@@ -316,9 +280,8 @@
     return sorteddofs, permutation
 end
 
-@propagate_inbounds function _assemble!(A::AbstractCSCAssembler, dofs::AbstractVector{<:Integer}, Ke::AbstractMatrix, fe::Union{AbstractVector, Nothing}, sym::Bool)
+@propagate_inbounds function _assemble!(A::Union{AbstractCSCAssembler,AbstractCSRAssembler}, dofs::AbstractVector{<:Integer}, Ke::AbstractMatrix, fe::Union{AbstractVector, Nothing}, sym::Bool)
     ld = length(dofs)
->>>>>>> 971c4dcd
     @boundscheck checkbounds(Ke, keys(dofs), keys(dofs))
     if fe !== nothing
         @boundscheck checkbounds(fe, keys(dofs))
@@ -328,27 +291,19 @@
 
     K = matrix_handle(A)
     @boundscheck checkbounds(K, dofs, dofs)
-<<<<<<< HEAD
-    ld = length(dofs)
-    resize!(permutation, ld)
-    resize!(sorteddofs, ld)
-    copyto!(sorteddofs, dofs)
-    sortperm2!(sorteddofs, permutation)
-=======
-    Krows = rowvals(K)
-    Kvals = nonzeros(K)
 
     # We assume that the input dofs are not sorted, because the cells need the dofs in
     # a specific order, which might not be the sorted order. Hence we sort them.
     # Note that we are not allowed to mutate `dofs` in the process.
     sorteddofs, permutation = _sortdofs_for_assembly!(A.permutation, A.sorteddofs, dofs)
->>>>>>> 971c4dcd
 
     _assemble_inner!(K, Ke, dofs, sorteddofs, permutation, sym)
 end
 
 @propagate_inbounds function _assemble_inner!(K::SparseMatrixCSC, Ke::AbstractMatrix, dofs::AbstractVector, sorteddofs::AbstractVector, permutation::AbstractVector, sym::Bool)
     current_col = 1
+    Krows = rowvals(K)
+    Kvals = nonzeros(K)
     ld = length(dofs)
     @inbounds for Kcol in sorteddofs
         maxlookups = sym ? current_col : ld
