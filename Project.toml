name = "Ferrite"
uuid = "c061ca5d-56c9-439f-9c0e-210fe06d3992"
version = "0.3.8"

[deps]
EnumX = "4e289a0a-7415-4d19-859d-a7e5c4648b56"
LinearAlgebra = "37e2e46d-f89d-539d-b4ee-838fcccc9c8e"
MPI = "da04e1cc-30fd-572f-bb4f-1f8673147195"
MPIPreferences = "3da0fdf6-3ccc-4f1b-acd9-58baa6c99267"
Metis = "2679e427-3c69-5b7f-982b-ece356f1e94b"
NearestNeighbors = "b8a86587-4115-5ab1-83bc-aa920d37bbce"
PartitionedArrays = "5a9dfac6-5c52-46f7-8278-5e2210713be9"
Reexport = "189a3867-3050-52da-a836-e630ba90ab69"
SparseArrays = "2f01184e-e22b-5df5-ae63-d93ebab69eaf"
Tensors = "48a634ad-e948-5137-8d70-aa71f2a747f4"
WriteVTK = "64499a7a-5c06-52f2-abe2-ccb03c286192"

[compat]
EnumX = "1"
NearestNeighbors = "0.4"
Reexport = "1"
Tensors = "1"
WriteVTK = "1.13"
julia = "1.6"

[extras]
BlockArrays = "8e7c35d0-a365-5155-bbbb-fb81a777f24e"
Downloads = "f43a241f-c20a-4ad4-852c-f6b1247861c6"
FerriteGmsh = "4f95f4f8-b27c-4ae5-9a39-ea55e634e36b"
ForwardDiff = "f6369f11-7733-5829-9624-2563aa707210"
Gmsh = "705231aa-382f-11e9-3f0c-b7cb4346fdeb"
IterativeSolvers = "42fd0dbc-a981-5370-80f2-aaf504508153"
NBInclude = "0db19996-df87-5ea3-a455-e3a50d440464"
ProgressMeter = "92933f4c-e287-5a05-a399-4b506db050ca"
Random = "9a3f8284-a2c9-5f02-9a11-845980a1fd5c"
SHA = "ea8e919c-243c-51af-8825-aaa63cd721ce"
StableRNGs = "860ef19b-820b-49d6-a774-d7a799459cd3"
Test = "8dfed614-e22c-5e08-85e1-65c5234f0b40"
TimerOutputs = "a759f4b9-e2f1-59dc-863e-4aeb61b1ea8f"

[targets]
<<<<<<< HEAD
test = ["BlockArrays", "Downloads", "ForwardDiff", "IterativeSolvers", "KrylovMethods", "NBInclude", "Pkg", "ProgressMeter", "Random", "SHA", "StableRNGs", "Test", "TimerOutputs"]
=======
test = ["BlockArrays", "Downloads", "FerriteGmsh", "ForwardDiff", "Gmsh", "IterativeSolvers", "NBInclude", "ProgressMeter", "Random", "SHA", "StableRNGs", "Test", "TimerOutputs"]
>>>>>>> f6c7e239
<|MERGE_RESOLUTION|>--- conflicted
+++ resolved
@@ -17,9 +17,10 @@
 
 [compat]
 EnumX = "1"
+MPI = "^0.20.2"
 NearestNeighbors = "0.4"
 Reexport = "1"
-Tensors = "1"
+Tensors = "^1.12"
 WriteVTK = "1.13"
 julia = "1.6"
 
@@ -39,8 +40,4 @@
 TimerOutputs = "a759f4b9-e2f1-59dc-863e-4aeb61b1ea8f"
 
 [targets]
-<<<<<<< HEAD
-test = ["BlockArrays", "Downloads", "ForwardDiff", "IterativeSolvers", "KrylovMethods", "NBInclude", "Pkg", "ProgressMeter", "Random", "SHA", "StableRNGs", "Test", "TimerOutputs"]
-=======
-test = ["BlockArrays", "Downloads", "FerriteGmsh", "ForwardDiff", "Gmsh", "IterativeSolvers", "NBInclude", "ProgressMeter", "Random", "SHA", "StableRNGs", "Test", "TimerOutputs"]
->>>>>>> f6c7e239
+test = ["BlockArrays", "Downloads", "FerriteGmsh", "ForwardDiff", "Gmsh", "IterativeSolvers", "NBInclude", "ProgressMeter", "Random", "SHA", "StableRNGs", "Test", "TimerOutputs"]